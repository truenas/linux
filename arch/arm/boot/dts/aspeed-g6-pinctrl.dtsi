--- conflicted
+++ resolved
@@ -117,14 +117,6 @@
 		groups = "FWSPID";
 	};
 
-<<<<<<< HEAD
-	pinctrl_fwqspid_default: fwqspid_default {
-		function = "FWSPID";
-		groups = "FWQSPID";
-	};
-
-=======
->>>>>>> 56c31ac1
 	pinctrl_fwspiwp_default: fwspiwp_default {
 		function = "FWSPIWP";
 		groups = "FWSPIWP";
