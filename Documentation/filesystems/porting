--- conflicted
+++ resolved
@@ -639,7 +639,6 @@
 	d_add(dentry, NULL); return NULL;), so that kind of special cases
 	also doesn't need a separate treatment.
 --
-<<<<<<< HEAD
 [strongly recommended]
 	take the RCU-delayed parts of ->destroy_inode() into a new method -
 	->free_inode().  If ->destroy_inode() becomes empty - all the better,
@@ -664,9 +663,8 @@
 	there, but that's it.  Freeing memory in the callback is fine; doing
 	more than that is possible, but requires a lot of care and is best
 	avoided.
-=======
+--
 [mandatory]
 	DCACHE_RCUACCESS is gone; having an RCU delay on dentry freeing is the
 	default.  DCACHE_NORCU opts out, and only d_alloc_pseudo() has any
-	business doing so.
->>>>>>> ce285c26
+	business doing so.