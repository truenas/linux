# SPDX-License-Identifier: GPL-2.0-only
#
# Library configuration
#

config BINARY_PRINTF
	def_bool n

menu "Library routines"

config RAID6_PQ
	tristate

config RAID6_PQ_BENCHMARK
	bool "Automatically choose fastest RAID6 PQ functions"
	depends on RAID6_PQ
	default y
	help
	  Benchmark all available RAID6 PQ functions on init and choose the
	  fastest one.

config LINEAR_RANGES
	tristate

config PACKING
	bool "Generic bitfield packing and unpacking"
	default n
	help
	  This option provides the packing() helper function, which permits
	  converting bitfields between a CPU-usable representation and a
	  memory representation that can have any combination of these quirks:
	    - Is little endian (bytes are reversed within a 32-bit group)
	    - The least-significant 32-bit word comes first (within a 64-bit
	      group)
	    - The most significant bit of a byte is at its right (bit 0 of a
	      register description is numerically 2^7).
	  Drivers may use these helpers to match the bit indices as described
	  in the data sheets of the peripherals they are in control of.

	  When in doubt, say N.

config BITREVERSE
	tristate

config HAVE_ARCH_BITREVERSE
	bool
	default n
	help
	  This option enables the use of hardware bit-reversal instructions on
	  architectures which support such operations.

config GENERIC_STRNCPY_FROM_USER
	bool

config GENERIC_STRNLEN_USER
	bool

config GENERIC_NET_UTILS
	bool

config GENERIC_FIND_FIRST_BIT
	bool

source "lib/math/Kconfig"

config NO_GENERIC_PCI_IOPORT_MAP
	bool

config GENERIC_PCI_IOMAP
	bool

config GENERIC_IOMAP
	bool
	select GENERIC_PCI_IOMAP

config STMP_DEVICE
	bool

config ARCH_USE_CMPXCHG_LOCKREF
	bool

config ARCH_HAS_FAST_MULTIPLIER
	bool

config ARCH_USE_SYM_ANNOTATIONS
	bool

config INDIRECT_PIO
	bool "Access I/O in non-MMIO mode"
	depends on ARM64
	help
	  On some platforms where no separate I/O space exists, there are I/O
	  hosts which can not be accessed in MMIO mode. Using the logical PIO
	  mechanism, the host-local I/O resource can be mapped into system
	  logic PIO space shared with MMIO hosts, such as PCI/PCIe, then the
	  system can access the I/O devices with the mapped-logic PIO through
	  I/O accessors.

	  This way has relatively little I/O performance cost. Please make
	  sure your devices really need this configure item enabled.

	  When in doubt, say N.

source "lib/crypto/Kconfig"

<<<<<<< HEAD
=======
config LIB_MEMNEQ
	bool

>>>>>>> 8f95261a
config CRC_CCITT
	tristate "CRC-CCITT functions"
	help
	  This option is provided for the case where no in-kernel-tree
	  modules require CRC-CCITT functions, but a module built outside
	  the kernel tree does. Such modules that use library CRC-CCITT
	  functions require M here.

config CRC16
	tristate "CRC16 functions"
	help
	  This option is provided for the case where no in-kernel-tree
	  modules require CRC16 functions, but a module built outside
	  the kernel tree does. Such modules that use library CRC16
	  functions require M here.

config CRC_T10DIF
	tristate "CRC calculation for the T10 Data Integrity Field"
	select CRYPTO
	select CRYPTO_CRCT10DIF
	help
	  This option is only needed if a module that's not in the
	  kernel tree needs to calculate CRC checks for use with the
	  SCSI data integrity subsystem.

config CRC_ITU_T
	tristate "CRC ITU-T V.41 functions"
	help
	  This option is provided for the case where no in-kernel-tree
	  modules require CRC ITU-T V.41 functions, but a module built outside
	  the kernel tree does. Such modules that use library CRC ITU-T V.41
	  functions require M here.

config CRC32
	tristate "CRC32/CRC32c functions"
	default y
	select BITREVERSE
	help
	  This option is provided for the case where no in-kernel-tree
	  modules require CRC32/CRC32c functions, but a module built outside
	  the kernel tree does. Such modules that use library CRC32/CRC32c
	  functions require M here.

config CRC32_SELFTEST
	tristate "CRC32 perform self test on init"
	depends on CRC32
	help
	  This option enables the CRC32 library functions to perform a
	  self test on initialization. The self test computes crc32_le
	  and crc32_be over byte strings with random alignment and length
	  and computes the total elapsed time and number of bytes processed.

choice
	prompt "CRC32 implementation"
	depends on CRC32
	default CRC32_SLICEBY8
	help
	  This option allows a kernel builder to override the default choice
	  of CRC32 algorithm.  Choose the default ("slice by 8") unless you
	  know that you need one of the others.

config CRC32_SLICEBY8
	bool "Slice by 8 bytes"
	help
	  Calculate checksum 8 bytes at a time with a clever slicing algorithm.
	  This is the fastest algorithm, but comes with a 8KiB lookup table.
	  Most modern processors have enough cache to hold this table without
	  thrashing the cache.

	  This is the default implementation choice.  Choose this one unless
	  you have a good reason not to.

config CRC32_SLICEBY4
	bool "Slice by 4 bytes"
	help
	  Calculate checksum 4 bytes at a time with a clever slicing algorithm.
	  This is a bit slower than slice by 8, but has a smaller 4KiB lookup
	  table.

	  Only choose this option if you know what you are doing.

config CRC32_SARWATE
	bool "Sarwate's Algorithm (one byte at a time)"
	help
	  Calculate checksum a byte at a time using Sarwate's algorithm.  This
	  is not particularly fast, but has a small 256 byte lookup table.

	  Only choose this option if you know what you are doing.

config CRC32_BIT
	bool "Classic Algorithm (one bit at a time)"
	help
	  Calculate checksum one bit at a time.  This is VERY slow, but has
	  no lookup table.  This is provided as a debugging option.

	  Only choose this option if you are debugging crc32.

endchoice

config CRC64
	tristate "CRC64 functions"
	help
	  This option is provided for the case where no in-kernel-tree
	  modules require CRC64 functions, but a module built outside
	  the kernel tree does. Such modules that use library CRC64
	  functions require M here.

config CRC4
	tristate "CRC4 functions"
	help
	  This option is provided for the case where no in-kernel-tree
	  modules require CRC4 functions, but a module built outside
	  the kernel tree does. Such modules that use library CRC4
	  functions require M here.

config CRC7
	tristate "CRC7 functions"
	help
	  This option is provided for the case where no in-kernel-tree
	  modules require CRC7 functions, but a module built outside
	  the kernel tree does. Such modules that use library CRC7
	  functions require M here.

config LIBCRC32C
	tristate "CRC32c (Castagnoli, et al) Cyclic Redundancy-Check"
	select CRYPTO
	select CRYPTO_CRC32C
	help
	  This option is provided for the case where no in-kernel-tree
	  modules require CRC32c functions, but a module built outside the
	  kernel tree does. Such modules that use library CRC32c functions
	  require M here.  See Castagnoli93.
	  Module will be libcrc32c.

config CRC8
	tristate "CRC8 function"
	help
	  This option provides CRC8 function. Drivers may select this
	  when they need to do cyclic redundancy check according CRC8
	  algorithm. Module will be called crc8.

config XXHASH
	tristate

config AUDIT_GENERIC
	bool
	depends on AUDIT && !AUDIT_ARCH
	default y

config AUDIT_ARCH_COMPAT_GENERIC
	bool
	default n

config AUDIT_COMPAT_GENERIC
	bool
	depends on AUDIT_GENERIC && AUDIT_ARCH_COMPAT_GENERIC && COMPAT
	default y

config RANDOM32_SELFTEST
	bool "PRNG perform self test on init"
	help
	  This option enables the 32 bit PRNG library functions to perform a
	  self test on initialization.

#
# compression support is select'ed if needed
#
config 842_COMPRESS
	select CRC32
	tristate

config 842_DECOMPRESS
	select CRC32
	tristate

config ZLIB_INFLATE
	tristate

config ZLIB_DEFLATE
	tristate
	select BITREVERSE

config ZLIB_DFLTCC
	def_bool y
	depends on S390
	prompt "Enable s390x DEFLATE CONVERSION CALL support for kernel zlib"
	help
	 Enable s390x hardware support for zlib in the kernel.

config LZO_COMPRESS
	tristate

config LZO_DECOMPRESS
	tristate

config LZ4_COMPRESS
	tristate

config LZ4HC_COMPRESS
	tristate

config LZ4_DECOMPRESS
	tristate

config ZSTD_COMPRESS
	select XXHASH
	tristate

config ZSTD_DECOMPRESS
	select XXHASH
	tristate

source "lib/xz/Kconfig"

#
# These all provide a common interface (hence the apparent duplication with
# ZLIB_INFLATE; DECOMPRESS_GZIP is just a wrapper.)
#
config DECOMPRESS_GZIP
	select ZLIB_INFLATE
	tristate

config DECOMPRESS_BZIP2
	tristate

config DECOMPRESS_LZMA
	tristate

config DECOMPRESS_XZ
	select XZ_DEC
	tristate

config DECOMPRESS_LZO
	select LZO_DECOMPRESS
	tristate

config DECOMPRESS_LZ4
	select LZ4_DECOMPRESS
	tristate

config DECOMPRESS_ZSTD
	select ZSTD_DECOMPRESS
	tristate

#
# Generic allocator support is selected if needed
#
config GENERIC_ALLOCATOR
	bool

#
# reed solomon support is select'ed if needed
#
config REED_SOLOMON
	tristate
	
config REED_SOLOMON_ENC8
	bool

config REED_SOLOMON_DEC8
	bool

config REED_SOLOMON_ENC16
	bool

config REED_SOLOMON_DEC16
	bool

#
# BCH support is selected if needed
#
config BCH
	tristate

config BCH_CONST_PARAMS
	bool
	help
	  Drivers may select this option to force specific constant
	  values for parameters 'm' (Galois field order) and 't'
	  (error correction capability). Those specific values must
	  be set by declaring default values for symbols BCH_CONST_M
	  and BCH_CONST_T.
	  Doing so will enable extra compiler optimizations,
	  improving encoding and decoding performance up to 2x for
	  usual (m,t) values (typically such that m*t < 200).
	  When this option is selected, the BCH library supports
	  only a single (m,t) configuration. This is mainly useful
	  for NAND flash board drivers requiring known, fixed BCH
	  parameters.

config BCH_CONST_M
	int
	range 5 15
	help
	  Constant value for Galois field order 'm'. If 'k' is the
	  number of data bits to protect, 'm' should be chosen such
	  that (k + m*t) <= 2**m - 1.
	  Drivers should declare a default value for this symbol if
	  they select option BCH_CONST_PARAMS.

config BCH_CONST_T
	int
	help
	  Constant value for error correction capability in bits 't'.
	  Drivers should declare a default value for this symbol if
	  they select option BCH_CONST_PARAMS.

#
# Textsearch support is select'ed if needed
#
config TEXTSEARCH
	bool

config TEXTSEARCH_KMP
	tristate

config TEXTSEARCH_BM
	tristate

config TEXTSEARCH_FSM
	tristate

config BTREE
	bool

config INTERVAL_TREE
	bool
	help
	  Simple, embeddable, interval-tree. Can find the start of an
	  overlapping range in log(n) time and then iterate over all
	  overlapping nodes. The algorithm is implemented as an
	  augmented rbtree.

	  See:

		Documentation/core-api/rbtree.rst

	  for more information.

config XARRAY_MULTI
	bool
	help
	  Support entries which occupy multiple consecutive indices in the
	  XArray.

config ASSOCIATIVE_ARRAY
	bool
	help
	  Generic associative array.  Can be searched and iterated over whilst
	  it is being modified.  It is also reasonably quick to search and
	  modify.  The algorithms are non-recursive, and the trees are highly
	  capacious.

	  See:

		Documentation/core-api/assoc_array.rst

	  for more information.

config HAS_IOMEM
	bool
	depends on !NO_IOMEM
	default y

config HAS_IOPORT_MAP
	bool
	depends on HAS_IOMEM && !NO_IOPORT_MAP
	default y

source "kernel/dma/Kconfig"

config SGL_ALLOC
	bool
	default n

config IOMMU_HELPER
	bool

config CHECK_SIGNATURE
	bool

config CPUMASK_OFFSTACK
	bool "Force CPU masks off stack" if DEBUG_PER_CPU_MAPS
	help
	  Use dynamic allocation for cpumask_var_t, instead of putting
	  them on the stack.  This is a bit more expensive, but avoids
	  stack overflow.

config CPU_RMAP
	bool
	depends on SMP

config DQL
	bool

config GLOB
	bool
#	This actually supports modular compilation, but the module overhead
#	is ridiculous for the amount of code involved.	Until an out-of-tree
#	driver asks for it, we'll just link it directly it into the kernel
#	when required.  Since we're ignoring out-of-tree users,	there's also
#	no need bother prompting for a manual decision:
#	prompt "glob_match() function"
	help
	  This option provides a glob_match function for performing
	  simple text pattern matching.  It originated in the ATA code
	  to blacklist particular drive models, but other device drivers
	  may need similar functionality.

	  All drivers in the Linux kernel tree that require this function
	  should automatically select this option.  Say N unless you
	  are compiling an out-of tree driver which tells you that it
	  depends on this.

config GLOB_SELFTEST
	tristate "glob self-test on init"
	depends on GLOB
	help
	  This option enables a simple self-test of the glob_match
	  function on startup.	It is primarily useful for people
	  working on the code to ensure they haven't introduced any
	  regressions.

	  It only adds a little bit of code and slows kernel boot (or
	  module load) by a small amount, so you're welcome to play with
	  it, but you probably don't need it.

#
# Netlink attribute parsing support is select'ed if needed
#
config NLATTR
	bool

#
# Generic 64-bit atomic support is selected if needed
#
config GENERIC_ATOMIC64
       bool

config LRU_CACHE
	tristate

config CLZ_TAB
	bool

config IRQ_POLL
	bool "IRQ polling library"
	help
	  Helper library to poll interrupt mitigation using polling.

config MPILIB
	tristate
	select CLZ_TAB
	help
	  Multiprecision maths library from GnuPG.
	  It is used to implement RSA digital signature verification,
	  which is used by IMA/EVM digital signature extension.

config SIGNATURE
	tristate
	depends on KEYS
	select CRYPTO
	select CRYPTO_SHA1
	select MPILIB
	help
	  Digital signature verification. Currently only RSA is supported.
	  Implementation is done using GnuPG MPI library

config DIMLIB
	bool
	help
	  Dynamic Interrupt Moderation library.
	  Implements an algorithm for dynamically changing CQ moderation values
	  according to run time performance.

#
# libfdt files, only selected if needed.
#
config LIBFDT
	bool

config OID_REGISTRY
	tristate
	help
	  Enable fast lookup object identifier registry.

config UCS2_STRING
	tristate

#
# generic vdso
#
source "lib/vdso/Kconfig"

source "lib/fonts/Kconfig"

config SG_SPLIT
	def_bool n
	help
	 Provides a helper to split scatterlists into chunks, each chunk being
	 a scatterlist. This should be selected by a driver or an API which
	 whishes to split a scatterlist amongst multiple DMA channels.

config SG_POOL
	def_bool n
	help
	 Provides a helper to allocate chained scatterlists. This should be
	 selected by a driver or an API which whishes to allocate chained
	 scatterlist.

#
# sg chaining option
#

config ARCH_NO_SG_CHAIN
	def_bool n

config ARCH_HAS_PMEM_API
	bool

config MEMREGION
	bool

config ARCH_HAS_MEMREMAP_COMPAT_ALIGN
	bool

# use memcpy to implement user copies for nommu architectures
config UACCESS_MEMCPY
	bool

config ARCH_HAS_UACCESS_FLUSHCACHE
	bool

# arch has a concept of a recoverable synchronous exception due to a
# memory-read error like x86 machine-check or ARM data-abort, and
# implements copy_mc_to_{user,kernel} to abort and report
# 'bytes-transferred' if that exception fires when accessing the source
# buffer.
config ARCH_HAS_COPY_MC
	bool

# Temporary. Goes away when all archs are cleaned up
config ARCH_STACKWALK
       bool

config STACKDEPOT
	bool
	select STACKTRACE

config SBITMAP
	bool

config PARMAN
	tristate "parman" if COMPILE_TEST

config OBJAGG
	tristate "objagg" if COMPILE_TEST

config STRING_SELFTEST
	tristate "Test string functions"

endmenu

config GENERIC_IOREMAP
	bool

config GENERIC_LIB_ASHLDI3
	bool

config GENERIC_LIB_ASHRDI3
	bool

config GENERIC_LIB_LSHRDI3
	bool

config GENERIC_LIB_MULDI3
	bool

config GENERIC_LIB_CMPDI2
	bool

config GENERIC_LIB_UCMPDI2
	bool

config PLDMFW
	bool
	default n<|MERGE_RESOLUTION|>--- conflicted
+++ resolved
@@ -103,12 +103,9 @@
 
 source "lib/crypto/Kconfig"
 
-<<<<<<< HEAD
-=======
 config LIB_MEMNEQ
 	bool
 
->>>>>>> 8f95261a
 config CRC_CCITT
 	tristate "CRC-CCITT functions"
 	help
