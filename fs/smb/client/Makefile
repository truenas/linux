--- conflicted
+++ resolved
@@ -12,11 +12,7 @@
 	  smb2ops.o smb2maperror.o smb2transport.o \
 	  smb2misc.o smb2pdu.o smb2inode.o smb2file.o cifsacl.o fs_context.o \
 	  dns_resolve.o cifs_spnego_negtokeninit.asn1.o asn1.o \
-<<<<<<< HEAD
-	  namespace.o truenas_streams.o
-=======
-	  namespace.o reparse.o
->>>>>>> 91de249b
+	  namespace.o truenas_streams.o reparse.o
 
 $(obj)/asn1.o: $(obj)/cifs_spnego_negtokeninit.asn1.h
 
