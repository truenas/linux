--- conflicted
+++ resolved
@@ -81,7 +81,6 @@
 	Q: Patchwork web based patch tracking system site
 	T: SCM tree type and location.
 	   Type is one of: git, hg, quilt, stgit, topgit
-	B: Bug tracking system location.
 	S: Status, one of the following:
 	   Supported:	Someone is actually paid to look after this.
 	   Maintained:	Someone actually looks after it.
@@ -7237,11 +7236,7 @@
 
 LED SUBSYSTEM
 M:	Richard Purdie <rpurdie@rpsys.net>
-<<<<<<< HEAD
-M:	Jacek Anaszewski <j.anaszewski@samsung.com>
-=======
 M:	Jacek Anaszewski <jacek.anaszewski@gmail.com>
->>>>>>> c470abd4
 M:	Pavel Machek <pavel@ucw.cz>
 L:	linux-leds@vger.kernel.org
 T:	git git://git.kernel.org/pub/scm/linux/kernel/git/j.anaszewski/linux-leds.git
