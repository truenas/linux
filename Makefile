--- conflicted
+++ resolved
@@ -1,14 +1,8 @@
 # SPDX-License-Identifier: GPL-2.0
 VERSION = 6
 PATCHLEVEL = 1
-<<<<<<< HEAD
-SUBLEVEL = 24
-NAME = Hurr durr I'ma ninja sloth
-=======
 SUBLEVEL = 40
-EXTRAVERSION =
 NAME = Curry Ramen
->>>>>>> 75389113
 
 ifndef EXTRAVERSION
 EXTRAVERSION =
