# SPDX-License-Identifier: GPL-2.0
VERSION = 6
PATCHLEVEL = 1
<<<<<<< HEAD
SUBLEVEL = 74
=======
SUBLEVEL = 79
EXTRAVERSION =
>>>>>>> 81e1dc2f
NAME = Curry Ramen

ifndef EXTRAVERSION
EXTRAVERSION =
endif

# *DOCUMENTATION*
# To see a list of typical targets execute "make help"
# More info can be located in ./README
# Comments in this file are targeted only to the developer, do not
# expect to learn how to build the kernel reading this file.

$(if $(filter __%, $(MAKECMDGOALS)), \
	$(error targets prefixed with '__' are only for internal use))

# That's our default target when none is given on the command line
PHONY := __all
__all:

# We are using a recursive build, so we need to do a little thinking
# to get the ordering right.
#
# Most importantly: sub-Makefiles should only ever modify files in
# their own directory. If in some directory we have a dependency on
# a file in another dir (which doesn't happen often, but it's often
# unavoidable when linking the built-in.a targets which finally
# turn into vmlinux), we will call a sub make in that other dir, and
# after that we are sure that everything which is in that other dir
# is now up to date.
#
# The only cases where we need to modify files which have global
# effects are thus separated out and done before the recursive
# descending is started. They are now explicitly listed as the
# prepare rule.

ifneq ($(sub_make_done),1)

# Do not use make's built-in rules and variables
# (this increases performance and avoids hard-to-debug behaviour)
MAKEFLAGS += -rR

# Avoid funny character set dependencies
unexport LC_ALL
LC_COLLATE=C
LC_NUMERIC=C
export LC_COLLATE LC_NUMERIC

# Avoid interference with shell env settings
unexport GREP_OPTIONS

# Beautify output
# ---------------------------------------------------------------------------
#
# Normally, we echo the whole command before executing it. By making
# that echo $($(quiet)$(cmd)), we now have the possibility to set
# $(quiet) to choose other forms of output instead, e.g.
#
#         quiet_cmd_cc_o_c = Compiling $(RELDIR)/$@
#         cmd_cc_o_c       = $(CC) $(c_flags) -c -o $@ $<
#
# If $(quiet) is empty, the whole command will be printed.
# If it is set to "quiet_", only the short version will be printed.
# If it is set to "silent_", nothing will be printed at all, since
# the variable $(silent_cmd_cc_o_c) doesn't exist.
#
# A simple variant is to prefix commands with $(Q) - that's useful
# for commands that shall be hidden in non-verbose mode.
#
#	$(Q)ln $@ :<
#
# If KBUILD_VERBOSE equals 0 then the above command will be hidden.
# If KBUILD_VERBOSE equals 1 then the above command is displayed.
# If KBUILD_VERBOSE equals 2 then give the reason why each target is rebuilt.
#
# To put more focus on warnings, be less verbose as default
# Use 'make V=1' to see the full commands

ifeq ("$(origin V)", "command line")
  KBUILD_VERBOSE = $(V)
endif
ifndef KBUILD_VERBOSE
  KBUILD_VERBOSE = 0
endif

ifeq ($(KBUILD_VERBOSE),1)
  quiet =
  Q =
else
  quiet=quiet_
  Q = @
endif

# If the user is running make -s (silent mode), suppress echoing of
# commands
# make-4.0 (and later) keep single letter options in the 1st word of MAKEFLAGS.

ifeq ($(filter 3.%,$(MAKE_VERSION)),)
silence:=$(findstring s,$(firstword -$(MAKEFLAGS)))
else
silence:=$(findstring s,$(filter-out --%,$(MAKEFLAGS)))
endif

ifeq ($(silence),s)
quiet=silent_
KBUILD_VERBOSE = 0
endif

export quiet Q KBUILD_VERBOSE

# Call a source code checker (by default, "sparse") as part of the
# C compilation.
#
# Use 'make C=1' to enable checking of only re-compiled files.
# Use 'make C=2' to enable checking of *all* source files, regardless
# of whether they are re-compiled or not.
#
# See the file "Documentation/dev-tools/sparse.rst" for more details,
# including where to get the "sparse" utility.

ifeq ("$(origin C)", "command line")
  KBUILD_CHECKSRC = $(C)
endif
ifndef KBUILD_CHECKSRC
  KBUILD_CHECKSRC = 0
endif

export KBUILD_CHECKSRC

# Enable "clippy" (a linter) as part of the Rust compilation.
#
# Use 'make CLIPPY=1' to enable it.
ifeq ("$(origin CLIPPY)", "command line")
  KBUILD_CLIPPY := $(CLIPPY)
endif

export KBUILD_CLIPPY

# Use make M=dir or set the environment variable KBUILD_EXTMOD to specify the
# directory of external module to build. Setting M= takes precedence.
ifeq ("$(origin M)", "command line")
  KBUILD_EXTMOD := $(M)
endif

$(if $(word 2, $(KBUILD_EXTMOD)), \
	$(error building multiple external modules is not supported))

$(foreach x, % :, $(if $(findstring $x, $(KBUILD_EXTMOD)), \
	$(error module directory path cannot contain '$x')))

# Remove trailing slashes
ifneq ($(filter %/, $(KBUILD_EXTMOD)),)
KBUILD_EXTMOD := $(shell dirname $(KBUILD_EXTMOD).)
endif

export KBUILD_EXTMOD

# Kbuild will save output files in the current working directory.
# This does not need to match to the root of the kernel source tree.
#
# For example, you can do this:
#
#  cd /dir/to/store/output/files; make -f /dir/to/kernel/source/Makefile
#
# If you want to save output files in a different location, there are
# two syntaxes to specify it.
#
# 1) O=
# Use "make O=dir/to/store/output/files/"
#
# 2) Set KBUILD_OUTPUT
# Set the environment variable KBUILD_OUTPUT to point to the output directory.
# export KBUILD_OUTPUT=dir/to/store/output/files/; make
#
# The O= assignment takes precedence over the KBUILD_OUTPUT environment
# variable.

# Do we want to change the working directory?
ifeq ("$(origin O)", "command line")
  KBUILD_OUTPUT := $(O)
endif

ifneq ($(KBUILD_OUTPUT),)
# Make's built-in functions such as $(abspath ...), $(realpath ...) cannot
# expand a shell special character '~'. We use a somewhat tedious way here.
abs_objtree := $(shell mkdir -p $(KBUILD_OUTPUT) && cd $(KBUILD_OUTPUT) && pwd)
$(if $(abs_objtree),, \
     $(error failed to create output directory "$(KBUILD_OUTPUT)"))

# $(realpath ...) resolves symlinks
abs_objtree := $(realpath $(abs_objtree))
else
abs_objtree := $(CURDIR)
endif # ifneq ($(KBUILD_OUTPUT),)

ifeq ($(abs_objtree),$(CURDIR))
# Suppress "Entering directory ..." unless we are changing the work directory.
MAKEFLAGS += --no-print-directory
else
need-sub-make := 1
endif

this-makefile := $(lastword $(MAKEFILE_LIST))
abs_srctree := $(realpath $(dir $(this-makefile)))

ifneq ($(words $(subst :, ,$(abs_srctree))), 1)
$(error source directory cannot contain spaces or colons)
endif

ifneq ($(abs_srctree),$(abs_objtree))
# Look for make include files relative to root of kernel src
#
# --included-dir is added for backward compatibility, but you should not rely on
# it. Please add $(srctree)/ prefix to include Makefiles in the source tree.
MAKEFLAGS += --include-dir=$(abs_srctree)
endif

ifneq ($(filter 3.%,$(MAKE_VERSION)),)
# 'MAKEFLAGS += -rR' does not immediately become effective for GNU Make 3.x
# We need to invoke sub-make to avoid implicit rules in the top Makefile.
need-sub-make := 1
# Cancel implicit rules for this Makefile.
$(this-makefile): ;
endif

export abs_srctree abs_objtree
export sub_make_done := 1

ifeq ($(need-sub-make),1)

PHONY += $(MAKECMDGOALS) __sub-make

$(filter-out $(this-makefile), $(MAKECMDGOALS)) __all: __sub-make
	@:

# Invoke a second make in the output directory, passing relevant variables
__sub-make:
	$(Q)$(MAKE) -C $(abs_objtree) -f $(abs_srctree)/Makefile $(MAKECMDGOALS)

endif # need-sub-make
endif # sub_make_done

# We process the rest of the Makefile if this is the final invocation of make
ifeq ($(need-sub-make),)

# Do not print "Entering directory ...",
# but we want to display it when entering to the output directory
# so that IDEs/editors are able to understand relative filenames.
MAKEFLAGS += --no-print-directory

ifeq ($(abs_srctree),$(abs_objtree))
        # building in the source tree
        srctree := .
	building_out_of_srctree :=
else
        ifeq ($(abs_srctree)/,$(dir $(abs_objtree)))
                # building in a subdirectory of the source tree
                srctree := ..
        else
                srctree := $(abs_srctree)
        endif
	building_out_of_srctree := 1
endif

ifneq ($(KBUILD_ABS_SRCTREE),)
srctree := $(abs_srctree)
endif

objtree		:= .
VPATH		:= $(srctree)

export building_out_of_srctree srctree objtree VPATH

# To make sure we do not include .config for any of the *config targets
# catch them early, and hand them over to scripts/kconfig/Makefile
# It is allowed to specify more targets when calling make, including
# mixing *config targets and build targets.
# For example 'make oldconfig all'.
# Detect when mixed targets is specified, and make a second invocation
# of make so .config is not included in this case either (for *config).

version_h := include/generated/uapi/linux/version.h

clean-targets := %clean mrproper cleandocs
no-dot-config-targets := $(clean-targets) \
			 cscope gtags TAGS tags help% %docs check% coccicheck \
			 $(version_h) headers headers_% archheaders archscripts \
			 %asm-generic kernelversion %src-pkg dt_binding_check \
			 outputmakefile rustavailable rustfmt rustfmtcheck
# Installation targets should not require compiler. Unfortunately, vdso_install
# is an exception where build artifacts may be updated. This must be fixed.
no-compiler-targets := $(no-dot-config-targets) install dtbs_install \
			headers_install modules_install kernelrelease image_name
no-sync-config-targets := $(no-dot-config-targets) %install kernelrelease \
			  image_name
single-targets := %.a %.i %.rsi %.ko %.lds %.ll %.lst %.mod %.o %.s %.symtypes %/

config-build	:=
mixed-build	:=
need-config	:= 1
need-compiler	:= 1
may-sync-config	:= 1
single-build	:=

ifneq ($(filter $(no-dot-config-targets), $(MAKECMDGOALS)),)
	ifeq ($(filter-out $(no-dot-config-targets), $(MAKECMDGOALS)),)
		need-config :=
	endif
endif

ifneq ($(filter $(no-compiler-targets), $(MAKECMDGOALS)),)
	ifeq ($(filter-out $(no-compiler-targets), $(MAKECMDGOALS)),)
		need-compiler :=
	endif
endif

ifneq ($(filter $(no-sync-config-targets), $(MAKECMDGOALS)),)
	ifeq ($(filter-out $(no-sync-config-targets), $(MAKECMDGOALS)),)
		may-sync-config :=
	endif
endif

ifneq ($(KBUILD_EXTMOD),)
	may-sync-config :=
endif

ifeq ($(KBUILD_EXTMOD),)
        ifneq ($(filter %config,$(MAKECMDGOALS)),)
		config-build := 1
                ifneq ($(words $(MAKECMDGOALS)),1)
			mixed-build := 1
                endif
        endif
endif

# We cannot build single targets and the others at the same time
ifneq ($(filter $(single-targets), $(MAKECMDGOALS)),)
	single-build := 1
	ifneq ($(filter-out $(single-targets), $(MAKECMDGOALS)),)
		mixed-build := 1
	endif
endif

# For "make -j clean all", "make -j mrproper defconfig all", etc.
ifneq ($(filter $(clean-targets),$(MAKECMDGOALS)),)
        ifneq ($(filter-out $(clean-targets),$(MAKECMDGOALS)),)
		mixed-build := 1
        endif
endif

# install and modules_install need also be processed one by one
ifneq ($(filter install,$(MAKECMDGOALS)),)
        ifneq ($(filter modules_install,$(MAKECMDGOALS)),)
		mixed-build := 1
        endif
endif

ifdef mixed-build
# ===========================================================================
# We're called with mixed targets (*config and build targets).
# Handle them one by one.

PHONY += $(MAKECMDGOALS) __build_one_by_one

$(MAKECMDGOALS): __build_one_by_one
	@:

__build_one_by_one:
	$(Q)set -e; \
	for i in $(MAKECMDGOALS); do \
		$(MAKE) -f $(srctree)/Makefile $$i; \
	done

else # !mixed-build

include $(srctree)/scripts/Kbuild.include

# Read KERNELRELEASE from include/config/kernel.release (if it exists)
KERNELRELEASE = $(shell cat include/config/kernel.release 2> /dev/null)
KERNELVERSION = $(VERSION)$(if $(PATCHLEVEL),.$(PATCHLEVEL)$(if $(SUBLEVEL),.$(SUBLEVEL)))$(EXTRAVERSION)
export VERSION PATCHLEVEL SUBLEVEL KERNELRELEASE KERNELVERSION

include $(srctree)/scripts/subarch.include

# Cross compiling and selecting different set of gcc/bin-utils
# ---------------------------------------------------------------------------
#
# When performing cross compilation for other architectures ARCH shall be set
# to the target architecture. (See arch/* for the possibilities).
# ARCH can be set during invocation of make:
# make ARCH=ia64
# Another way is to have ARCH set in the environment.
# The default ARCH is the host where make is executed.

# CROSS_COMPILE specify the prefix used for all executables used
# during compilation. Only gcc and related bin-utils executables
# are prefixed with $(CROSS_COMPILE).
# CROSS_COMPILE can be set on the command line
# make CROSS_COMPILE=ia64-linux-
# Alternatively CROSS_COMPILE can be set in the environment.
# Default value for CROSS_COMPILE is not to prefix executables
# Note: Some architectures assign CROSS_COMPILE in their arch/*/Makefile
ARCH		?= $(SUBARCH)

# Architecture as present in compile.h
UTS_MACHINE 	:= $(ARCH)
SRCARCH 	:= $(ARCH)

# Additional ARCH settings for x86
ifeq ($(ARCH),i386)
        SRCARCH := x86
endif
ifeq ($(ARCH),x86_64)
        SRCARCH := x86
endif

# Additional ARCH settings for sparc
ifeq ($(ARCH),sparc32)
       SRCARCH := sparc
endif
ifeq ($(ARCH),sparc64)
       SRCARCH := sparc
endif

# Additional ARCH settings for parisc
ifeq ($(ARCH),parisc64)
       SRCARCH := parisc
endif

export cross_compiling :=
ifneq ($(SRCARCH),$(SUBARCH))
cross_compiling := 1
endif

KCONFIG_CONFIG	?= .config
export KCONFIG_CONFIG

# SHELL used by kbuild
CONFIG_SHELL := sh

HOST_LFS_CFLAGS := $(shell getconf LFS_CFLAGS 2>/dev/null)
HOST_LFS_LDFLAGS := $(shell getconf LFS_LDFLAGS 2>/dev/null)
HOST_LFS_LIBS := $(shell getconf LFS_LIBS 2>/dev/null)

ifneq ($(LLVM),)
ifneq ($(filter %/,$(LLVM)),)
LLVM_PREFIX := $(LLVM)
else ifneq ($(filter -%,$(LLVM)),)
LLVM_SUFFIX := $(LLVM)
endif

HOSTCC	= $(LLVM_PREFIX)clang$(LLVM_SUFFIX)
HOSTCXX	= $(LLVM_PREFIX)clang++$(LLVM_SUFFIX)
else
HOSTCC	= gcc
HOSTCXX	= g++
endif
HOSTRUSTC = rustc
HOSTPKG_CONFIG	= pkg-config

KBUILD_USERHOSTCFLAGS := -Wall -Wmissing-prototypes -Wstrict-prototypes \
			 -O2 -fomit-frame-pointer -std=gnu11
KBUILD_USERCFLAGS  := $(KBUILD_USERHOSTCFLAGS) $(USERCFLAGS)
KBUILD_USERLDFLAGS := $(USERLDFLAGS)

# These flags apply to all Rust code in the tree, including the kernel and
# host programs.
export rust_common_flags := --edition=2021 \
			    -Zbinary_dep_depinfo=y \
			    -Dunsafe_op_in_unsafe_fn -Drust_2018_idioms \
			    -Dunreachable_pub -Dnon_ascii_idents \
			    -Wmissing_docs \
			    -Drustdoc::missing_crate_level_docs \
			    -Dclippy::correctness -Dclippy::style \
			    -Dclippy::suspicious -Dclippy::complexity \
			    -Dclippy::perf \
			    -Dclippy::let_unit_value -Dclippy::mut_mut \
			    -Dclippy::needless_bitwise_bool \
			    -Dclippy::needless_continue \
			    -Wclippy::dbg_macro

KBUILD_HOSTCFLAGS   := $(KBUILD_USERHOSTCFLAGS) $(HOST_LFS_CFLAGS) $(HOSTCFLAGS)
KBUILD_HOSTCXXFLAGS := -Wall -O2 $(HOST_LFS_CFLAGS) $(HOSTCXXFLAGS)
KBUILD_HOSTRUSTFLAGS := $(rust_common_flags) -O -Cstrip=debuginfo \
			-Zallow-features= $(HOSTRUSTFLAGS)
KBUILD_HOSTLDFLAGS  := $(HOST_LFS_LDFLAGS) $(HOSTLDFLAGS)
KBUILD_HOSTLDLIBS   := $(HOST_LFS_LIBS) $(HOSTLDLIBS)

# Make variables (CC, etc...)
CPP		= $(CC) -E
ifneq ($(LLVM),)
CC		= $(LLVM_PREFIX)clang$(LLVM_SUFFIX)
LD		= $(LLVM_PREFIX)ld.lld$(LLVM_SUFFIX)
AR		= $(LLVM_PREFIX)llvm-ar$(LLVM_SUFFIX)
NM		= $(LLVM_PREFIX)llvm-nm$(LLVM_SUFFIX)
OBJCOPY		= $(LLVM_PREFIX)llvm-objcopy$(LLVM_SUFFIX)
OBJDUMP		= $(LLVM_PREFIX)llvm-objdump$(LLVM_SUFFIX)
READELF		= $(LLVM_PREFIX)llvm-readelf$(LLVM_SUFFIX)
STRIP		= $(LLVM_PREFIX)llvm-strip$(LLVM_SUFFIX)
else
CC		= $(CROSS_COMPILE)gcc
LD		= $(CROSS_COMPILE)ld
AR		= $(CROSS_COMPILE)ar
NM		= $(CROSS_COMPILE)nm
OBJCOPY		= $(CROSS_COMPILE)objcopy
OBJDUMP		= $(CROSS_COMPILE)objdump
READELF		= $(CROSS_COMPILE)readelf
STRIP		= $(CROSS_COMPILE)strip
endif
RUSTC		= rustc
RUSTDOC		= rustdoc
RUSTFMT		= rustfmt
CLIPPY_DRIVER	= clippy-driver
BINDGEN		= bindgen
CARGO		= cargo
PAHOLE		= pahole
RESOLVE_BTFIDS	= $(objtree)/tools/bpf/resolve_btfids/resolve_btfids
LEX		= flex
YACC		= bison
AWK		= awk
INSTALLKERNEL  := installkernel
DEPMOD		= depmod
PERL		= perl
PYTHON3		= python3
CHECK		= sparse
BASH		= bash
KGZIP		= gzip
KBZIP2		= bzip2
KLZOP		= lzop
LZMA		= lzma
LZ4		= lz4c
XZ		= xz
ZSTD		= zstd

PAHOLE_FLAGS	= $(shell PAHOLE=$(PAHOLE) $(srctree)/scripts/pahole-flags.sh)

CHECKFLAGS     := -D__linux__ -Dlinux -D__STDC__ -Dunix -D__unix__ \
		  -Wbitwise -Wno-return-void -Wno-unknown-attribute $(CF)
NOSTDINC_FLAGS :=
CFLAGS_MODULE   =
RUSTFLAGS_MODULE =
AFLAGS_MODULE   =
LDFLAGS_MODULE  =
CFLAGS_KERNEL	=
RUSTFLAGS_KERNEL =
AFLAGS_KERNEL	=
LDFLAGS_vmlinux =

# Use USERINCLUDE when you must reference the UAPI directories only.
USERINCLUDE    := \
		-I$(srctree)/arch/$(SRCARCH)/include/uapi \
		-I$(objtree)/arch/$(SRCARCH)/include/generated/uapi \
		-I$(srctree)/include/uapi \
		-I$(objtree)/include/generated/uapi \
                -include $(srctree)/include/linux/compiler-version.h \
                -include $(srctree)/include/linux/kconfig.h

# Use LINUXINCLUDE when you must reference the include/ directory.
# Needed to be compatible with the O= option
LINUXINCLUDE    := \
		-I$(srctree)/arch/$(SRCARCH)/include \
		-I$(objtree)/arch/$(SRCARCH)/include/generated \
		$(if $(building_out_of_srctree),-I$(srctree)/include) \
		-I$(objtree)/include \
		$(USERINCLUDE)

KBUILD_AFLAGS   := -D__ASSEMBLY__ -fno-PIE
KBUILD_CFLAGS   := -Wall -Wundef -Werror=strict-prototypes -Wno-trigraphs \
		   -fno-strict-aliasing -fno-common -fshort-wchar -fno-PIE \
		   -Werror=implicit-function-declaration -Werror=implicit-int \
		   -Werror=return-type -Wno-format-security \
		   -std=gnu11
KBUILD_CPPFLAGS := -D__KERNEL__
KBUILD_RUSTFLAGS := $(rust_common_flags) \
		    --target=$(objtree)/rust/target.json \
		    -Cpanic=abort -Cembed-bitcode=n -Clto=n \
		    -Cforce-unwind-tables=n -Ccodegen-units=1 \
		    -Csymbol-mangling-version=v0 \
		    -Crelocation-model=static \
		    -Zfunction-sections=n \
		    -Dclippy::float_arithmetic

KBUILD_AFLAGS_KERNEL :=
KBUILD_CFLAGS_KERNEL :=
KBUILD_RUSTFLAGS_KERNEL :=
KBUILD_AFLAGS_MODULE  := -DMODULE
KBUILD_CFLAGS_MODULE  := -DMODULE
KBUILD_RUSTFLAGS_MODULE := --cfg MODULE
KBUILD_LDFLAGS_MODULE :=
KBUILD_LDFLAGS :=
CLANG_FLAGS :=

ifeq ($(KBUILD_CLIPPY),1)
	RUSTC_OR_CLIPPY_QUIET := CLIPPY
	RUSTC_OR_CLIPPY = $(CLIPPY_DRIVER)
else
	RUSTC_OR_CLIPPY_QUIET := RUSTC
	RUSTC_OR_CLIPPY = $(RUSTC)
endif

ifdef RUST_LIB_SRC
	export RUST_LIB_SRC
endif

# Allows the usage of unstable features in stable compilers.
export RUSTC_BOOTSTRAP := 1

export ARCH SRCARCH CONFIG_SHELL BASH HOSTCC KBUILD_HOSTCFLAGS CROSS_COMPILE LD CC HOSTPKG_CONFIG
export RUSTC RUSTDOC RUSTFMT RUSTC_OR_CLIPPY_QUIET RUSTC_OR_CLIPPY BINDGEN CARGO
export HOSTRUSTC KBUILD_HOSTRUSTFLAGS
export CPP AR NM STRIP OBJCOPY OBJDUMP READELF PAHOLE RESOLVE_BTFIDS LEX YACC AWK INSTALLKERNEL
export PERL PYTHON3 CHECK CHECKFLAGS MAKE UTS_MACHINE HOSTCXX
export KGZIP KBZIP2 KLZOP LZMA LZ4 XZ ZSTD
export KBUILD_HOSTCXXFLAGS KBUILD_HOSTLDFLAGS KBUILD_HOSTLDLIBS LDFLAGS_MODULE
export KBUILD_USERCFLAGS KBUILD_USERLDFLAGS

export KBUILD_CPPFLAGS NOSTDINC_FLAGS LINUXINCLUDE OBJCOPYFLAGS KBUILD_LDFLAGS
export KBUILD_CFLAGS CFLAGS_KERNEL CFLAGS_MODULE
export KBUILD_RUSTFLAGS RUSTFLAGS_KERNEL RUSTFLAGS_MODULE
export KBUILD_AFLAGS AFLAGS_KERNEL AFLAGS_MODULE
export KBUILD_AFLAGS_MODULE KBUILD_CFLAGS_MODULE KBUILD_RUSTFLAGS_MODULE KBUILD_LDFLAGS_MODULE
export KBUILD_AFLAGS_KERNEL KBUILD_CFLAGS_KERNEL KBUILD_RUSTFLAGS_KERNEL
export PAHOLE_FLAGS

# Files to ignore in find ... statements

export RCS_FIND_IGNORE := \( -name SCCS -o -name BitKeeper -o -name .svn -o    \
			  -name CVS -o -name .pc -o -name .hg -o -name .git \) \
			  -prune -o
export RCS_TAR_IGNORE := --exclude SCCS --exclude BitKeeper --exclude .svn \
			 --exclude CVS --exclude .pc --exclude .hg --exclude .git

# ===========================================================================
# Rules shared between *config targets and build targets

# Basic helpers built in scripts/basic/
PHONY += scripts_basic
scripts_basic:
	$(Q)$(MAKE) $(build)=scripts/basic

PHONY += outputmakefile
ifdef building_out_of_srctree
# Before starting out-of-tree build, make sure the source tree is clean.
# outputmakefile generates a Makefile in the output directory, if using a
# separate output directory. This allows convenient use of make in the
# output directory.
# At the same time when output Makefile generated, generate .gitignore to
# ignore whole output directory

quiet_cmd_makefile = GEN     Makefile
      cmd_makefile = { \
	echo "\# Automatically generated by $(srctree)/Makefile: don't edit"; \
	echo "include $(srctree)/Makefile"; \
	} > Makefile

outputmakefile:
	@if [ -f $(srctree)/.config -o \
		 -d $(srctree)/include/config -o \
		 -d $(srctree)/arch/$(SRCARCH)/include/generated ]; then \
		echo >&2 "***"; \
		echo >&2 "*** The source tree is not clean, please run 'make$(if $(findstring command line, $(origin ARCH)), ARCH=$(ARCH)) mrproper'"; \
		echo >&2 "*** in $(abs_srctree)";\
		echo >&2 "***"; \
		false; \
	fi
	$(Q)ln -fsn $(srctree) source
	$(call cmd,makefile)
	$(Q)test -e .gitignore || \
	{ echo "# this is build directory, ignore it"; echo "*"; } > .gitignore
endif

# The expansion should be delayed until arch/$(SRCARCH)/Makefile is included.
# Some architectures define CROSS_COMPILE in arch/$(SRCARCH)/Makefile.
# CC_VERSION_TEXT is referenced from Kconfig (so it needs export),
# and from include/config/auto.conf.cmd to detect the compiler upgrade.
CC_VERSION_TEXT = $(subst $(pound),,$(shell LC_ALL=C $(CC) --version 2>/dev/null | head -n 1))

ifneq ($(findstring clang,$(CC_VERSION_TEXT)),)
include $(srctree)/scripts/Makefile.clang
endif

# Include this also for config targets because some architectures need
# cc-cross-prefix to determine CROSS_COMPILE.
ifdef need-compiler
include $(srctree)/scripts/Makefile.compiler
endif

ifdef config-build
# ===========================================================================
# *config targets only - make sure prerequisites are updated, and descend
# in scripts/kconfig to make the *config target

# Read arch specific Makefile to set KBUILD_DEFCONFIG as needed.
# KBUILD_DEFCONFIG may point out an alternative default configuration
# used for 'make defconfig'
include $(srctree)/arch/$(SRCARCH)/Makefile
export KBUILD_DEFCONFIG KBUILD_KCONFIG CC_VERSION_TEXT

config: outputmakefile scripts_basic FORCE
	$(Q)$(MAKE) $(build)=scripts/kconfig $@

%config: outputmakefile scripts_basic FORCE
	$(Q)$(MAKE) $(build)=scripts/kconfig $@

else #!config-build
# ===========================================================================
# Build targets only - this includes vmlinux, arch specific targets, clean
# targets and others. In general all targets except *config targets.

# If building an external module we do not care about the all: rule
# but instead __all depend on modules
PHONY += all
ifeq ($(KBUILD_EXTMOD),)
__all: all
else
__all: modules
endif

targets :=

# Decide whether to build built-in, modular, or both.
# Normally, just do built-in.

KBUILD_MODULES :=
KBUILD_BUILTIN := 1

# If we have only "make modules", don't compile built-in objects.
ifeq ($(MAKECMDGOALS),modules)
  KBUILD_BUILTIN :=
endif

# If we have "make <whatever> modules", compile modules
# in addition to whatever we do anyway.
# Just "make" or "make all" shall build modules as well

ifneq ($(filter all modules nsdeps %compile_commands.json clang-%,$(MAKECMDGOALS)),)
  KBUILD_MODULES := 1
endif

ifeq ($(MAKECMDGOALS),)
  KBUILD_MODULES := 1
endif

export KBUILD_MODULES KBUILD_BUILTIN

ifdef need-config
include include/config/auto.conf
endif

ifeq ($(KBUILD_EXTMOD),)
# Objects we will link into vmlinux / subdirs we need to visit
core-y		:=
drivers-y	:=
libs-y		:= lib/
endif # KBUILD_EXTMOD

# The all: target is the default when no target is given on the
# command line.
# This allow a user to issue only 'make' to build a kernel including modules
# Defaults to vmlinux, but the arch makefile usually adds further targets
all: vmlinux

CFLAGS_GCOV	:= -fprofile-arcs -ftest-coverage
ifdef CONFIG_CC_IS_GCC
CFLAGS_GCOV	+= -fno-tree-loop-im
endif
export CFLAGS_GCOV

# The arch Makefiles can override CC_FLAGS_FTRACE. We may also append it later.
ifdef CONFIG_FUNCTION_TRACER
  CC_FLAGS_FTRACE := -pg
endif

include $(srctree)/arch/$(SRCARCH)/Makefile

ifdef need-config
ifdef may-sync-config
# Read in dependencies to all Kconfig* files, make sure to run syncconfig if
# changes are detected. This should be included after arch/$(SRCARCH)/Makefile
# because some architectures define CROSS_COMPILE there.
include include/config/auto.conf.cmd

$(KCONFIG_CONFIG):
	@echo >&2 '***'
	@echo >&2 '*** Configuration file "$@" not found!'
	@echo >&2 '***'
	@echo >&2 '*** Please run some configurator (e.g. "make oldconfig" or'
	@echo >&2 '*** "make menuconfig" or "make xconfig").'
	@echo >&2 '***'
	@/bin/false

# The actual configuration files used during the build are stored in
# include/generated/ and include/config/. Update them if .config is newer than
# include/config/auto.conf (which mirrors .config).
#
# This exploits the 'multi-target pattern rule' trick.
# The syncconfig should be executed only once to make all the targets.
# (Note: use the grouped target '&:' when we bump to GNU Make 4.3)
#
# Do not use $(call cmd,...) here. That would suppress prompts from syncconfig,
# so you cannot notice that Kconfig is waiting for the user input.
%/config/auto.conf %/config/auto.conf.cmd %/generated/autoconf.h %/generated/rustc_cfg: $(KCONFIG_CONFIG)
	$(Q)$(kecho) "  SYNC    $@"
	$(Q)$(MAKE) -f $(srctree)/Makefile syncconfig
else # !may-sync-config
# External modules and some install targets need include/generated/autoconf.h
# and include/config/auto.conf but do not care if they are up-to-date.
# Use auto.conf to trigger the test
PHONY += include/config/auto.conf

include/config/auto.conf:
	@test -e include/generated/autoconf.h -a -e $@ || (		\
	echo >&2;							\
	echo >&2 "  ERROR: Kernel configuration is invalid.";		\
	echo >&2 "         include/generated/autoconf.h or $@ are missing.";\
	echo >&2 "         Run 'make oldconfig && make prepare' on kernel src to fix it.";	\
	echo >&2 ;							\
	/bin/false)

endif # may-sync-config
endif # need-config

KBUILD_CFLAGS	+= -fno-delete-null-pointer-checks
KBUILD_CFLAGS	+= $(call cc-disable-warning,frame-address,)
KBUILD_CFLAGS	+= $(call cc-disable-warning, format-truncation)
KBUILD_CFLAGS	+= $(call cc-disable-warning, format-overflow)
KBUILD_CFLAGS	+= $(call cc-disable-warning, address-of-packed-member)

ifdef CONFIG_CC_OPTIMIZE_FOR_PERFORMANCE
KBUILD_CFLAGS += -O2
KBUILD_RUSTFLAGS += -Copt-level=2
else ifdef CONFIG_CC_OPTIMIZE_FOR_SIZE
KBUILD_CFLAGS += -Os
KBUILD_RUSTFLAGS += -Copt-level=s
endif

# Always set `debug-assertions` and `overflow-checks` because their default
# depends on `opt-level` and `debug-assertions`, respectively.
KBUILD_RUSTFLAGS += -Cdebug-assertions=$(if $(CONFIG_RUST_DEBUG_ASSERTIONS),y,n)
KBUILD_RUSTFLAGS += -Coverflow-checks=$(if $(CONFIG_RUST_OVERFLOW_CHECKS),y,n)

# Tell gcc to never replace conditional load with a non-conditional one
ifdef CONFIG_CC_IS_GCC
# gcc-10 renamed --param=allow-store-data-races=0 to
# -fno-allow-store-data-races.
KBUILD_CFLAGS	+= $(call cc-option,--param=allow-store-data-races=0)
KBUILD_CFLAGS	+= $(call cc-option,-fno-allow-store-data-races)
endif

ifdef CONFIG_READABLE_ASM
# Disable optimizations that make assembler listings hard to read.
# reorder blocks reorders the control in the function
# ipa clone creates specialized cloned functions
# partial inlining inlines only parts of functions
KBUILD_CFLAGS += -fno-reorder-blocks -fno-ipa-cp-clone -fno-partial-inlining
endif

ifneq ($(CONFIG_FRAME_WARN),0)
KBUILD_CFLAGS += -Wframe-larger-than=$(CONFIG_FRAME_WARN)
endif

stackp-flags-y                                    := -fno-stack-protector
stackp-flags-$(CONFIG_STACKPROTECTOR)             := -fstack-protector
stackp-flags-$(CONFIG_STACKPROTECTOR_STRONG)      := -fstack-protector-strong

KBUILD_CFLAGS += $(stackp-flags-y)

KBUILD_CFLAGS-$(CONFIG_WERROR) += -Werror
KBUILD_CFLAGS-$(CONFIG_CC_NO_ARRAY_BOUNDS) += -Wno-array-bounds

KBUILD_RUSTFLAGS-$(CONFIG_WERROR) += -Dwarnings
KBUILD_RUSTFLAGS += $(KBUILD_RUSTFLAGS-y)

ifdef CONFIG_CC_IS_CLANG
KBUILD_CPPFLAGS += -Qunused-arguments
# The kernel builds with '-std=gnu11' so use of GNU extensions is acceptable.
KBUILD_CFLAGS += -Wno-gnu
else

# gcc inanely warns about local variables called 'main'
KBUILD_CFLAGS += -Wno-main
endif

# These warnings generated too much noise in a regular build.
# Use make W=1 to enable them (see scripts/Makefile.extrawarn)
KBUILD_CFLAGS += $(call cc-disable-warning, unused-but-set-variable)
KBUILD_CFLAGS += $(call cc-disable-warning, unused-const-variable)

# These result in bogus false positives
KBUILD_CFLAGS += $(call cc-disable-warning, dangling-pointer)

ifdef CONFIG_FRAME_POINTER
KBUILD_CFLAGS	+= -fno-omit-frame-pointer -fno-optimize-sibling-calls
KBUILD_RUSTFLAGS += -Cforce-frame-pointers=y
else
# Some targets (ARM with Thumb2, for example), can't be built with frame
# pointers.  For those, we don't have FUNCTION_TRACER automatically
# select FRAME_POINTER.  However, FUNCTION_TRACER adds -pg, and this is
# incompatible with -fomit-frame-pointer with current GCC, so we don't use
# -fomit-frame-pointer with FUNCTION_TRACER.
# In the Rust target specification, "frame-pointer" is set explicitly
# to "may-omit".
ifndef CONFIG_FUNCTION_TRACER
KBUILD_CFLAGS	+= -fomit-frame-pointer
endif
endif

# Initialize all stack variables with a 0xAA pattern.
ifdef CONFIG_INIT_STACK_ALL_PATTERN
KBUILD_CFLAGS	+= -ftrivial-auto-var-init=pattern
endif

# Initialize all stack variables with a zero value.
ifdef CONFIG_INIT_STACK_ALL_ZERO
KBUILD_CFLAGS	+= -ftrivial-auto-var-init=zero
ifdef CONFIG_CC_HAS_AUTO_VAR_INIT_ZERO_ENABLER
# https://github.com/llvm/llvm-project/issues/44842
KBUILD_CFLAGS	+= -enable-trivial-auto-var-init-zero-knowing-it-will-be-removed-from-clang
endif
endif

# While VLAs have been removed, GCC produces unreachable stack probes
# for the randomize_kstack_offset feature. Disable it for all compilers.
KBUILD_CFLAGS	+= $(call cc-option, -fno-stack-clash-protection)

# Clear used registers at func exit (to reduce data lifetime and ROP gadgets).
ifdef CONFIG_ZERO_CALL_USED_REGS
KBUILD_CFLAGS	+= -fzero-call-used-regs=used-gpr
endif

ifdef CONFIG_FUNCTION_TRACER
ifdef CONFIG_FTRACE_MCOUNT_USE_CC
  CC_FLAGS_FTRACE	+= -mrecord-mcount
  ifdef CONFIG_HAVE_NOP_MCOUNT
    ifeq ($(call cc-option-yn, -mnop-mcount),y)
      CC_FLAGS_FTRACE	+= -mnop-mcount
      CC_FLAGS_USING	+= -DCC_USING_NOP_MCOUNT
    endif
  endif
endif
ifdef CONFIG_FTRACE_MCOUNT_USE_OBJTOOL
  CC_FLAGS_USING	+= -DCC_USING_NOP_MCOUNT
endif
ifdef CONFIG_FTRACE_MCOUNT_USE_RECORDMCOUNT
  ifdef CONFIG_HAVE_C_RECORDMCOUNT
    BUILD_C_RECORDMCOUNT := y
    export BUILD_C_RECORDMCOUNT
  endif
endif
ifdef CONFIG_HAVE_FENTRY
  # s390-linux-gnu-gcc did not support -mfentry until gcc-9.
  ifeq ($(call cc-option-yn, -mfentry),y)
    CC_FLAGS_FTRACE	+= -mfentry
    CC_FLAGS_USING	+= -DCC_USING_FENTRY
  endif
endif
export CC_FLAGS_FTRACE
KBUILD_CFLAGS	+= $(CC_FLAGS_FTRACE) $(CC_FLAGS_USING)
KBUILD_AFLAGS	+= $(CC_FLAGS_USING)
endif

# We trigger additional mismatches with less inlining
ifdef CONFIG_DEBUG_SECTION_MISMATCH
KBUILD_CFLAGS += -fno-inline-functions-called-once
endif

# `rustc`'s `-Zfunction-sections` applies to data too (as of 1.59.0).
ifdef CONFIG_LD_DEAD_CODE_DATA_ELIMINATION
KBUILD_CFLAGS_KERNEL += -ffunction-sections -fdata-sections
KBUILD_RUSTFLAGS_KERNEL += -Zfunction-sections=y
LDFLAGS_vmlinux += --gc-sections
endif

ifdef CONFIG_SHADOW_CALL_STACK
CC_FLAGS_SCS	:= -fsanitize=shadow-call-stack
KBUILD_CFLAGS	+= $(CC_FLAGS_SCS)
export CC_FLAGS_SCS
endif

ifdef CONFIG_LTO_CLANG
ifdef CONFIG_LTO_CLANG_THIN
CC_FLAGS_LTO	:= -flto=thin -fsplit-lto-unit
KBUILD_LDFLAGS	+= --thinlto-cache-dir=$(extmod_prefix).thinlto-cache
else
CC_FLAGS_LTO	:= -flto
endif
CC_FLAGS_LTO	+= -fvisibility=hidden

# Limit inlining across translation units to reduce binary size
KBUILD_LDFLAGS += -mllvm -import-instr-limit=5

# Check for frame size exceeding threshold during prolog/epilog insertion
# when using lld < 13.0.0.
ifneq ($(CONFIG_FRAME_WARN),0)
ifeq ($(shell test $(CONFIG_LLD_VERSION) -lt 130000; echo $$?),0)
KBUILD_LDFLAGS	+= -plugin-opt=-warn-stack-size=$(CONFIG_FRAME_WARN)
endif
endif
endif

ifdef CONFIG_LTO
KBUILD_CFLAGS	+= -fno-lto $(CC_FLAGS_LTO)
KBUILD_AFLAGS	+= -fno-lto
export CC_FLAGS_LTO
endif

ifdef CONFIG_CFI_CLANG
CC_FLAGS_CFI	:= -fsanitize=kcfi
KBUILD_CFLAGS	+= $(CC_FLAGS_CFI)
export CC_FLAGS_CFI
endif

ifdef CONFIG_DEBUG_FORCE_FUNCTION_ALIGN_64B
KBUILD_CFLAGS += -falign-functions=64
endif

# arch Makefile may override CC so keep this after arch Makefile is included
NOSTDINC_FLAGS += -nostdinc

# Variable Length Arrays (VLAs) should not be used anywhere in the kernel
KBUILD_CFLAGS += -Wvla

# disable pointer signed / unsigned warnings in gcc 4.0
KBUILD_CFLAGS += -Wno-pointer-sign

# In order to make sure new function cast mismatches are not introduced
# in the kernel (to avoid tripping CFI checking), the kernel should be
# globally built with -Wcast-function-type.
KBUILD_CFLAGS += $(call cc-option, -Wcast-function-type)

# disable stringop warnings in gcc 8+
KBUILD_CFLAGS += $(call cc-disable-warning, stringop-truncation)

# We'll want to enable this eventually, but it's not going away for 5.7 at least
KBUILD_CFLAGS += $(call cc-disable-warning, stringop-overflow)

# Another good warning that we'll want to enable eventually
KBUILD_CFLAGS += $(call cc-disable-warning, restrict)

# Enabled with W=2, disabled by default as noisy
ifdef CONFIG_CC_IS_GCC
KBUILD_CFLAGS += -Wno-maybe-uninitialized
endif

# The allocators already balk at large sizes, so silence the compiler
# warnings for bounds checks involving those possible values. While
# -Wno-alloc-size-larger-than would normally be used here, earlier versions
# of gcc (<9.1) weirdly don't handle the option correctly when _other_
# warnings are produced (?!). Using -Walloc-size-larger-than=SIZE_MAX
# doesn't work (as it is documented to), silently resolving to "0" prior to
# version 9.1 (and producing an error more recently). Numeric values larger
# than PTRDIFF_MAX also don't work prior to version 9.1, which are silently
# ignored, continuing to default to PTRDIFF_MAX. So, left with no other
# choice, we must perform a versioned check to disable this warning.
# https://lore.kernel.org/lkml/20210824115859.187f272f@canb.auug.org.au
KBUILD_CFLAGS-$(call gcc-min-version, 90100) += -Wno-alloc-size-larger-than
KBUILD_CFLAGS += $(KBUILD_CFLAGS-y) $(CONFIG_CC_IMPLICIT_FALLTHROUGH)

# disable invalid "can't wrap" optimizations for signed / pointers
KBUILD_CFLAGS	+= -fno-strict-overflow

# Make sure -fstack-check isn't enabled (like gentoo apparently did)
KBUILD_CFLAGS  += -fno-stack-check

# conserve stack if available
ifdef CONFIG_CC_IS_GCC
KBUILD_CFLAGS   += -fconserve-stack
endif

# Prohibit date/time macros, which would make the build non-deterministic
KBUILD_CFLAGS   += -Werror=date-time

# enforce correct pointer usage
KBUILD_CFLAGS   += $(call cc-option,-Werror=incompatible-pointer-types)

# Require designated initializers for all marked structures
KBUILD_CFLAGS   += $(call cc-option,-Werror=designated-init)

# change __FILE__ to the relative path from the srctree
KBUILD_CPPFLAGS += $(call cc-option,-fmacro-prefix-map=$(srctree)/=)

# include additional Makefiles when needed
include-y			:= scripts/Makefile.extrawarn
include-$(CONFIG_DEBUG_INFO)	+= scripts/Makefile.debug
include-$(CONFIG_KASAN)		+= scripts/Makefile.kasan
include-$(CONFIG_KCSAN)		+= scripts/Makefile.kcsan
include-$(CONFIG_KMSAN)		+= scripts/Makefile.kmsan
include-$(CONFIG_UBSAN)		+= scripts/Makefile.ubsan
include-$(CONFIG_KCOV)		+= scripts/Makefile.kcov
include-$(CONFIG_RANDSTRUCT)	+= scripts/Makefile.randstruct
include-$(CONFIG_GCC_PLUGINS)	+= scripts/Makefile.gcc-plugins

include $(addprefix $(srctree)/, $(include-y))

# scripts/Makefile.gcc-plugins is intentionally included last.
# Do not add $(call cc-option,...) below this line. When you build the kernel
# from the clean source tree, the GCC plugins do not exist at this point.

# Add user supplied CPPFLAGS, AFLAGS, CFLAGS and RUSTFLAGS as the last assignments
KBUILD_CPPFLAGS += $(KCPPFLAGS)
KBUILD_AFLAGS   += $(KAFLAGS)
KBUILD_CFLAGS   += $(KCFLAGS)
KBUILD_RUSTFLAGS += $(KRUSTFLAGS)

KBUILD_LDFLAGS_MODULE += --build-id=sha1
LDFLAGS_vmlinux += --build-id=sha1

KBUILD_LDFLAGS	+= -z noexecstack
ifeq ($(CONFIG_LD_IS_BFD),y)
KBUILD_LDFLAGS	+= $(call ld-option,--no-warn-rwx-segments)
endif

ifeq ($(CONFIG_STRIP_ASM_SYMS),y)
LDFLAGS_vmlinux	+= -X
endif

ifeq ($(CONFIG_RELR),y)
LDFLAGS_vmlinux	+= --pack-dyn-relocs=relr --use-android-relr-tags
endif

# We never want expected sections to be placed heuristically by the
# linker. All sections should be explicitly named in the linker script.
ifdef CONFIG_LD_ORPHAN_WARN
LDFLAGS_vmlinux += --orphan-handling=warn
endif

# Align the bit size of userspace programs with the kernel
KBUILD_USERCFLAGS  += $(filter -m32 -m64 --target=%, $(KBUILD_CFLAGS))
KBUILD_USERLDFLAGS += $(filter -m32 -m64 --target=%, $(KBUILD_CFLAGS))

# make the checker run with the right architecture
CHECKFLAGS += --arch=$(ARCH)

# insure the checker run with the right endianness
CHECKFLAGS += $(if $(CONFIG_CPU_BIG_ENDIAN),-mbig-endian,-mlittle-endian)

# the checker needs the correct machine size
CHECKFLAGS += $(if $(CONFIG_64BIT),-m64,-m32)

# Default kernel image to build when no specific target is given.
# KBUILD_IMAGE may be overruled on the command line or
# set in the environment
# Also any assignments in arch/$(ARCH)/Makefile take precedence over
# this default value
export KBUILD_IMAGE ?= vmlinux

#
# INSTALL_PATH specifies where to place the updated kernel and system map
# images. Default is /boot, but you can set it to other values
export	INSTALL_PATH ?= /boot

#
# INSTALL_DTBS_PATH specifies a prefix for relocations required by build roots.
# Like INSTALL_MOD_PATH, it isn't defined in the Makefile, but can be passed as
# an argument if needed. Otherwise it defaults to the kernel install path
#
export INSTALL_DTBS_PATH ?= $(INSTALL_PATH)/dtbs/$(KERNELRELEASE)

#
# INSTALL_MOD_PATH specifies a prefix to MODLIB for module directory
# relocations required by build roots.  This is not defined in the
# makefile but the argument can be passed to make if needed.
#

MODLIB	= $(INSTALL_MOD_PATH)/lib/modules/$(KERNELRELEASE)
export MODLIB

PHONY += prepare0

export extmod_prefix = $(if $(KBUILD_EXTMOD),$(KBUILD_EXTMOD)/)
export MODORDER := $(extmod_prefix)modules.order
export MODULES_NSDEPS := $(extmod_prefix)modules.nsdeps

ifeq ($(KBUILD_EXTMOD),)

build-dir	:= .
clean-dirs	:= $(sort . Documentation \
		     $(patsubst %/,%,$(filter %/, $(core-) \
			$(drivers-) $(libs-))))

export ARCH_CORE	:= $(core-y)
export ARCH_LIB		:= $(filter %/, $(libs-y))
export ARCH_DRIVERS	:= $(drivers-y) $(drivers-m)
# Externally visible symbols (used by link-vmlinux.sh)

KBUILD_VMLINUX_OBJS := ./built-in.a
ifdef CONFIG_MODULES
KBUILD_VMLINUX_OBJS += $(patsubst %/, %/lib.a, $(filter %/, $(libs-y)))
KBUILD_VMLINUX_LIBS := $(filter-out %/, $(libs-y))
else
KBUILD_VMLINUX_LIBS := $(patsubst %/,%/lib.a, $(libs-y))
endif

export KBUILD_VMLINUX_LIBS
export KBUILD_LDS          := arch/$(SRCARCH)/kernel/vmlinux.lds

# Recurse until adjust_autoksyms.sh is satisfied
PHONY += autoksyms_recursive
ifdef CONFIG_TRIM_UNUSED_KSYMS
# For the kernel to actually contain only the needed exported symbols,
# we have to build modules as well to determine what those symbols are.
# (this can be evaluated only once include/config/auto.conf has been included)
KBUILD_MODULES := 1

autoksyms_recursive: $(build-dir) modules.order
	$(Q)$(CONFIG_SHELL) $(srctree)/scripts/adjust_autoksyms.sh \
	  "$(MAKE) -f $(srctree)/Makefile autoksyms_recursive"
endif

autoksyms_h := $(if $(CONFIG_TRIM_UNUSED_KSYMS), include/generated/autoksyms.h)

quiet_cmd_autoksyms_h = GEN     $@
      cmd_autoksyms_h = mkdir -p $(dir $@); \
			$(CONFIG_SHELL) $(srctree)/scripts/gen_autoksyms.sh $@

$(autoksyms_h):
	$(call cmd,autoksyms_h)

# '$(AR) mPi' needs 'T' to workaround the bug of llvm-ar <= 14
quiet_cmd_ar_vmlinux.a = AR      $@
      cmd_ar_vmlinux.a = \
	rm -f $@; \
	$(AR) cDPrST $@ $(KBUILD_VMLINUX_OBJS); \
	$(AR) mPiT $$($(AR) t $@ | sed -n 1p) $@ $$($(AR) t $@ | grep -F -f $(srctree)/scripts/head-object-list.txt)

targets += vmlinux.a
vmlinux.a: $(KBUILD_VMLINUX_OBJS) scripts/head-object-list.txt autoksyms_recursive FORCE
	$(call if_changed,ar_vmlinux.a)

PHONY += vmlinux_o
vmlinux_o: vmlinux.a $(KBUILD_VMLINUX_LIBS)
	$(Q)$(MAKE) -f $(srctree)/scripts/Makefile.vmlinux_o

vmlinux.o modules.builtin.modinfo modules.builtin: vmlinux_o
	@:

PHONY += vmlinux
# LDFLAGS_vmlinux in the top Makefile defines linker flags for the top vmlinux,
# not for decompressors. LDFLAGS_vmlinux in arch/*/boot/compressed/Makefile is
# unrelated; the decompressors just happen to have the same base name,
# arch/*/boot/compressed/vmlinux.
# Export LDFLAGS_vmlinux only to scripts/Makefile.vmlinux.
#
# _LDFLAGS_vmlinux is a workaround for the 'private export' bug:
#   https://savannah.gnu.org/bugs/?61463
# For Make > 4.4, the following simple code will work:
#  vmlinux: private export LDFLAGS_vmlinux := $(LDFLAGS_vmlinux)
vmlinux: private _LDFLAGS_vmlinux := $(LDFLAGS_vmlinux)
vmlinux: export LDFLAGS_vmlinux = $(_LDFLAGS_vmlinux)
vmlinux: vmlinux.o $(KBUILD_LDS) modpost
	$(Q)$(MAKE) -f $(srctree)/scripts/Makefile.vmlinux

# The actual objects are generated when descending,
# make sure no implicit rule kicks in
$(sort $(KBUILD_LDS) $(KBUILD_VMLINUX_OBJS) $(KBUILD_VMLINUX_LIBS)): . ;

filechk_kernel.release = \
	echo "$(KERNELVERSION)$$($(CONFIG_SHELL) $(srctree)/scripts/setlocalversion $(srctree))"

# Store (new) KERNELRELEASE string in include/config/kernel.release
include/config/kernel.release: FORCE
	$(call filechk,kernel.release)

# Additional helpers built in scripts/
# Carefully list dependencies so we do not try to build scripts twice
# in parallel
PHONY += scripts
scripts: scripts_basic scripts_dtc
	$(Q)$(MAKE) $(build)=$(@)

# Things we need to do before we recursively start building the kernel
# or the modules are listed in "prepare".
# A multi level approach is used. prepareN is processed before prepareN-1.
# archprepare is used in arch Makefiles and when processed asm symlink,
# version.h and scripts_basic is processed / created.

PHONY += prepare archprepare

archprepare: outputmakefile archheaders archscripts scripts include/config/kernel.release \
	asm-generic $(version_h) $(autoksyms_h) include/generated/utsrelease.h \
	include/generated/compile.h include/generated/autoconf.h remove-stale-files

prepare0: archprepare
	$(Q)$(MAKE) $(build)=scripts/mod
	$(Q)$(MAKE) $(build)=. prepare

# All the preparing..
prepare: prepare0
ifdef CONFIG_RUST
	$(Q)$(CONFIG_SHELL) $(srctree)/scripts/rust_is_available.sh -v
	$(Q)$(MAKE) $(build)=rust
endif

PHONY += remove-stale-files
remove-stale-files:
	$(Q)$(srctree)/scripts/remove-stale-files

# Support for using generic headers in asm-generic
asm-generic := -f $(srctree)/scripts/Makefile.asm-generic obj

PHONY += asm-generic uapi-asm-generic
asm-generic: uapi-asm-generic
	$(Q)$(MAKE) $(asm-generic)=arch/$(SRCARCH)/include/generated/asm \
	generic=include/asm-generic
uapi-asm-generic:
	$(Q)$(MAKE) $(asm-generic)=arch/$(SRCARCH)/include/generated/uapi/asm \
	generic=include/uapi/asm-generic

# Generate some files
# ---------------------------------------------------------------------------

# KERNELRELEASE can change from a few different places, meaning version.h
# needs to be updated, so this check is forced on all builds

uts_len := 64
define filechk_utsrelease.h
	if [ `echo -n "$(KERNELRELEASE)" | wc -c ` -gt $(uts_len) ]; then \
	  echo '"$(KERNELRELEASE)" exceeds $(uts_len) characters' >&2;    \
	  exit 1;                                                         \
	fi;                                                               \
	echo \#define UTS_RELEASE \"$(KERNELRELEASE)\"
endef

define filechk_version.h
	if [ $(SUBLEVEL) -gt 255 ]; then                                 \
		echo \#define LINUX_VERSION_CODE $(shell                 \
		expr $(VERSION) \* 65536 + $(PATCHLEVEL) \* 256 + 255); \
	else                                                             \
		echo \#define LINUX_VERSION_CODE $(shell                 \
		expr $(VERSION) \* 65536 + $(PATCHLEVEL) \* 256 + $(SUBLEVEL)); \
	fi;                                                              \
	echo '#define KERNEL_VERSION(a,b,c) (((a) << 16) + ((b) << 8) +  \
	((c) > 255 ? 255 : (c)))';                                       \
	echo \#define LINUX_VERSION_MAJOR $(VERSION);                    \
	echo \#define LINUX_VERSION_PATCHLEVEL $(PATCHLEVEL);            \
	echo \#define LINUX_VERSION_SUBLEVEL $(SUBLEVEL)
endef

$(version_h): PATCHLEVEL := $(or $(PATCHLEVEL), 0)
$(version_h): SUBLEVEL := $(or $(SUBLEVEL), 0)
$(version_h): FORCE
	$(call filechk,version.h)

include/generated/utsrelease.h: include/config/kernel.release FORCE
	$(call filechk,utsrelease.h)

filechk_compile.h = $(srctree)/scripts/mkcompile_h \
	"$(UTS_MACHINE)" "$(CONFIG_CC_VERSION_TEXT)" "$(LD)"

include/generated/compile.h: FORCE
	$(call filechk,compile.h)

PHONY += headerdep
headerdep:
	$(Q)find $(srctree)/include/ -name '*.h' | xargs --max-args 1 \
	$(srctree)/scripts/headerdep.pl -I$(srctree)/include

# ---------------------------------------------------------------------------
# Kernel headers

#Default location for installed headers
export INSTALL_HDR_PATH = $(objtree)/usr

quiet_cmd_headers_install = INSTALL $(INSTALL_HDR_PATH)/include
      cmd_headers_install = \
	mkdir -p $(INSTALL_HDR_PATH); \
	rsync -mrl --include='*/' --include='*\.h' --exclude='*' \
	usr/include $(INSTALL_HDR_PATH)

PHONY += headers_install
headers_install: headers
	$(call cmd,headers_install)

PHONY += archheaders archscripts

hdr-inst := -f $(srctree)/scripts/Makefile.headersinst obj

PHONY += headers
headers: $(version_h) scripts_unifdef uapi-asm-generic archheaders archscripts
	$(if $(filter um, $(SRCARCH)), $(error Headers not exportable for UML))
	$(Q)$(MAKE) $(hdr-inst)=include/uapi
	$(Q)$(MAKE) $(hdr-inst)=arch/$(SRCARCH)/include/uapi

ifdef CONFIG_HEADERS_INSTALL
prepare: headers
endif

PHONY += scripts_unifdef
scripts_unifdef: scripts_basic
	$(Q)$(MAKE) $(build)=scripts scripts/unifdef

# ---------------------------------------------------------------------------
# Install

# Many distributions have the custom install script, /sbin/installkernel.
# If DKMS is installed, 'make install' will eventually recurse back
# to this Makefile to build and install external modules.
# Cancel sub_make_done so that options such as M=, V=, etc. are parsed.

quiet_cmd_install = INSTALL $(INSTALL_PATH)
      cmd_install = unset sub_make_done; $(srctree)/scripts/install.sh

# ---------------------------------------------------------------------------
# Tools

ifdef CONFIG_OBJTOOL
prepare: tools/objtool
endif

ifdef CONFIG_BPF
ifdef CONFIG_DEBUG_INFO_BTF
prepare: tools/bpf/resolve_btfids
endif
endif

PHONY += resolve_btfids_clean

resolve_btfids_O = $(abspath $(objtree))/tools/bpf/resolve_btfids

# tools/bpf/resolve_btfids directory might not exist
# in output directory, skip its clean in that case
resolve_btfids_clean:
ifneq ($(wildcard $(resolve_btfids_O)),)
	$(Q)$(MAKE) -sC $(srctree)/tools/bpf/resolve_btfids O=$(resolve_btfids_O) clean
endif

# Clear a bunch of variables before executing the submake
ifeq ($(quiet),silent_)
tools_silent=s
endif

tools/: FORCE
	$(Q)mkdir -p $(objtree)/tools
	$(Q)$(MAKE) LDFLAGS= MAKEFLAGS="$(tools_silent) $(filter --j% -j,$(MAKEFLAGS))" O=$(abspath $(objtree)) subdir=tools -C $(srctree)/tools/

tools/%: FORCE
	$(Q)mkdir -p $(objtree)/tools
	$(Q)$(MAKE) LDFLAGS= MAKEFLAGS="$(tools_silent) $(filter --j% -j,$(MAKEFLAGS))" O=$(abspath $(objtree)) subdir=tools -C $(srctree)/tools/ $*

# ---------------------------------------------------------------------------
# Kernel selftest

PHONY += kselftest
kselftest: headers
	$(Q)$(MAKE) -C $(srctree)/tools/testing/selftests run_tests

kselftest-%: headers FORCE
	$(Q)$(MAKE) -C $(srctree)/tools/testing/selftests $*

PHONY += kselftest-merge
kselftest-merge:
	$(if $(wildcard $(objtree)/.config),, $(error No .config exists, config your kernel first!))
	$(Q)find $(srctree)/tools/testing/selftests -name config | \
		xargs $(srctree)/scripts/kconfig/merge_config.sh -m $(objtree)/.config
	$(Q)$(MAKE) -f $(srctree)/Makefile olddefconfig

# ---------------------------------------------------------------------------
# Devicetree files

ifneq ($(wildcard $(srctree)/arch/$(SRCARCH)/boot/dts/),)
dtstree := arch/$(SRCARCH)/boot/dts
endif

ifneq ($(dtstree),)

%.dtb: dtbs_prepare
	$(Q)$(MAKE) $(build)=$(dtstree) $(dtstree)/$@

%.dtbo: dtbs_prepare
	$(Q)$(MAKE) $(build)=$(dtstree) $(dtstree)/$@

PHONY += dtbs dtbs_prepare dtbs_install dtbs_check
dtbs: dtbs_prepare
	$(Q)$(MAKE) $(build)=$(dtstree)

# include/config/kernel.release is actually needed when installing DTBs because
# INSTALL_DTBS_PATH contains $(KERNELRELEASE). However, we do not want to make
# dtbs_install depend on it as dtbs_install may run as root.
dtbs_prepare: include/config/kernel.release scripts_dtc

ifneq ($(filter dtbs_check, $(MAKECMDGOALS)),)
export CHECK_DTBS=y
dtbs: dt_binding_check
endif

dtbs_check: dtbs

dtbs_install:
	$(Q)$(MAKE) $(dtbinst)=$(dtstree) dst=$(INSTALL_DTBS_PATH)

ifdef CONFIG_OF_EARLY_FLATTREE
all: dtbs
endif

endif

PHONY += scripts_dtc
scripts_dtc: scripts_basic
	$(Q)$(MAKE) $(build)=scripts/dtc

ifneq ($(filter dt_binding_check, $(MAKECMDGOALS)),)
export CHECK_DT_BINDING=y
endif

PHONY += dt_binding_check
dt_binding_check: scripts_dtc
	$(Q)$(MAKE) $(build)=Documentation/devicetree/bindings

PHONY += dt_compatible_check
dt_compatible_check: dt_binding_check
	$(Q)$(MAKE) $(build)=Documentation/devicetree/bindings $@

# ---------------------------------------------------------------------------
# Modules

ifdef CONFIG_MODULES

# By default, build modules as well

all: modules

# When we're building modules with modversions, we need to consider
# the built-in objects during the descend as well, in order to
# make sure the checksums are up to date before we record them.
ifdef CONFIG_MODVERSIONS
  KBUILD_BUILTIN := 1
endif

# Build modules
#

# *.ko are usually independent of vmlinux, but CONFIG_DEBUG_INFOBTF_MODULES
# is an exception.
ifdef CONFIG_DEBUG_INFO_BTF_MODULES
KBUILD_BUILTIN := 1
modules: vmlinux
endif

modules: modules_prepare

# Target to prepare building external modules
modules_prepare: prepare
	$(Q)$(MAKE) $(build)=scripts scripts/module.lds

export modules_sign_only :=

ifeq ($(CONFIG_MODULE_SIG),y)
PHONY += modules_sign
modules_sign: modules_install
	@:

# modules_sign is a subset of modules_install.
# 'make modules_install modules_sign' is equivalent to 'make modules_install'.
ifeq ($(filter modules_install,$(MAKECMDGOALS)),)
modules_sign_only := y
endif
endif

modinst_pre :=
ifneq ($(filter modules_install,$(MAKECMDGOALS)),)
modinst_pre := __modinst_pre
endif

modules_install: $(modinst_pre)
PHONY += __modinst_pre
__modinst_pre:
	@rm -rf $(MODLIB)/kernel
	@rm -f $(MODLIB)/source
	@mkdir -p $(MODLIB)/kernel
	@ln -s $(abspath $(srctree)) $(MODLIB)/source
	@if [ ! $(objtree) -ef  $(MODLIB)/build ]; then \
		rm -f $(MODLIB)/build ; \
		ln -s $(CURDIR) $(MODLIB)/build ; \
	fi
	@sed 's:^:kernel/:' modules.order > $(MODLIB)/modules.order
	@cp -f modules.builtin $(MODLIB)/
	@cp -f $(objtree)/modules.builtin.modinfo $(MODLIB)/

endif # CONFIG_MODULES

###
# Cleaning is done on three levels.
# make clean     Delete most generated files
#                Leave enough to build external modules
# make mrproper  Delete the current configuration, and all generated files
# make distclean Remove editor backup files, patch leftover files and the like

# Directories & files removed with 'make clean'
CLEAN_FILES += include/ksym vmlinux.symvers modules-only.symvers \
	       modules.builtin modules.builtin.modinfo modules.nsdeps \
	       compile_commands.json .thinlto-cache rust/test rust/doc \
	       .vmlinux.objs .vmlinux.export.c

# Directories & files removed with 'make mrproper'
MRPROPER_FILES += include/config include/generated          \
		  arch/$(SRCARCH)/include/generated .objdiff \
		  debian snap tar-install \
		  .config .config.old .version \
		  Module.symvers \
		  certs/signing_key.pem \
		  certs/x509.genkey \
		  vmlinux-gdb.py \
		  *.spec \
		  rust/target.json rust/libmacros.so

# clean - Delete most, but leave enough to build external modules
#
clean: rm-files := $(CLEAN_FILES)

PHONY += archclean vmlinuxclean

vmlinuxclean:
	$(Q)$(CONFIG_SHELL) $(srctree)/scripts/link-vmlinux.sh clean
	$(Q)$(if $(ARCH_POSTLINK), $(MAKE) -f $(ARCH_POSTLINK) clean)

clean: archclean vmlinuxclean resolve_btfids_clean

# mrproper - Delete all generated files, including .config
#
mrproper: rm-files := $(wildcard $(MRPROPER_FILES))
mrproper-dirs      := $(addprefix _mrproper_,scripts)

PHONY += $(mrproper-dirs) mrproper
$(mrproper-dirs):
	$(Q)$(MAKE) $(clean)=$(patsubst _mrproper_%,%,$@)

mrproper: clean $(mrproper-dirs)
	$(call cmd,rmfiles)
	@find . $(RCS_FIND_IGNORE) \
		\( -name '*.rmeta' \) \
		-type f -print | xargs rm -f

# distclean
#
PHONY += distclean

distclean: mrproper
	@find . $(RCS_FIND_IGNORE) \
		\( -name '*.orig' -o -name '*.rej' -o -name '*~' \
		-o -name '*.bak' -o -name '#*#' -o -name '*%' \
		-o -name 'core' -o -name tags -o -name TAGS -o -name 'cscope*' \
		-o -name GPATH -o -name GRTAGS -o -name GSYMS -o -name GTAGS \) \
		-type f -print | xargs rm -f


# Packaging of the kernel to various formats
# ---------------------------------------------------------------------------

%src-pkg: FORCE
	$(Q)$(MAKE) -f $(srctree)/scripts/Makefile.package $@
%pkg: include/config/kernel.release FORCE
	$(Q)$(MAKE) -f $(srctree)/scripts/Makefile.package $@

# Brief documentation of the typical targets used
# ---------------------------------------------------------------------------

boards := $(wildcard $(srctree)/arch/$(SRCARCH)/configs/*_defconfig)
boards := $(sort $(notdir $(boards)))
board-dirs := $(dir $(wildcard $(srctree)/arch/$(SRCARCH)/configs/*/*_defconfig))
board-dirs := $(sort $(notdir $(board-dirs:/=)))

PHONY += help
help:
	@echo  'Cleaning targets:'
	@echo  '  clean		  - Remove most generated files but keep the config and'
	@echo  '                    enough build support to build external modules'
	@echo  '  mrproper	  - Remove all generated files + config + various backup files'
	@echo  '  distclean	  - mrproper + remove editor backup and patch files'
	@echo  ''
	@echo  'Configuration targets:'
	@$(MAKE) -f $(srctree)/scripts/kconfig/Makefile help
	@echo  ''
	@echo  'Other generic targets:'
	@echo  '  all		  - Build all targets marked with [*]'
	@echo  '* vmlinux	  - Build the bare kernel'
	@echo  '* modules	  - Build all modules'
	@echo  '  modules_install - Install all modules to INSTALL_MOD_PATH (default: /)'
	@echo  '  dir/            - Build all files in dir and below'
	@echo  '  dir/file.[ois]  - Build specified target only'
	@echo  '  dir/file.ll     - Build the LLVM assembly file'
	@echo  '                    (requires compiler support for LLVM assembly generation)'
	@echo  '  dir/file.lst    - Build specified mixed source/assembly target only'
	@echo  '                    (requires a recent binutils and recent build (System.map))'
	@echo  '  dir/file.ko     - Build module including final link'
	@echo  '  modules_prepare - Set up for building external modules'
	@echo  '  tags/TAGS	  - Generate tags file for editors'
	@echo  '  cscope	  - Generate cscope index'
	@echo  '  gtags           - Generate GNU GLOBAL index'
	@echo  '  kernelrelease	  - Output the release version string (use with make -s)'
	@echo  '  kernelversion	  - Output the version stored in Makefile (use with make -s)'
	@echo  '  image_name	  - Output the image name (use with make -s)'
	@echo  '  headers_install - Install sanitised kernel headers to INSTALL_HDR_PATH'; \
	 echo  '                    (default: $(INSTALL_HDR_PATH))'; \
	 echo  ''
	@echo  'Static analysers:'
	@echo  '  checkstack      - Generate a list of stack hogs'
	@echo  '  versioncheck    - Sanity check on version.h usage'
	@echo  '  includecheck    - Check for duplicate included header files'
	@echo  '  export_report   - List the usages of all exported symbols'
	@echo  '  headerdep       - Detect inclusion cycles in headers'
	@echo  '  coccicheck      - Check with Coccinelle'
	@echo  '  clang-analyzer  - Check with clang static analyzer'
	@echo  '  clang-tidy      - Check with clang-tidy'
	@echo  ''
	@echo  'Tools:'
	@echo  '  nsdeps          - Generate missing symbol namespace dependencies'
	@echo  ''
	@echo  'Kernel selftest:'
	@echo  '  kselftest         - Build and run kernel selftest'
	@echo  '                      Build, install, and boot kernel before'
	@echo  '                      running kselftest on it'
	@echo  '                      Run as root for full coverage'
	@echo  '  kselftest-all     - Build kernel selftest'
	@echo  '  kselftest-install - Build and install kernel selftest'
	@echo  '  kselftest-clean   - Remove all generated kselftest files'
	@echo  '  kselftest-merge   - Merge all the config dependencies of'
	@echo  '		      kselftest to existing .config.'
	@echo  ''
	@echo  'Rust targets:'
	@echo  '  rustavailable   - Checks whether the Rust toolchain is'
	@echo  '		    available and, if not, explains why.'
	@echo  '  rustfmt	  - Reformat all the Rust code in the kernel'
	@echo  '  rustfmtcheck	  - Checks if all the Rust code in the kernel'
	@echo  '		    is formatted, printing a diff otherwise.'
	@echo  '  rustdoc	  - Generate Rust documentation'
	@echo  '		    (requires kernel .config)'
	@echo  '  rusttest        - Runs the Rust tests'
	@echo  '                    (requires kernel .config; downloads external repos)'
	@echo  '  rust-analyzer	  - Generate rust-project.json rust-analyzer support file'
	@echo  '		    (requires kernel .config)'
	@echo  '  dir/file.[os]   - Build specified target only'
	@echo  '  dir/file.rsi    - Build macro expanded source, similar to C preprocessing.'
	@echo  '                    Run with RUSTFMT=n to skip reformatting if needed.'
	@echo  '                    The output is not intended to be compilable.'
	@echo  '  dir/file.ll     - Build the LLVM assembly file'
	@echo  ''
	@$(if $(dtstree), \
		echo 'Devicetree:'; \
		echo '* dtbs             - Build device tree blobs for enabled boards'; \
		echo '  dtbs_install     - Install dtbs to $(INSTALL_DTBS_PATH)'; \
		echo '  dt_binding_check - Validate device tree binding documents'; \
		echo '  dtbs_check       - Validate device tree source files';\
		echo '')

	@echo 'Userspace tools targets:'
	@echo '  use "make tools/help"'
	@echo '  or  "cd tools; make help"'
	@echo  ''
	@echo  'Kernel packaging:'
	@$(MAKE) -f $(srctree)/scripts/Makefile.package help
	@echo  ''
	@echo  'Documentation targets:'
	@$(MAKE) -f $(srctree)/Documentation/Makefile dochelp
	@echo  ''
	@echo  'Architecture specific targets ($(SRCARCH)):'
	@$(or $(archhelp),\
		echo '  No architecture specific help defined for $(SRCARCH)')
	@echo  ''
	@$(if $(boards), \
		$(foreach b, $(boards), \
		printf "  %-27s - Build for %s\\n" $(b) $(subst _defconfig,,$(b));) \
		echo '')
	@$(if $(board-dirs), \
		$(foreach b, $(board-dirs), \
		printf "  %-16s - Show %s-specific targets\\n" help-$(b) $(b);) \
		printf "  %-16s - Show all of the above\\n" help-boards; \
		echo '')

	@echo  '  make V=0|1 [targets] 0 => quiet build (default), 1 => verbose build'
	@echo  '  make V=2   [targets] 2 => give reason for rebuild of target'
	@echo  '  make O=dir [targets] Locate all output files in "dir", including .config'
	@echo  '  make C=1   [targets] Check re-compiled c source with $$CHECK'
	@echo  '                       (sparse by default)'
	@echo  '  make C=2   [targets] Force check of all c source with $$CHECK'
	@echo  '  make RECORDMCOUNT_WARN=1 [targets] Warn about ignored mcount sections'
	@echo  '  make W=n   [targets] Enable extra build checks, n=1,2,3 where'
	@echo  '		1: warnings which may be relevant and do not occur too often'
	@echo  '		2: warnings which occur quite often but may still be relevant'
	@echo  '		3: more obscure warnings, can most likely be ignored'
	@echo  '		e: warnings are being treated as errors'
	@echo  '		Multiple levels can be combined with W=12 or W=123'
	@echo  ''
	@echo  'Execute "make" or "make all" to build all targets marked with [*] '
	@echo  'For further info see the ./README file'


help-board-dirs := $(addprefix help-,$(board-dirs))

help-boards: $(help-board-dirs)

boards-per-dir = $(sort $(notdir $(wildcard $(srctree)/arch/$(SRCARCH)/configs/$*/*_defconfig)))

$(help-board-dirs): help-%:
	@echo  'Architecture specific targets ($(SRCARCH) $*):'
	@$(if $(boards-per-dir), \
		$(foreach b, $(boards-per-dir), \
		printf "  %-24s - Build for %s\\n" $*/$(b) $(subst _defconfig,,$(b));) \
		echo '')


# Documentation targets
# ---------------------------------------------------------------------------
DOC_TARGETS := xmldocs latexdocs pdfdocs htmldocs epubdocs cleandocs \
	       linkcheckdocs dochelp refcheckdocs
PHONY += $(DOC_TARGETS)
$(DOC_TARGETS):
	$(Q)$(MAKE) $(build)=Documentation $@


# Rust targets
# ---------------------------------------------------------------------------

# "Is Rust available?" target
PHONY += rustavailable
rustavailable:
	$(Q)$(CONFIG_SHELL) $(srctree)/scripts/rust_is_available.sh -v && echo "Rust is available!"

# Documentation target
#
# Using the singular to avoid running afoul of `no-dot-config-targets`.
PHONY += rustdoc
rustdoc: prepare
	$(Q)$(MAKE) $(build)=rust $@

# Testing target
PHONY += rusttest
rusttest: prepare
	$(Q)$(MAKE) $(build)=rust $@

# Formatting targets
PHONY += rustfmt rustfmtcheck

# We skip `rust/alloc` since we want to minimize the diff w.r.t. upstream.
#
# We match using absolute paths since `find` does not resolve them
# when matching, which is a problem when e.g. `srctree` is `..`.
# We `grep` afterwards in order to remove the directory entry itself.
rustfmt:
	$(Q)find $(abs_srctree) -type f -name '*.rs' \
		-o -path $(abs_srctree)/rust/alloc -prune \
		-o -path $(abs_objtree)/rust/test -prune \
		| grep -Fv $(abs_srctree)/rust/alloc \
		| grep -Fv $(abs_objtree)/rust/test \
		| grep -Fv generated \
		| xargs $(RUSTFMT) $(rustfmt_flags)

rustfmtcheck: rustfmt_flags = --check
rustfmtcheck: rustfmt

# IDE support targets
PHONY += rust-analyzer
rust-analyzer:
	$(Q)$(MAKE) $(build)=rust $@

# Misc
# ---------------------------------------------------------------------------

PHONY += scripts_gdb
scripts_gdb: prepare0
	$(Q)$(MAKE) $(build)=scripts/gdb
	$(Q)ln -fsn $(abspath $(srctree)/scripts/gdb/vmlinux-gdb.py)

ifdef CONFIG_GDB_SCRIPTS
all: scripts_gdb
endif

else # KBUILD_EXTMOD

###
# External module support.
# When building external modules the kernel used as basis is considered
# read-only, and no consistency checks are made and the make
# system is not used on the basis kernel. If updates are required
# in the basis kernel ordinary make commands (without M=...) must be used.

# We are always building only modules.
KBUILD_BUILTIN :=
KBUILD_MODULES := 1

build-dir := $(KBUILD_EXTMOD)

compile_commands.json: $(extmod_prefix)compile_commands.json
PHONY += compile_commands.json

clean-dirs := $(KBUILD_EXTMOD)
clean: rm-files := $(KBUILD_EXTMOD)/Module.symvers $(KBUILD_EXTMOD)/modules.nsdeps \
	$(KBUILD_EXTMOD)/compile_commands.json $(KBUILD_EXTMOD)/.thinlto-cache

PHONY += prepare
# now expand this into a simple variable to reduce the cost of shell evaluations
prepare: CC_VERSION_TEXT := $(CC_VERSION_TEXT)
prepare:
	@if [ "$(CC_VERSION_TEXT)" != "$(CONFIG_CC_VERSION_TEXT)" ]; then \
		echo >&2 "warning: the compiler differs from the one used to build the kernel"; \
		echo >&2 "  The kernel was built by: $(CONFIG_CC_VERSION_TEXT)"; \
		echo >&2 "  You are using:           $(CC_VERSION_TEXT)"; \
	fi

PHONY += help
help:
	@echo  '  Building external modules.'
	@echo  '  Syntax: make -C path/to/kernel/src M=$$PWD target'
	@echo  ''
	@echo  '  modules         - default target, build the module(s)'
	@echo  '  modules_install - install the module'
	@echo  '  clean           - remove generated files in module directory only'
	@echo  ''

endif # KBUILD_EXTMOD

# ---------------------------------------------------------------------------
# Modules

PHONY += modules modules_install modules_prepare

ifdef CONFIG_MODULES

$(MODORDER): $(build-dir)
	@:

# KBUILD_MODPOST_NOFINAL can be set to skip the final link of modules.
# This is solely useful to speed up test compiles.
modules: modpost
ifneq ($(KBUILD_MODPOST_NOFINAL),1)
	$(Q)$(MAKE) -f $(srctree)/scripts/Makefile.modfinal
endif

PHONY += modules_check
modules_check: $(MODORDER)
	$(Q)$(CONFIG_SHELL) $(srctree)/scripts/modules-check.sh $<

quiet_cmd_depmod = DEPMOD  $(MODLIB)
      cmd_depmod = $(CONFIG_SHELL) $(srctree)/scripts/depmod.sh $(DEPMOD) \
                   $(KERNELRELEASE)

modules_install:
	$(Q)$(MAKE) -f $(srctree)/scripts/Makefile.modinst
	$(call cmd,depmod)

else # CONFIG_MODULES

# Modules not configured
# ---------------------------------------------------------------------------

modules modules_install:
	@echo >&2 '***'
	@echo >&2 '*** The present kernel configuration has modules disabled.'
	@echo >&2 '*** To use the module feature, please run "make menuconfig" etc.'
	@echo >&2 '*** to enable CONFIG_MODULES.'
	@echo >&2 '***'
	@exit 1

KBUILD_MODULES :=

endif # CONFIG_MODULES

PHONY += modpost
modpost: $(if $(single-build),, $(if $(KBUILD_BUILTIN), vmlinux.o)) \
	 $(if $(KBUILD_MODULES), modules_check)
	$(Q)$(MAKE) -f $(srctree)/scripts/Makefile.modpost

# Single targets
# ---------------------------------------------------------------------------
# To build individual files in subdirectories, you can do like this:
#
#   make foo/bar/baz.s
#
# The supported suffixes for single-target are listed in 'single-targets'
#
# To build only under specific subdirectories, you can do like this:
#
#   make foo/bar/baz/

ifdef single-build

# .ko is special because modpost is needed
single-ko := $(sort $(filter %.ko, $(MAKECMDGOALS)))
single-no-ko := $(filter-out $(single-ko), $(MAKECMDGOALS)) \
		$(foreach x, o mod, $(patsubst %.ko, %.$x, $(single-ko)))

$(single-ko): single_modules
	@:
$(single-no-ko): $(build-dir)
	@:

# Remove MODORDER when done because it is not the real one.
PHONY += single_modules
single_modules: $(single-no-ko) modules_prepare
	$(Q){ $(foreach m, $(single-ko), echo $(extmod_prefix)$m;) } > $(MODORDER)
	$(Q)$(MAKE) -f $(srctree)/scripts/Makefile.modpost
ifneq ($(KBUILD_MODPOST_NOFINAL),1)
	$(Q)$(MAKE) -f $(srctree)/scripts/Makefile.modfinal
endif
	$(Q)rm -f $(MODORDER)

single-goals := $(addprefix $(build-dir)/, $(single-no-ko))

KBUILD_MODULES := 1

endif

# Preset locale variables to speed up the build process. Limit locale
# tweaks to this spot to avoid wrong language settings when running
# make menuconfig etc.
# Error messages still appears in the original language
PHONY += $(build-dir)
$(build-dir): prepare
	$(Q)$(MAKE) $(build)=$@ need-builtin=1 need-modorder=1 $(single-goals)

clean-dirs := $(addprefix _clean_, $(clean-dirs))
PHONY += $(clean-dirs) clean
$(clean-dirs):
	$(Q)$(MAKE) $(clean)=$(patsubst _clean_%,%,$@)

clean: $(clean-dirs)
	$(call cmd,rmfiles)
	@find $(or $(KBUILD_EXTMOD), .) $(RCS_FIND_IGNORE) \
		\( -name '*.[aios]' -o -name '*.rsi' -o -name '*.ko' -o -name '.*.cmd' \
		-o -name '*.ko.*' \
		-o -name '*.dtb' -o -name '*.dtbo' -o -name '*.dtb.S' -o -name '*.dt.yaml' \
		-o -name '*.dwo' -o -name '*.lst' \
		-o -name '*.su' -o -name '*.mod' -o -name '*.usyms' \
		-o -name '.*.d' -o -name '.*.tmp' -o -name '*.mod.c' \
		-o -name '*.lex.c' -o -name '*.tab.[ch]' \
		-o -name '*.asn1.[ch]' \
		-o -name '*.symtypes' -o -name 'modules.order' \
		-o -name '.tmp_*' \
		-o -name '*.c.[012]*.*' \
		-o -name '*.ll' \
		-o -name '*.gcno' \
		-o -name '*.*.symversions' \) -type f -print | xargs rm -f

# Generate tags for editors
# ---------------------------------------------------------------------------
quiet_cmd_tags = GEN     $@
      cmd_tags = $(BASH) $(srctree)/scripts/tags.sh $@

tags TAGS cscope gtags: FORCE
	$(call cmd,tags)

# Script to generate missing namespace dependencies
# ---------------------------------------------------------------------------

PHONY += nsdeps
nsdeps: export KBUILD_NSDEPS=1
nsdeps: modules
	$(Q)$(CONFIG_SHELL) $(srctree)/scripts/nsdeps

# Clang Tooling
# ---------------------------------------------------------------------------

quiet_cmd_gen_compile_commands = GEN     $@
      cmd_gen_compile_commands = $(PYTHON3) $< -a $(AR) -o $@ $(filter-out $<, $(real-prereqs))

$(extmod_prefix)compile_commands.json: scripts/clang-tools/gen_compile_commands.py \
	$(if $(KBUILD_EXTMOD),, vmlinux.a $(KBUILD_VMLINUX_LIBS)) \
	$(if $(CONFIG_MODULES), $(MODORDER)) FORCE
	$(call if_changed,gen_compile_commands)

targets += $(extmod_prefix)compile_commands.json

PHONY += clang-tidy clang-analyzer

ifdef CONFIG_CC_IS_CLANG
quiet_cmd_clang_tools = CHECK   $<
      cmd_clang_tools = $(PYTHON3) $(srctree)/scripts/clang-tools/run-clang-tools.py $@ $<

clang-tidy clang-analyzer: $(extmod_prefix)compile_commands.json
	$(call cmd,clang_tools)
else
clang-tidy clang-analyzer:
	@echo "$@ requires CC=clang" >&2
	@false
endif

# Scripts to check various things for consistency
# ---------------------------------------------------------------------------

PHONY += includecheck versioncheck coccicheck export_report

includecheck:
	find $(srctree)/* $(RCS_FIND_IGNORE) \
		-name '*.[hcS]' -type f -print | sort \
		| xargs $(PERL) -w $(srctree)/scripts/checkincludes.pl

versioncheck:
	find $(srctree)/* $(RCS_FIND_IGNORE) \
		-name '*.[hcS]' -type f -print | sort \
		| xargs $(PERL) -w $(srctree)/scripts/checkversion.pl

coccicheck:
	$(Q)$(BASH) $(srctree)/scripts/$@

export_report:
	$(PERL) $(srctree)/scripts/export_report.pl

PHONY += checkstack kernelrelease kernelversion image_name

# UML needs a little special treatment here.  It wants to use the host
# toolchain, so needs $(SUBARCH) passed to checkstack.pl.  Everyone
# else wants $(ARCH), including people doing cross-builds, which means
# that $(SUBARCH) doesn't work here.
ifeq ($(ARCH), um)
CHECKSTACK_ARCH := $(SUBARCH)
else
CHECKSTACK_ARCH := $(ARCH)
endif
checkstack:
	$(OBJDUMP) -d vmlinux $$(find . -name '*.ko') | \
	$(PERL) $(srctree)/scripts/checkstack.pl $(CHECKSTACK_ARCH)

kernelrelease:
	@echo "$(KERNELVERSION)$$($(CONFIG_SHELL) $(srctree)/scripts/setlocalversion $(srctree))"

kernelversion:
	@echo $(KERNELVERSION)

image_name:
	@echo $(KBUILD_IMAGE)

quiet_cmd_rmfiles = $(if $(wildcard $(rm-files)),CLEAN   $(wildcard $(rm-files)))
      cmd_rmfiles = rm -rf $(rm-files)

# read saved command lines for existing targets
existing-targets := $(wildcard $(sort $(targets)))

-include $(foreach f,$(existing-targets),$(dir $(f)).$(notdir $(f)).cmd)

endif # config-build
endif # mixed-build
endif # need-sub-make

PHONY += FORCE
FORCE:

# Declare the contents of the PHONY variable as phony.  We keep that
# information in a variable so we can use it in if_changed and friends.
.PHONY: $(PHONY)<|MERGE_RESOLUTION|>--- conflicted
+++ resolved
@@ -1,12 +1,7 @@
 # SPDX-License-Identifier: GPL-2.0
 VERSION = 6
 PATCHLEVEL = 1
-<<<<<<< HEAD
-SUBLEVEL = 74
-=======
 SUBLEVEL = 79
-EXTRAVERSION =
->>>>>>> 81e1dc2f
 NAME = Curry Ramen
 
 ifndef EXTRAVERSION
@@ -1295,7 +1290,7 @@
 # All the preparing..
 prepare: prepare0
 ifdef CONFIG_RUST
-	$(Q)$(CONFIG_SHELL) $(srctree)/scripts/rust_is_available.sh -v
+	$(Q)$(CONFIG_SHELL) $(srctree)/scripts/rust_is_available.sh
 	$(Q)$(MAKE) $(build)=rust
 endif
 
@@ -1821,7 +1816,7 @@
 # "Is Rust available?" target
 PHONY += rustavailable
 rustavailable:
-	$(Q)$(CONFIG_SHELL) $(srctree)/scripts/rust_is_available.sh -v && echo "Rust is available!"
+	$(Q)$(CONFIG_SHELL) $(srctree)/scripts/rust_is_available.sh && echo "Rust is available!"
 
 # Documentation target
 #
@@ -1943,7 +1938,9 @@
 
 modules_install:
 	$(Q)$(MAKE) -f $(srctree)/scripts/Makefile.modinst
+ifndef modules_sign_only
 	$(call cmd,depmod)
+endif
 
 else # CONFIG_MODULES
 
