# SPDX-License-Identifier: GPL-2.0
VERSION = 6
PATCHLEVEL = 1
<<<<<<< HEAD
SUBLEVEL = 42
=======
SUBLEVEL = 49
EXTRAVERSION =
>>>>>>> 024f76bc
NAME = Curry Ramen

ifndef EXTRAVERSION
EXTRAVERSION =
endif

# *DOCUMENTATION*
# To see a list of typical targets execute "make help"
# More info can be located in ./README
# Comments in this file are targeted only to the developer, do not
# expect to learn how to build the kernel reading this file.

$(if $(filter __%, $(MAKECMDGOALS)), \
	$(error targets prefixed with '__' are only for internal use))

# That's our default target when none is given on the command line
PHONY := __all
__all:

# We are using a recursive build, so we need to do a little thinking
# to get the ordering right.
#
# Most importantly: sub-Makefiles should only ever modify files in
# their own directory. If in some directory we have a dependency on
# a file in another dir (which doesn't happen often, but it's often
# unavoidable when linking the built-in.a targets which finally
# turn into vmlinux), we will call a sub make in that other dir, and
# after that we are sure that everything which is in that other dir
# is now up to date.
#
# The only cases where we need to modify files which have global
# effects are thus separated out and done before the recursive
# descending is started. They are now explicitly listed as the
# prepare rule.

ifneq ($(sub_make_done),1)

# Do not use make's built-in rules and variables
# (this increases performance and avoids hard-to-debug behaviour)
MAKEFLAGS += -rR

# Avoid funny character set dependencies
unexport LC_ALL
LC_COLLATE=C
LC_NUMERIC=C
export LC_COLLATE LC_NUMERIC

# Avoid interference with shell env settings
unexport GREP_OPTIONS

# Beautify output
# ---------------------------------------------------------------------------
#
# Normally, we echo the whole command before executing it. By making
# that echo $($(quiet)$(cmd)), we now have the possibility to set
# $(quiet) to choose other forms of output instead, e.g.
#
#         quiet_cmd_cc_o_c = Compiling $(RELDIR)/$@
#         cmd_cc_o_c       = $(CC) $(c_flags) -c -o $@ $<
#
# If $(quiet) is empty, the whole command will be printed.
# If it is set to "quiet_", only the short version will be printed.
# If it is set to "silent_", nothing will be printed at all, since
# the variable $(silent_cmd_cc_o_c) doesn't exist.
#
# A simple variant is to prefix commands with $(Q) - that's useful
# for commands that shall be hidden in non-verbose mode.
#
#	$(Q)ln $@ :<
#
# If KBUILD_VERBOSE equals 0 then the above command will be hidden.
# If KBUILD_VERBOSE equals 1 then the above command is displayed.
# If KBUILD_VERBOSE equals 2 then give the reason why each target is rebuilt.
#
# To put more focus on warnings, be less verbose as default
# Use 'make V=1' to see the full commands

ifeq ("$(origin V)", "command line")
  KBUILD_VERBOSE = $(V)
endif
ifndef KBUILD_VERBOSE
  KBUILD_VERBOSE = 0
endif

ifeq ($(KBUILD_VERBOSE),1)
  quiet =
  Q =
else
  quiet=quiet_
  Q = @
endif

# If the user is running make -s (silent mode), suppress echoing of
# commands
# make-4.0 (and later) keep single letter options in the 1st word of MAKEFLAGS.

ifeq ($(filter 3.%,$(MAKE_VERSION)),)
silence:=$(findstring s,$(firstword -$(MAKEFLAGS)))
else
silence:=$(findstring s,$(filter-out --%,$(MAKEFLAGS)))
endif

ifeq ($(silence),s)
quiet=silent_
KBUILD_VERBOSE = 0
endif

export quiet Q KBUILD_VERBOSE

# Call a source code checker (by default, "sparse") as part of the
# C compilation.
#
# Use 'make C=1' to enable checking of only re-compiled files.
# Use 'make C=2' to enable checking of *all* source files, regardless
# of whether they are re-compiled or not.
#
# See the file "Documentation/dev-tools/sparse.rst" for more details,
# including where to get the "sparse" utility.

ifeq ("$(origin C)", "command line")
  KBUILD_CHECKSRC = $(C)
endif
ifndef KBUILD_CHECKSRC
  KBUILD_CHECKSRC = 0
endif

export KBUILD_CHECKSRC

# Enable "clippy" (a linter) as part of the Rust compilation.
#
# Use 'make CLIPPY=1' to enable it.
ifeq ("$(origin CLIPPY)", "command line")
  KBUILD_CLIPPY := $(CLIPPY)
endif

export KBUILD_CLIPPY

# Use make M=dir or set the environment variable KBUILD_EXTMOD to specify the
# directory of external module to build. Setting M= takes precedence.
ifeq ("$(origin M)", "command line")
  KBUILD_EXTMOD := $(M)
endif

$(if $(word 2, $(KBUILD_EXTMOD)), \
	$(error building multiple external modules is not supported))

$(foreach x, % :, $(if $(findstring $x, $(KBUILD_EXTMOD)), \
	$(error module directory path cannot contain '$x')))

# Remove trailing slashes
ifneq ($(filter %/, $(KBUILD_EXTMOD)),)
KBUILD_EXTMOD := $(shell dirname $(KBUILD_EXTMOD).)
endif

export KBUILD_EXTMOD

# Kbuild will save output files in the current working directory.
# This does not need to match to the root of the kernel source tree.
#
# For example, you can do this:
#
#  cd /dir/to/store/output/files; make -f /dir/to/kernel/source/Makefile
#
# If you want to save output files in a different location, there are
# two syntaxes to specify it.
#
# 1) O=
# Use "make O=dir/to/store/output/files/"
#
# 2) Set KBUILD_OUTPUT
# Set the environment variable KBUILD_OUTPUT to point to the output directory.
# export KBUILD_OUTPUT=dir/to/store/output/files/; make
#
# The O= assignment takes precedence over the KBUILD_OUTPUT environment
# variable.

# Do we want to change the working directory?
ifeq ("$(origin O)", "command line")
  KBUILD_OUTPUT := $(O)
endif

ifneq ($(KBUILD_OUTPUT),)
# Make's built-in functions such as $(abspath ...), $(realpath ...) cannot
# expand a shell special character '~'. We use a somewhat tedious way here.
abs_objtree := $(shell mkdir -p $(KBUILD_OUTPUT) && cd $(KBUILD_OUTPUT) && pwd)
$(if $(abs_objtree),, \
     $(error failed to create output directory "$(KBUILD_OUTPUT)"))

# $(realpath ...) resolves symlinks
abs_objtree := $(realpath $(abs_objtree))
else
abs_objtree := $(CURDIR)
endif # ifneq ($(KBUILD_OUTPUT),)

ifeq ($(abs_objtree),$(CURDIR))
# Suppress "Entering directory ..." unless we are changing the work directory.
MAKEFLAGS += --no-print-directory
else
need-sub-make := 1
endif

this-makefile := $(lastword $(MAKEFILE_LIST))
abs_srctree := $(realpath $(dir $(this-makefile)))

ifneq ($(words $(subst :, ,$(abs_srctree))), 1)
$(error source directory cannot contain spaces or colons)
endif

ifneq ($(abs_srctree),$(abs_objtree))
# Look for make include files relative to root of kernel src
#
# --included-dir is added for backward compatibility, but you should not rely on
# it. Please add $(srctree)/ prefix to include Makefiles in the source tree.
MAKEFLAGS += --include-dir=$(abs_srctree)
endif

ifneq ($(filter 3.%,$(MAKE_VERSION)),)
# 'MAKEFLAGS += -rR' does not immediately become effective for GNU Make 3.x
# We need to invoke sub-make to avoid implicit rules in the top Makefile.
need-sub-make := 1
# Cancel implicit rules for this Makefile.
$(this-makefile): ;
endif

export abs_srctree abs_objtree
export sub_make_done := 1

ifeq ($(need-sub-make),1)

PHONY += $(MAKECMDGOALS) __sub-make

$(filter-out $(this-makefile), $(MAKECMDGOALS)) __all: __sub-make
	@:

# Invoke a second make in the output directory, passing relevant variables
__sub-make:
	$(Q)$(MAKE) -C $(abs_objtree) -f $(abs_srctree)/Makefile $(MAKECMDGOALS)

endif # need-sub-make
endif # sub_make_done

# We process the rest of the Makefile if this is the final invocation of make
ifeq ($(need-sub-make),)

# Do not print "Entering directory ...",
# but we want to display it when entering to the output directory
# so that IDEs/editors are able to understand relative filenames.
MAKEFLAGS += --no-print-directory

ifeq ($(abs_srctree),$(abs_objtree))
        # building in the source tree
        srctree := .
	building_out_of_srctree :=
else
        ifeq ($(abs_srctree)/,$(dir $(abs_objtree)))
                # building in a subdirectory of the source tree
                srctree := ..
        else
                srctree := $(abs_srctree)
        endif
	building_out_of_srctree := 1
endif

ifneq ($(KBUILD_ABS_SRCTREE),)
srctree := $(abs_srctree)
endif

objtree		:= .
VPATH		:= $(srctree)

export building_out_of_srctree srctree objtree VPATH

# To make sure we do not include .config for any of the *config targets
# catch them early, and hand them over to scripts/kconfig/Makefile
# It is allowed to specify more targets when calling make, including
# mixing *config targets and build targets.
# For example 'make oldconfig all'.
# Detect when mixed targets is specified, and make a second invocation
# of make so .config is not included in this case either (for *config).

version_h := include/generated/uapi/linux/version.h

clean-targets := %clean mrproper cleandocs
no-dot-config-targets := $(clean-targets) \
			 cscope gtags TAGS tags help% %docs check% coccicheck \
			 $(version_h) headers headers_% archheaders archscripts \
			 %asm-generic kernelversion %src-pkg dt_binding_check \
			 outputmakefile rustavailable rustfmt rustfmtcheck
# Installation targets should not require compiler. Unfortunately, vdso_install
# is an exception where build artifacts may be updated. This must be fixed.
no-compiler-targets := $(no-dot-config-targets) install dtbs_install \
			headers_install modules_install kernelrelease image_name
no-sync-config-targets := $(no-dot-config-targets) %install kernelrelease \
			  image_name
single-targets := %.a %.i %.rsi %.ko %.lds %.ll %.lst %.mod %.o %.s %.symtypes %/

config-build	:=
mixed-build	:=
need-config	:= 1
need-compiler	:= 1
may-sync-config	:= 1
single-build	:=

ifneq ($(filter $(no-dot-config-targets), $(MAKECMDGOALS)),)
	ifeq ($(filter-out $(no-dot-config-targets), $(MAKECMDGOALS)),)
		need-config :=
	endif
endif

ifneq ($(filter $(no-compiler-targets), $(MAKECMDGOALS)),)
	ifeq ($(filter-out $(no-compiler-targets), $(MAKECMDGOALS)),)
		need-compiler :=
	endif
endif

ifneq ($(filter $(no-sync-config-targets), $(MAKECMDGOALS)),)
	ifeq ($(filter-out $(no-sync-config-targets), $(MAKECMDGOALS)),)
		may-sync-config :=
	endif
endif

ifneq ($(KBUILD_EXTMOD),)
	may-sync-config :=
endif

ifeq ($(KBUILD_EXTMOD),)
        ifneq ($(filter %config,$(MAKECMDGOALS)),)
		config-build := 1
                ifneq ($(words $(MAKECMDGOALS)),1)
			mixed-build := 1
                endif
        endif
endif

# We cannot build single targets and the others at the same time
ifneq ($(filter $(single-targets), $(MAKECMDGOALS)),)
	single-build := 1
	ifneq ($(filter-out $(single-targets), $(MAKECMDGOALS)),)
		mixed-build := 1
	endif
endif

# For "make -j clean all", "make -j mrproper defconfig all", etc.
ifneq ($(filter $(clean-targets),$(MAKECMDGOALS)),)
        ifneq ($(filter-out $(clean-targets),$(MAKECMDGOALS)),)
		mixed-build := 1
        endif
endif

# install and modules_install need also be processed one by one
ifneq ($(filter install,$(MAKECMDGOALS)),)
        ifneq ($(filter modules_install,$(MAKECMDGOALS)),)
		mixed-build := 1
        endif
endif

ifdef mixed-build
# ===========================================================================
# We're called with mixed targets (*config and build targets).
# Handle them one by one.

PHONY += $(MAKECMDGOALS) __build_one_by_one

$(MAKECMDGOALS): __build_one_by_one
	@:

__build_one_by_one:
	$(Q)set -e; \
	for i in $(MAKECMDGOALS); do \
		$(MAKE) -f $(srctree)/Makefile $$i; \
	done

else # !mixed-build

include $(srctree)/scripts/Kbuild.include

# Read KERNELRELEASE from include/config/kernel.release (if it exists)
KERNELRELEASE = $(shell cat include/config/kernel.release 2> /dev/null)
KERNELVERSION = $(VERSION)$(if $(PATCHLEVEL),.$(PATCHLEVEL)$(if $(SUBLEVEL),.$(SUBLEVEL)))$(EXTRAVERSION)
export VERSION PATCHLEVEL SUBLEVEL KERNELRELEASE KERNELVERSION

include $(srctree)/scripts/subarch.include

# Cross compiling and selecting different set of gcc/bin-utils
# ---------------------------------------------------------------------------
#
# When performing cross compilation for other architectures ARCH shall be set
# to the target architecture. (See arch/* for the possibilities).
# ARCH can be set during invocation of make:
# make ARCH=ia64
# Another way is to have ARCH set in the environment.
# The default ARCH is the host where make is executed.

# CROSS_COMPILE specify the prefix used for all executables used
# during compilation. Only gcc and related bin-utils executables
# are prefixed with $(CROSS_COMPILE).
# CROSS_COMPILE can be set on the command line
# make CROSS_COMPILE=ia64-linux-
# Alternatively CROSS_COMPILE can be set in the environment.
# Default value for CROSS_COMPILE is not to prefix executables
# Note: Some architectures assign CROSS_COMPILE in their arch/*/Makefile
ARCH		?= $(SUBARCH)

# Architecture as present in compile.h
UTS_MACHINE 	:= $(ARCH)
SRCARCH 	:= $(ARCH)

# Additional ARCH settings for x86
ifeq ($(ARCH),i386)
        SRCARCH := x86
endif
ifeq ($(ARCH),x86_64)
        SRCARCH := x86
endif

# Additional ARCH settings for sparc
ifeq ($(ARCH),sparc32)
       SRCARCH := sparc
endif
ifeq ($(ARCH),sparc64)
       SRCARCH := sparc
endif

# Additional ARCH settings for parisc
ifeq ($(ARCH),parisc64)
       SRCARCH := parisc
endif

export cross_compiling :=
ifneq ($(SRCARCH),$(SUBARCH))
cross_compiling := 1
endif

KCONFIG_CONFIG	?= .config
export KCONFIG_CONFIG

# SHELL used by kbuild
CONFIG_SHELL := sh

HOST_LFS_CFLAGS := $(shell getconf LFS_CFLAGS 2>/dev/null)
HOST_LFS_LDFLAGS := $(shell getconf LFS_LDFLAGS 2>/dev/null)
HOST_LFS_LIBS := $(shell getconf LFS_LIBS 2>/dev/null)

ifneq ($(LLVM),)
ifneq ($(filter %/,$(LLVM)),)
LLVM_PREFIX := $(LLVM)
else ifneq ($(filter -%,$(LLVM)),)
LLVM_SUFFIX := $(LLVM)
endif

HOSTCC	= $(LLVM_PREFIX)clang$(LLVM_SUFFIX)
HOSTCXX	= $(LLVM_PREFIX)clang++$(LLVM_SUFFIX)
else
HOSTCC	= gcc
HOSTCXX	= g++
endif
HOSTRUSTC = rustc
HOSTPKG_CONFIG	= pkg-config

KBUILD_USERHOSTCFLAGS := -Wall -Wmissing-prototypes -Wstrict-prototypes \
			 -O2 -fomit-frame-pointer -std=gnu11 \
			 -Wdeclaration-after-statement
KBUILD_USERCFLAGS  := $(KBUILD_USERHOSTCFLAGS) $(USERCFLAGS)
KBUILD_USERLDFLAGS := $(USERLDFLAGS)

# These flags apply to all Rust code in the tree, including the kernel and
# host programs.
export rust_common_flags := --edition=2021 \
			    -Zbinary_dep_depinfo=y \
			    -Dunsafe_op_in_unsafe_fn -Drust_2018_idioms \
			    -Dunreachable_pub -Dnon_ascii_idents \
			    -Wmissing_docs \
			    -Drustdoc::missing_crate_level_docs \
			    -Dclippy::correctness -Dclippy::style \
			    -Dclippy::suspicious -Dclippy::complexity \
			    -Dclippy::perf \
			    -Dclippy::let_unit_value -Dclippy::mut_mut \
			    -Dclippy::needless_bitwise_bool \
			    -Dclippy::needless_continue \
			    -Wclippy::dbg_macro

KBUILD_HOSTCFLAGS   := $(KBUILD_USERHOSTCFLAGS) $(HOST_LFS_CFLAGS) $(HOSTCFLAGS)
KBUILD_HOSTCXXFLAGS := -Wall -O2 $(HOST_LFS_CFLAGS) $(HOSTCXXFLAGS)
KBUILD_HOSTRUSTFLAGS := $(rust_common_flags) -O -Cstrip=debuginfo \
			-Zallow-features= $(HOSTRUSTFLAGS)
KBUILD_HOSTLDFLAGS  := $(HOST_LFS_LDFLAGS) $(HOSTLDFLAGS)
KBUILD_HOSTLDLIBS   := $(HOST_LFS_LIBS) $(HOSTLDLIBS)

# Make variables (CC, etc...)
CPP		= $(CC) -E
ifneq ($(LLVM),)
CC		= $(LLVM_PREFIX)clang$(LLVM_SUFFIX)
LD		= $(LLVM_PREFIX)ld.lld$(LLVM_SUFFIX)
AR		= $(LLVM_PREFIX)llvm-ar$(LLVM_SUFFIX)
NM		= $(LLVM_PREFIX)llvm-nm$(LLVM_SUFFIX)
OBJCOPY		= $(LLVM_PREFIX)llvm-objcopy$(LLVM_SUFFIX)
OBJDUMP		= $(LLVM_PREFIX)llvm-objdump$(LLVM_SUFFIX)
READELF		= $(LLVM_PREFIX)llvm-readelf$(LLVM_SUFFIX)
STRIP		= $(LLVM_PREFIX)llvm-strip$(LLVM_SUFFIX)
else
CC		= $(CROSS_COMPILE)gcc
LD		= $(CROSS_COMPILE)ld
AR		= $(CROSS_COMPILE)ar
NM		= $(CROSS_COMPILE)nm
OBJCOPY		= $(CROSS_COMPILE)objcopy
OBJDUMP		= $(CROSS_COMPILE)objdump
READELF		= $(CROSS_COMPILE)readelf
STRIP		= $(CROSS_COMPILE)strip
endif
RUSTC		= rustc
RUSTDOC		= rustdoc
RUSTFMT		= rustfmt
CLIPPY_DRIVER	= clippy-driver
BINDGEN		= bindgen
CARGO		= cargo
PAHOLE		= pahole
RESOLVE_BTFIDS	= $(objtree)/tools/bpf/resolve_btfids/resolve_btfids
LEX		= flex
YACC		= bison
AWK		= awk
INSTALLKERNEL  := installkernel
DEPMOD		= depmod
PERL		= perl
PYTHON3		= python3
CHECK		= sparse
BASH		= bash
KGZIP		= gzip
KBZIP2		= bzip2
KLZOP		= lzop
LZMA		= lzma
LZ4		= lz4c
XZ		= xz
ZSTD		= zstd

PAHOLE_FLAGS	= $(shell PAHOLE=$(PAHOLE) $(srctree)/scripts/pahole-flags.sh)

CHECKFLAGS     := -D__linux__ -Dlinux -D__STDC__ -Dunix -D__unix__ \
		  -Wbitwise -Wno-return-void -Wno-unknown-attribute $(CF)
NOSTDINC_FLAGS :=
CFLAGS_MODULE   =
RUSTFLAGS_MODULE =
AFLAGS_MODULE   =
LDFLAGS_MODULE  =
CFLAGS_KERNEL	=
RUSTFLAGS_KERNEL =
AFLAGS_KERNEL	=
LDFLAGS_vmlinux =

# Use USERINCLUDE when you must reference the UAPI directories only.
USERINCLUDE    := \
		-I$(srctree)/arch/$(SRCARCH)/include/uapi \
		-I$(objtree)/arch/$(SRCARCH)/include/generated/uapi \
		-I$(srctree)/include/uapi \
		-I$(objtree)/include/generated/uapi \
                -include $(srctree)/include/linux/compiler-version.h \
                -include $(srctree)/include/linux/kconfig.h

# Use LINUXINCLUDE when you must reference the include/ directory.
# Needed to be compatible with the O= option
LINUXINCLUDE    := \
		-I$(srctree)/arch/$(SRCARCH)/include \
		-I$(objtree)/arch/$(SRCARCH)/include/generated \
		$(if $(building_out_of_srctree),-I$(srctree)/include) \
		-I$(objtree)/include \
		$(USERINCLUDE)

KBUILD_AFLAGS   := -D__ASSEMBLY__ -fno-PIE
KBUILD_CFLAGS   := -Wall -Wundef -Werror=strict-prototypes -Wno-trigraphs \
		   -fno-strict-aliasing -fno-common -fshort-wchar -fno-PIE \
		   -Werror=implicit-function-declaration -Werror=implicit-int \
		   -Werror=return-type -Wno-format-security \
		   -std=gnu11
KBUILD_CPPFLAGS := -D__KERNEL__
KBUILD_RUSTFLAGS := $(rust_common_flags) \
		    --target=$(objtree)/rust/target.json \
		    -Cpanic=abort -Cembed-bitcode=n -Clto=n \
		    -Cforce-unwind-tables=n -Ccodegen-units=1 \
		    -Csymbol-mangling-version=v0 \
		    -Crelocation-model=static \
		    -Zfunction-sections=n \
		    -Dclippy::float_arithmetic

KBUILD_AFLAGS_KERNEL :=
KBUILD_CFLAGS_KERNEL :=
KBUILD_RUSTFLAGS_KERNEL :=
KBUILD_AFLAGS_MODULE  := -DMODULE
KBUILD_CFLAGS_MODULE  := -DMODULE
KBUILD_RUSTFLAGS_MODULE := --cfg MODULE
KBUILD_LDFLAGS_MODULE :=
KBUILD_LDFLAGS :=
CLANG_FLAGS :=

ifeq ($(KBUILD_CLIPPY),1)
	RUSTC_OR_CLIPPY_QUIET := CLIPPY
	RUSTC_OR_CLIPPY = $(CLIPPY_DRIVER)
else
	RUSTC_OR_CLIPPY_QUIET := RUSTC
	RUSTC_OR_CLIPPY = $(RUSTC)
endif

ifdef RUST_LIB_SRC
	export RUST_LIB_SRC
endif

# Allows the usage of unstable features in stable compilers.
export RUSTC_BOOTSTRAP := 1

export ARCH SRCARCH CONFIG_SHELL BASH HOSTCC KBUILD_HOSTCFLAGS CROSS_COMPILE LD CC HOSTPKG_CONFIG
export RUSTC RUSTDOC RUSTFMT RUSTC_OR_CLIPPY_QUIET RUSTC_OR_CLIPPY BINDGEN CARGO
export HOSTRUSTC KBUILD_HOSTRUSTFLAGS
export CPP AR NM STRIP OBJCOPY OBJDUMP READELF PAHOLE RESOLVE_BTFIDS LEX YACC AWK INSTALLKERNEL
export PERL PYTHON3 CHECK CHECKFLAGS MAKE UTS_MACHINE HOSTCXX
export KGZIP KBZIP2 KLZOP LZMA LZ4 XZ ZSTD
export KBUILD_HOSTCXXFLAGS KBUILD_HOSTLDFLAGS KBUILD_HOSTLDLIBS LDFLAGS_MODULE
export KBUILD_USERCFLAGS KBUILD_USERLDFLAGS

export KBUILD_CPPFLAGS NOSTDINC_FLAGS LINUXINCLUDE OBJCOPYFLAGS KBUILD_LDFLAGS
export KBUILD_CFLAGS CFLAGS_KERNEL CFLAGS_MODULE
export KBUILD_RUSTFLAGS RUSTFLAGS_KERNEL RUSTFLAGS_MODULE
export KBUILD_AFLAGS AFLAGS_KERNEL AFLAGS_MODULE
export KBUILD_AFLAGS_MODULE KBUILD_CFLAGS_MODULE KBUILD_RUSTFLAGS_MODULE KBUILD_LDFLAGS_MODULE
export KBUILD_AFLAGS_KERNEL KBUILD_CFLAGS_KERNEL KBUILD_RUSTFLAGS_KERNEL
export PAHOLE_FLAGS

# Files to ignore in find ... statements

export RCS_FIND_IGNORE := \( -name SCCS -o -name BitKeeper -o -name .svn -o    \
			  -name CVS -o -name .pc -o -name .hg -o -name .git \) \
			  -prune -o
export RCS_TAR_IGNORE := --exclude SCCS --exclude BitKeeper --exclude .svn \
			 --exclude CVS --exclude .pc --exclude .hg --exclude .git

# ===========================================================================
# Rules shared between *config targets and build targets

# Basic helpers built in scripts/basic/
PHONY += scripts_basic
scripts_basic:
	$(Q)$(MAKE) $(build)=scripts/basic

PHONY += outputmakefile
ifdef building_out_of_srctree
# Before starting out-of-tree build, make sure the source tree is clean.
# outputmakefile generates a Makefile in the output directory, if using a
# separate output directory. This allows convenient use of make in the
# output directory.
# At the same time when output Makefile generated, generate .gitignore to
# ignore whole output directory

quiet_cmd_makefile = GEN     Makefile
      cmd_makefile = { \
	echo "\# Automatically generated by $(srctree)/Makefile: don't edit"; \
	echo "include $(srctree)/Makefile"; \
	} > Makefile

outputmakefile:
	@if [ -f $(srctree)/.config -o \
		 -d $(srctree)/include/config -o \
		 -d $(srctree)/arch/$(SRCARCH)/include/generated ]; then \
		echo >&2 "***"; \
		echo >&2 "*** The source tree is not clean, please run 'make$(if $(findstring command line, $(origin ARCH)), ARCH=$(ARCH)) mrproper'"; \
		echo >&2 "*** in $(abs_srctree)";\
		echo >&2 "***"; \
		false; \
	fi
	$(Q)ln -fsn $(srctree) source
	$(call cmd,makefile)
	$(Q)test -e .gitignore || \
	{ echo "# this is build directory, ignore it"; echo "*"; } > .gitignore
endif

# The expansion should be delayed until arch/$(SRCARCH)/Makefile is included.
# Some architectures define CROSS_COMPILE in arch/$(SRCARCH)/Makefile.
# CC_VERSION_TEXT is referenced from Kconfig (so it needs export),
# and from include/config/auto.conf.cmd to detect the compiler upgrade.
CC_VERSION_TEXT = $(subst $(pound),,$(shell LC_ALL=C $(CC) --version 2>/dev/null | head -n 1))

ifneq ($(findstring clang,$(CC_VERSION_TEXT)),)
include $(srctree)/scripts/Makefile.clang
endif

# Include this also for config targets because some architectures need
# cc-cross-prefix to determine CROSS_COMPILE.
ifdef need-compiler
include $(srctree)/scripts/Makefile.compiler
endif

ifdef config-build
# ===========================================================================
# *config targets only - make sure prerequisites are updated, and descend
# in scripts/kconfig to make the *config target

# Read arch specific Makefile to set KBUILD_DEFCONFIG as needed.
# KBUILD_DEFCONFIG may point out an alternative default configuration
# used for 'make defconfig'
include $(srctree)/arch/$(SRCARCH)/Makefile
export KBUILD_DEFCONFIG KBUILD_KCONFIG CC_VERSION_TEXT

config: outputmakefile scripts_basic FORCE
	$(Q)$(MAKE) $(build)=scripts/kconfig $@

%config: outputmakefile scripts_basic FORCE
	$(Q)$(MAKE) $(build)=scripts/kconfig $@

else #!config-build
# ===========================================================================
# Build targets only - this includes vmlinux, arch specific targets, clean
# targets and others. In general all targets except *config targets.

# If building an external module we do not care about the all: rule
# but instead __all depend on modules
PHONY += all
ifeq ($(KBUILD_EXTMOD),)
__all: all
else
__all: modules
endif

targets :=

# Decide whether to build built-in, modular, or both.
# Normally, just do built-in.

KBUILD_MODULES :=
KBUILD_BUILTIN := 1

# If we have only "make modules", don't compile built-in objects.
ifeq ($(MAKECMDGOALS),modules)
  KBUILD_BUILTIN :=
endif

# If we have "make <whatever> modules", compile modules
# in addition to whatever we do anyway.
# Just "make" or "make all" shall build modules as well

ifneq ($(filter all modules nsdeps %compile_commands.json clang-%,$(MAKECMDGOALS)),)
  KBUILD_MODULES := 1
endif

ifeq ($(MAKECMDGOALS),)
  KBUILD_MODULES := 1
endif

export KBUILD_MODULES KBUILD_BUILTIN

ifdef need-config
include include/config/auto.conf
endif

ifeq ($(KBUILD_EXTMOD),)
# Objects we will link into vmlinux / subdirs we need to visit
core-y		:=
drivers-y	:=
libs-y		:= lib/
endif # KBUILD_EXTMOD

# The all: target is the default when no target is given on the
# command line.
# This allow a user to issue only 'make' to build a kernel including modules
# Defaults to vmlinux, but the arch makefile usually adds further targets
all: vmlinux

CFLAGS_GCOV	:= -fprofile-arcs -ftest-coverage
ifdef CONFIG_CC_IS_GCC
CFLAGS_GCOV	+= -fno-tree-loop-im
endif
export CFLAGS_GCOV

# The arch Makefiles can override CC_FLAGS_FTRACE. We may also append it later.
ifdef CONFIG_FUNCTION_TRACER
  CC_FLAGS_FTRACE := -pg
endif

include $(srctree)/arch/$(SRCARCH)/Makefile

ifdef need-config
ifdef may-sync-config
# Read in dependencies to all Kconfig* files, make sure to run syncconfig if
# changes are detected. This should be included after arch/$(SRCARCH)/Makefile
# because some architectures define CROSS_COMPILE there.
include include/config/auto.conf.cmd

$(KCONFIG_CONFIG):
	@echo >&2 '***'
	@echo >&2 '*** Configuration file "$@" not found!'
	@echo >&2 '***'
	@echo >&2 '*** Please run some configurator (e.g. "make oldconfig" or'
	@echo >&2 '*** "make menuconfig" or "make xconfig").'
	@echo >&2 '***'
	@/bin/false

# The actual configuration files used during the build are stored in
# include/generated/ and include/config/. Update them if .config is newer than
# include/config/auto.conf (which mirrors .config).
#
# This exploits the 'multi-target pattern rule' trick.
# The syncconfig should be executed only once to make all the targets.
# (Note: use the grouped target '&:' when we bump to GNU Make 4.3)
#
# Do not use $(call cmd,...) here. That would suppress prompts from syncconfig,
# so you cannot notice that Kconfig is waiting for the user input.
%/config/auto.conf %/config/auto.conf.cmd %/generated/autoconf.h %/generated/rustc_cfg: $(KCONFIG_CONFIG)
	$(Q)$(kecho) "  SYNC    $@"
	$(Q)$(MAKE) -f $(srctree)/Makefile syncconfig
else # !may-sync-config
# External modules and some install targets need include/generated/autoconf.h
# and include/config/auto.conf but do not care if they are up-to-date.
# Use auto.conf to trigger the test
PHONY += include/config/auto.conf

include/config/auto.conf:
	@test -e include/generated/autoconf.h -a -e $@ || (		\
	echo >&2;							\
	echo >&2 "  ERROR: Kernel configuration is invalid.";		\
	echo >&2 "         include/generated/autoconf.h or $@ are missing.";\
	echo >&2 "         Run 'make oldconfig && make prepare' on kernel src to fix it.";	\
	echo >&2 ;							\
	/bin/false)

endif # may-sync-config
endif # need-config

KBUILD_CFLAGS	+= -fno-delete-null-pointer-checks
KBUILD_CFLAGS	+= $(call cc-disable-warning,frame-address,)
KBUILD_CFLAGS	+= $(call cc-disable-warning, format-truncation)
KBUILD_CFLAGS	+= $(call cc-disable-warning, format-overflow)
KBUILD_CFLAGS	+= $(call cc-disable-warning, address-of-packed-member)

ifdef CONFIG_CC_OPTIMIZE_FOR_PERFORMANCE
KBUILD_CFLAGS += -O2
KBUILD_RUSTFLAGS += -Copt-level=2
else ifdef CONFIG_CC_OPTIMIZE_FOR_SIZE
KBUILD_CFLAGS += -Os
KBUILD_RUSTFLAGS += -Copt-level=s
endif

# Always set `debug-assertions` and `overflow-checks` because their default
# depends on `opt-level` and `debug-assertions`, respectively.
KBUILD_RUSTFLAGS += -Cdebug-assertions=$(if $(CONFIG_RUST_DEBUG_ASSERTIONS),y,n)
KBUILD_RUSTFLAGS += -Coverflow-checks=$(if $(CONFIG_RUST_OVERFLOW_CHECKS),y,n)

# Tell gcc to never replace conditional load with a non-conditional one
ifdef CONFIG_CC_IS_GCC
# gcc-10 renamed --param=allow-store-data-races=0 to
# -fno-allow-store-data-races.
KBUILD_CFLAGS	+= $(call cc-option,--param=allow-store-data-races=0)
KBUILD_CFLAGS	+= $(call cc-option,-fno-allow-store-data-races)
endif

ifdef CONFIG_READABLE_ASM
# Disable optimizations that make assembler listings hard to read.
# reorder blocks reorders the control in the function
# ipa clone creates specialized cloned functions
# partial inlining inlines only parts of functions
KBUILD_CFLAGS += -fno-reorder-blocks -fno-ipa-cp-clone -fno-partial-inlining
endif

ifneq ($(CONFIG_FRAME_WARN),0)
KBUILD_CFLAGS += -Wframe-larger-than=$(CONFIG_FRAME_WARN)
endif

stackp-flags-y                                    := -fno-stack-protector
stackp-flags-$(CONFIG_STACKPROTECTOR)             := -fstack-protector
stackp-flags-$(CONFIG_STACKPROTECTOR_STRONG)      := -fstack-protector-strong

KBUILD_CFLAGS += $(stackp-flags-y)

KBUILD_CFLAGS-$(CONFIG_WERROR) += -Werror
KBUILD_CFLAGS-$(CONFIG_CC_NO_ARRAY_BOUNDS) += -Wno-array-bounds

KBUILD_RUSTFLAGS-$(CONFIG_WERROR) += -Dwarnings
KBUILD_RUSTFLAGS += $(KBUILD_RUSTFLAGS-y)

ifdef CONFIG_CC_IS_CLANG
KBUILD_CPPFLAGS += -Qunused-arguments
# The kernel builds with '-std=gnu11' so use of GNU extensions is acceptable.
KBUILD_CFLAGS += -Wno-gnu
else

# gcc inanely warns about local variables called 'main'
KBUILD_CFLAGS += -Wno-main
endif

# These warnings generated too much noise in a regular build.
# Use make W=1 to enable them (see scripts/Makefile.extrawarn)
KBUILD_CFLAGS += $(call cc-disable-warning, unused-but-set-variable)
KBUILD_CFLAGS += $(call cc-disable-warning, unused-const-variable)

# These result in bogus false positives
KBUILD_CFLAGS += $(call cc-disable-warning, dangling-pointer)

ifdef CONFIG_FRAME_POINTER
KBUILD_CFLAGS	+= -fno-omit-frame-pointer -fno-optimize-sibling-calls
KBUILD_RUSTFLAGS += -Cforce-frame-pointers=y
else
# Some targets (ARM with Thumb2, for example), can't be built with frame
# pointers.  For those, we don't have FUNCTION_TRACER automatically
# select FRAME_POINTER.  However, FUNCTION_TRACER adds -pg, and this is
# incompatible with -fomit-frame-pointer with current GCC, so we don't use
# -fomit-frame-pointer with FUNCTION_TRACER.
# In the Rust target specification, "frame-pointer" is set explicitly
# to "may-omit".
ifndef CONFIG_FUNCTION_TRACER
KBUILD_CFLAGS	+= -fomit-frame-pointer
endif
endif

# Initialize all stack variables with a 0xAA pattern.
ifdef CONFIG_INIT_STACK_ALL_PATTERN
KBUILD_CFLAGS	+= -ftrivial-auto-var-init=pattern
endif

# Initialize all stack variables with a zero value.
ifdef CONFIG_INIT_STACK_ALL_ZERO
KBUILD_CFLAGS	+= -ftrivial-auto-var-init=zero
ifdef CONFIG_CC_HAS_AUTO_VAR_INIT_ZERO_ENABLER
# https://github.com/llvm/llvm-project/issues/44842
KBUILD_CFLAGS	+= -enable-trivial-auto-var-init-zero-knowing-it-will-be-removed-from-clang
endif
endif

# While VLAs have been removed, GCC produces unreachable stack probes
# for the randomize_kstack_offset feature. Disable it for all compilers.
KBUILD_CFLAGS	+= $(call cc-option, -fno-stack-clash-protection)

# Clear used registers at func exit (to reduce data lifetime and ROP gadgets).
ifdef CONFIG_ZERO_CALL_USED_REGS
KBUILD_CFLAGS	+= -fzero-call-used-regs=used-gpr
endif

ifdef CONFIG_FUNCTION_TRACER
ifdef CONFIG_FTRACE_MCOUNT_USE_CC
  CC_FLAGS_FTRACE	+= -mrecord-mcount
  ifdef CONFIG_HAVE_NOP_MCOUNT
    ifeq ($(call cc-option-yn, -mnop-mcount),y)
      CC_FLAGS_FTRACE	+= -mnop-mcount
      CC_FLAGS_USING	+= -DCC_USING_NOP_MCOUNT
    endif
  endif
endif
ifdef CONFIG_FTRACE_MCOUNT_USE_OBJTOOL
  CC_FLAGS_USING	+= -DCC_USING_NOP_MCOUNT
endif
ifdef CONFIG_FTRACE_MCOUNT_USE_RECORDMCOUNT
  ifdef CONFIG_HAVE_C_RECORDMCOUNT
    BUILD_C_RECORDMCOUNT := y
    export BUILD_C_RECORDMCOUNT
  endif
endif
ifdef CONFIG_HAVE_FENTRY
  # s390-linux-gnu-gcc did not support -mfentry until gcc-9.
  ifeq ($(call cc-option-yn, -mfentry),y)
    CC_FLAGS_FTRACE	+= -mfentry
    CC_FLAGS_USING	+= -DCC_USING_FENTRY
  endif
endif
export CC_FLAGS_FTRACE
KBUILD_CFLAGS	+= $(CC_FLAGS_FTRACE) $(CC_FLAGS_USING)
KBUILD_AFLAGS	+= $(CC_FLAGS_USING)
endif

# We trigger additional mismatches with less inlining
ifdef CONFIG_DEBUG_SECTION_MISMATCH
KBUILD_CFLAGS += -fno-inline-functions-called-once
endif

# `rustc`'s `-Zfunction-sections` applies to data too (as of 1.59.0).
ifdef CONFIG_LD_DEAD_CODE_DATA_ELIMINATION
KBUILD_CFLAGS_KERNEL += -ffunction-sections -fdata-sections
KBUILD_RUSTFLAGS_KERNEL += -Zfunction-sections=y
LDFLAGS_vmlinux += --gc-sections
endif

ifdef CONFIG_SHADOW_CALL_STACK
CC_FLAGS_SCS	:= -fsanitize=shadow-call-stack
KBUILD_CFLAGS	+= $(CC_FLAGS_SCS)
export CC_FLAGS_SCS
endif

ifdef CONFIG_LTO_CLANG
ifdef CONFIG_LTO_CLANG_THIN
CC_FLAGS_LTO	:= -flto=thin -fsplit-lto-unit
KBUILD_LDFLAGS	+= --thinlto-cache-dir=$(extmod_prefix).thinlto-cache
else
CC_FLAGS_LTO	:= -flto
endif
CC_FLAGS_LTO	+= -fvisibility=hidden

# Limit inlining across translation units to reduce binary size
KBUILD_LDFLAGS += -mllvm -import-instr-limit=5

# Check for frame size exceeding threshold during prolog/epilog insertion
# when using lld < 13.0.0.
ifneq ($(CONFIG_FRAME_WARN),0)
ifeq ($(shell test $(CONFIG_LLD_VERSION) -lt 130000; echo $$?),0)
KBUILD_LDFLAGS	+= -plugin-opt=-warn-stack-size=$(CONFIG_FRAME_WARN)
endif
endif
endif

ifdef CONFIG_LTO
KBUILD_CFLAGS	+= -fno-lto $(CC_FLAGS_LTO)
KBUILD_AFLAGS	+= -fno-lto
export CC_FLAGS_LTO
endif

ifdef CONFIG_CFI_CLANG
CC_FLAGS_CFI	:= -fsanitize=kcfi
KBUILD_CFLAGS	+= $(CC_FLAGS_CFI)
export CC_FLAGS_CFI
endif

ifdef CONFIG_DEBUG_FORCE_FUNCTION_ALIGN_64B
KBUILD_CFLAGS += -falign-functions=64
endif

# arch Makefile may override CC so keep this after arch Makefile is included
NOSTDINC_FLAGS += -nostdinc

# warn about C99 declaration after statement
KBUILD_CFLAGS += -Wdeclaration-after-statement

# Variable Length Arrays (VLAs) should not be used anywhere in the kernel
KBUILD_CFLAGS += -Wvla

# disable pointer signed / unsigned warnings in gcc 4.0
KBUILD_CFLAGS += -Wno-pointer-sign

# In order to make sure new function cast mismatches are not introduced
# in the kernel (to avoid tripping CFI checking), the kernel should be
# globally built with -Wcast-function-type.
KBUILD_CFLAGS += $(call cc-option, -Wcast-function-type)

# disable stringop warnings in gcc 8+
KBUILD_CFLAGS += $(call cc-disable-warning, stringop-truncation)

# We'll want to enable this eventually, but it's not going away for 5.7 at least
KBUILD_CFLAGS += $(call cc-disable-warning, stringop-overflow)

# Another good warning that we'll want to enable eventually
KBUILD_CFLAGS += $(call cc-disable-warning, restrict)

# Enabled with W=2, disabled by default as noisy
ifdef CONFIG_CC_IS_GCC
KBUILD_CFLAGS += -Wno-maybe-uninitialized
endif

# The allocators already balk at large sizes, so silence the compiler
# warnings for bounds checks involving those possible values. While
# -Wno-alloc-size-larger-than would normally be used here, earlier versions
# of gcc (<9.1) weirdly don't handle the option correctly when _other_
# warnings are produced (?!). Using -Walloc-size-larger-than=SIZE_MAX
# doesn't work (as it is documented to), silently resolving to "0" prior to
# version 9.1 (and producing an error more recently). Numeric values larger
# than PTRDIFF_MAX also don't work prior to version 9.1, which are silently
# ignored, continuing to default to PTRDIFF_MAX. So, left with no other
# choice, we must perform a versioned check to disable this warning.
# https://lore.kernel.org/lkml/20210824115859.187f272f@canb.auug.org.au
KBUILD_CFLAGS-$(call gcc-min-version, 90100) += -Wno-alloc-size-larger-than
KBUILD_CFLAGS += $(KBUILD_CFLAGS-y) $(CONFIG_CC_IMPLICIT_FALLTHROUGH)

# disable invalid "can't wrap" optimizations for signed / pointers
KBUILD_CFLAGS	+= -fno-strict-overflow

# Make sure -fstack-check isn't enabled (like gentoo apparently did)
KBUILD_CFLAGS  += -fno-stack-check

# conserve stack if available
ifdef CONFIG_CC_IS_GCC
KBUILD_CFLAGS   += -fconserve-stack
endif

# Prohibit date/time macros, which would make the build non-deterministic
KBUILD_CFLAGS   += -Werror=date-time

# enforce correct pointer usage
KBUILD_CFLAGS   += $(call cc-option,-Werror=incompatible-pointer-types)

# Require designated initializers for all marked structures
KBUILD_CFLAGS   += $(call cc-option,-Werror=designated-init)

# change __FILE__ to the relative path from the srctree
KBUILD_CPPFLAGS += $(call cc-option,-fmacro-prefix-map=$(srctree)/=)

# include additional Makefiles when needed
include-y			:= scripts/Makefile.extrawarn
include-$(CONFIG_DEBUG_INFO)	+= scripts/Makefile.debug
include-$(CONFIG_KASAN)		+= scripts/Makefile.kasan
include-$(CONFIG_KCSAN)		+= scripts/Makefile.kcsan
include-$(CONFIG_KMSAN)		+= scripts/Makefile.kmsan
include-$(CONFIG_UBSAN)		+= scripts/Makefile.ubsan
include-$(CONFIG_KCOV)		+= scripts/Makefile.kcov
include-$(CONFIG_RANDSTRUCT)	+= scripts/Makefile.randstruct
include-$(CONFIG_GCC_PLUGINS)	+= scripts/Makefile.gcc-plugins

include $(addprefix $(srctree)/, $(include-y))

# scripts/Makefile.gcc-plugins is intentionally included last.
# Do not add $(call cc-option,...) below this line. When you build the kernel
# from the clean source tree, the GCC plugins do not exist at this point.

# Add user supplied CPPFLAGS, AFLAGS, CFLAGS and RUSTFLAGS as the last assignments
KBUILD_CPPFLAGS += $(KCPPFLAGS)
KBUILD_AFLAGS   += $(KAFLAGS)
KBUILD_CFLAGS   += $(KCFLAGS)
KBUILD_RUSTFLAGS += $(KRUSTFLAGS)

KBUILD_LDFLAGS_MODULE += --build-id=sha1
LDFLAGS_vmlinux += --build-id=sha1

KBUILD_LDFLAGS	+= -z noexecstack
ifeq ($(CONFIG_LD_IS_BFD),y)
KBUILD_LDFLAGS	+= $(call ld-option,--no-warn-rwx-segments)
endif

ifeq ($(CONFIG_STRIP_ASM_SYMS),y)
LDFLAGS_vmlinux	+= -X
endif

ifeq ($(CONFIG_RELR),y)
LDFLAGS_vmlinux	+= --pack-dyn-relocs=relr --use-android-relr-tags
endif

# We never want expected sections to be placed heuristically by the
# linker. All sections should be explicitly named in the linker script.
ifdef CONFIG_LD_ORPHAN_WARN
LDFLAGS_vmlinux += --orphan-handling=warn
endif

# Align the bit size of userspace programs with the kernel
KBUILD_USERCFLAGS  += $(filter -m32 -m64 --target=%, $(KBUILD_CFLAGS))
KBUILD_USERLDFLAGS += $(filter -m32 -m64 --target=%, $(KBUILD_CFLAGS))

# make the checker run with the right architecture
CHECKFLAGS += --arch=$(ARCH)

# insure the checker run with the right endianness
CHECKFLAGS += $(if $(CONFIG_CPU_BIG_ENDIAN),-mbig-endian,-mlittle-endian)

# the checker needs the correct machine size
CHECKFLAGS += $(if $(CONFIG_64BIT),-m64,-m32)

# Default kernel image to build when no specific target is given.
# KBUILD_IMAGE may be overruled on the command line or
# set in the environment
# Also any assignments in arch/$(ARCH)/Makefile take precedence over
# this default value
export KBUILD_IMAGE ?= vmlinux

#
# INSTALL_PATH specifies where to place the updated kernel and system map
# images. Default is /boot, but you can set it to other values
export	INSTALL_PATH ?= /boot

#
# INSTALL_DTBS_PATH specifies a prefix for relocations required by build roots.
# Like INSTALL_MOD_PATH, it isn't defined in the Makefile, but can be passed as
# an argument if needed. Otherwise it defaults to the kernel install path
#
export INSTALL_DTBS_PATH ?= $(INSTALL_PATH)/dtbs/$(KERNELRELEASE)

#
# INSTALL_MOD_PATH specifies a prefix to MODLIB for module directory
# relocations required by build roots.  This is not defined in the
# makefile but the argument can be passed to make if needed.
#

MODLIB	= $(INSTALL_MOD_PATH)/lib/modules/$(KERNELRELEASE)
export MODLIB

PHONY += prepare0

export extmod_prefix = $(if $(KBUILD_EXTMOD),$(KBUILD_EXTMOD)/)
export MODORDER := $(extmod_prefix)modules.order
export MODULES_NSDEPS := $(extmod_prefix)modules.nsdeps

ifeq ($(KBUILD_EXTMOD),)

build-dir	:= .
clean-dirs	:= $(sort . Documentation \
		     $(patsubst %/,%,$(filter %/, $(core-) \
			$(drivers-) $(libs-))))

export ARCH_CORE	:= $(core-y)
export ARCH_LIB		:= $(filter %/, $(libs-y))
export ARCH_DRIVERS	:= $(drivers-y) $(drivers-m)
# Externally visible symbols (used by link-vmlinux.sh)

KBUILD_VMLINUX_OBJS := ./built-in.a
ifdef CONFIG_MODULES
KBUILD_VMLINUX_OBJS += $(patsubst %/, %/lib.a, $(filter %/, $(libs-y)))
KBUILD_VMLINUX_LIBS := $(filter-out %/, $(libs-y))
else
KBUILD_VMLINUX_LIBS := $(patsubst %/,%/lib.a, $(libs-y))
endif

export KBUILD_VMLINUX_LIBS
export KBUILD_LDS          := arch/$(SRCARCH)/kernel/vmlinux.lds

# Recurse until adjust_autoksyms.sh is satisfied
PHONY += autoksyms_recursive
ifdef CONFIG_TRIM_UNUSED_KSYMS
# For the kernel to actually contain only the needed exported symbols,
# we have to build modules as well to determine what those symbols are.
# (this can be evaluated only once include/config/auto.conf has been included)
KBUILD_MODULES := 1

autoksyms_recursive: $(build-dir) modules.order
	$(Q)$(CONFIG_SHELL) $(srctree)/scripts/adjust_autoksyms.sh \
	  "$(MAKE) -f $(srctree)/Makefile autoksyms_recursive"
endif

autoksyms_h := $(if $(CONFIG_TRIM_UNUSED_KSYMS), include/generated/autoksyms.h)

quiet_cmd_autoksyms_h = GEN     $@
      cmd_autoksyms_h = mkdir -p $(dir $@); \
			$(CONFIG_SHELL) $(srctree)/scripts/gen_autoksyms.sh $@

$(autoksyms_h):
	$(call cmd,autoksyms_h)

# '$(AR) mPi' needs 'T' to workaround the bug of llvm-ar <= 14
quiet_cmd_ar_vmlinux.a = AR      $@
      cmd_ar_vmlinux.a = \
	rm -f $@; \
	$(AR) cDPrST $@ $(KBUILD_VMLINUX_OBJS); \
	$(AR) mPiT $$($(AR) t $@ | sed -n 1p) $@ $$($(AR) t $@ | grep -F -f $(srctree)/scripts/head-object-list.txt)

targets += vmlinux.a
vmlinux.a: $(KBUILD_VMLINUX_OBJS) scripts/head-object-list.txt autoksyms_recursive FORCE
	$(call if_changed,ar_vmlinux.a)

PHONY += vmlinux_o
vmlinux_o: vmlinux.a $(KBUILD_VMLINUX_LIBS)
	$(Q)$(MAKE) -f $(srctree)/scripts/Makefile.vmlinux_o

vmlinux.o modules.builtin.modinfo modules.builtin: vmlinux_o
	@:

PHONY += vmlinux
# LDFLAGS_vmlinux in the top Makefile defines linker flags for the top vmlinux,
# not for decompressors. LDFLAGS_vmlinux in arch/*/boot/compressed/Makefile is
# unrelated; the decompressors just happen to have the same base name,
# arch/*/boot/compressed/vmlinux.
# Export LDFLAGS_vmlinux only to scripts/Makefile.vmlinux.
#
# _LDFLAGS_vmlinux is a workaround for the 'private export' bug:
#   https://savannah.gnu.org/bugs/?61463
# For Make > 4.4, the following simple code will work:
#  vmlinux: private export LDFLAGS_vmlinux := $(LDFLAGS_vmlinux)
vmlinux: private _LDFLAGS_vmlinux := $(LDFLAGS_vmlinux)
vmlinux: export LDFLAGS_vmlinux = $(_LDFLAGS_vmlinux)
vmlinux: vmlinux.o $(KBUILD_LDS) modpost
	$(Q)$(MAKE) -f $(srctree)/scripts/Makefile.vmlinux

# The actual objects are generated when descending,
# make sure no implicit rule kicks in
$(sort $(KBUILD_LDS) $(KBUILD_VMLINUX_OBJS) $(KBUILD_VMLINUX_LIBS)): . ;

filechk_kernel.release = \
	echo "$(KERNELVERSION)$$($(CONFIG_SHELL) $(srctree)/scripts/setlocalversion $(srctree))"

# Store (new) KERNELRELEASE string in include/config/kernel.release
include/config/kernel.release: FORCE
	$(call filechk,kernel.release)

# Additional helpers built in scripts/
# Carefully list dependencies so we do not try to build scripts twice
# in parallel
PHONY += scripts
scripts: scripts_basic scripts_dtc
	$(Q)$(MAKE) $(build)=$(@)

# Things we need to do before we recursively start building the kernel
# or the modules are listed in "prepare".
# A multi level approach is used. prepareN is processed before prepareN-1.
# archprepare is used in arch Makefiles and when processed asm symlink,
# version.h and scripts_basic is processed / created.

PHONY += prepare archprepare

archprepare: outputmakefile archheaders archscripts scripts include/config/kernel.release \
	asm-generic $(version_h) $(autoksyms_h) include/generated/utsrelease.h \
	include/generated/compile.h include/generated/autoconf.h remove-stale-files

prepare0: archprepare
	$(Q)$(MAKE) $(build)=scripts/mod
	$(Q)$(MAKE) $(build)=. prepare

# All the preparing..
prepare: prepare0
ifdef CONFIG_RUST
	$(Q)$(CONFIG_SHELL) $(srctree)/scripts/rust_is_available.sh -v
	$(Q)$(MAKE) $(build)=rust
endif

PHONY += remove-stale-files
remove-stale-files:
	$(Q)$(srctree)/scripts/remove-stale-files

# Support for using generic headers in asm-generic
asm-generic := -f $(srctree)/scripts/Makefile.asm-generic obj

PHONY += asm-generic uapi-asm-generic
asm-generic: uapi-asm-generic
	$(Q)$(MAKE) $(asm-generic)=arch/$(SRCARCH)/include/generated/asm \
	generic=include/asm-generic
uapi-asm-generic:
	$(Q)$(MAKE) $(asm-generic)=arch/$(SRCARCH)/include/generated/uapi/asm \
	generic=include/uapi/asm-generic

# Generate some files
# ---------------------------------------------------------------------------

# KERNELRELEASE can change from a few different places, meaning version.h
# needs to be updated, so this check is forced on all builds

uts_len := 64
define filechk_utsrelease.h
	if [ `echo -n "$(KERNELRELEASE)" | wc -c ` -gt $(uts_len) ]; then \
	  echo '"$(KERNELRELEASE)" exceeds $(uts_len) characters' >&2;    \
	  exit 1;                                                         \
	fi;                                                               \
	echo \#define UTS_RELEASE \"$(KERNELRELEASE)\"
endef

define filechk_version.h
	if [ $(SUBLEVEL) -gt 255 ]; then                                 \
		echo \#define LINUX_VERSION_CODE $(shell                 \
		expr $(VERSION) \* 65536 + $(PATCHLEVEL) \* 256 + 255); \
	else                                                             \
		echo \#define LINUX_VERSION_CODE $(shell                 \
		expr $(VERSION) \* 65536 + $(PATCHLEVEL) \* 256 + $(SUBLEVEL)); \
	fi;                                                              \
	echo '#define KERNEL_VERSION(a,b,c) (((a) << 16) + ((b) << 8) +  \
	((c) > 255 ? 255 : (c)))';                                       \
	echo \#define LINUX_VERSION_MAJOR $(VERSION);                    \
	echo \#define LINUX_VERSION_PATCHLEVEL $(PATCHLEVEL);            \
	echo \#define LINUX_VERSION_SUBLEVEL $(SUBLEVEL)
endef

$(version_h): PATCHLEVEL := $(or $(PATCHLEVEL), 0)
$(version_h): SUBLEVEL := $(or $(SUBLEVEL), 0)
$(version_h): FORCE
	$(call filechk,version.h)

include/generated/utsrelease.h: include/config/kernel.release FORCE
	$(call filechk,utsrelease.h)

filechk_compile.h = $(srctree)/scripts/mkcompile_h \
	"$(UTS_MACHINE)" "$(CONFIG_CC_VERSION_TEXT)" "$(LD)"

include/generated/compile.h: FORCE
	$(call filechk,compile.h)

PHONY += headerdep
headerdep:
	$(Q)find $(srctree)/include/ -name '*.h' | xargs --max-args 1 \
	$(srctree)/scripts/headerdep.pl -I$(srctree)/include

# ---------------------------------------------------------------------------
# Kernel headers

#Default location for installed headers
export INSTALL_HDR_PATH = $(objtree)/usr

quiet_cmd_headers_install = INSTALL $(INSTALL_HDR_PATH)/include
      cmd_headers_install = \
	mkdir -p $(INSTALL_HDR_PATH); \
	rsync -mrl --include='*/' --include='*\.h' --exclude='*' \
	usr/include $(INSTALL_HDR_PATH)

PHONY += headers_install
headers_install: headers
	$(call cmd,headers_install)

PHONY += archheaders archscripts

hdr-inst := -f $(srctree)/scripts/Makefile.headersinst obj

PHONY += headers
headers: $(version_h) scripts_unifdef uapi-asm-generic archheaders archscripts
	$(if $(filter um, $(SRCARCH)), $(error Headers not exportable for UML))
	$(Q)$(MAKE) $(hdr-inst)=include/uapi
	$(Q)$(MAKE) $(hdr-inst)=arch/$(SRCARCH)/include/uapi

ifdef CONFIG_HEADERS_INSTALL
prepare: headers
endif

PHONY += scripts_unifdef
scripts_unifdef: scripts_basic
	$(Q)$(MAKE) $(build)=scripts scripts/unifdef

# ---------------------------------------------------------------------------
# Install

# Many distributions have the custom install script, /sbin/installkernel.
# If DKMS is installed, 'make install' will eventually recurse back
# to this Makefile to build and install external modules.
# Cancel sub_make_done so that options such as M=, V=, etc. are parsed.

quiet_cmd_install = INSTALL $(INSTALL_PATH)
      cmd_install = unset sub_make_done; $(srctree)/scripts/install.sh

# ---------------------------------------------------------------------------
# Tools

ifdef CONFIG_OBJTOOL
prepare: tools/objtool
endif

ifdef CONFIG_BPF
ifdef CONFIG_DEBUG_INFO_BTF
prepare: tools/bpf/resolve_btfids
endif
endif

PHONY += resolve_btfids_clean

resolve_btfids_O = $(abspath $(objtree))/tools/bpf/resolve_btfids

# tools/bpf/resolve_btfids directory might not exist
# in output directory, skip its clean in that case
resolve_btfids_clean:
ifneq ($(wildcard $(resolve_btfids_O)),)
	$(Q)$(MAKE) -sC $(srctree)/tools/bpf/resolve_btfids O=$(resolve_btfids_O) clean
endif

# Clear a bunch of variables before executing the submake
ifeq ($(quiet),silent_)
tools_silent=s
endif

tools/: FORCE
	$(Q)mkdir -p $(objtree)/tools
	$(Q)$(MAKE) LDFLAGS= MAKEFLAGS="$(tools_silent) $(filter --j% -j,$(MAKEFLAGS))" O=$(abspath $(objtree)) subdir=tools -C $(srctree)/tools/

tools/%: FORCE
	$(Q)mkdir -p $(objtree)/tools
	$(Q)$(MAKE) LDFLAGS= MAKEFLAGS="$(tools_silent) $(filter --j% -j,$(MAKEFLAGS))" O=$(abspath $(objtree)) subdir=tools -C $(srctree)/tools/ $*

# ---------------------------------------------------------------------------
# Kernel selftest

PHONY += kselftest
kselftest: headers
	$(Q)$(MAKE) -C $(srctree)/tools/testing/selftests run_tests

kselftest-%: headers FORCE
	$(Q)$(MAKE) -C $(srctree)/tools/testing/selftests $*

PHONY += kselftest-merge
kselftest-merge:
	$(if $(wildcard $(objtree)/.config),, $(error No .config exists, config your kernel first!))
	$(Q)find $(srctree)/tools/testing/selftests -name config | \
		xargs $(srctree)/scripts/kconfig/merge_config.sh -m $(objtree)/.config
	$(Q)$(MAKE) -f $(srctree)/Makefile olddefconfig

# ---------------------------------------------------------------------------
# Devicetree files

ifneq ($(wildcard $(srctree)/arch/$(SRCARCH)/boot/dts/),)
dtstree := arch/$(SRCARCH)/boot/dts
endif

ifneq ($(dtstree),)

%.dtb: dtbs_prepare
	$(Q)$(MAKE) $(build)=$(dtstree) $(dtstree)/$@

%.dtbo: dtbs_prepare
	$(Q)$(MAKE) $(build)=$(dtstree) $(dtstree)/$@

PHONY += dtbs dtbs_prepare dtbs_install dtbs_check
dtbs: dtbs_prepare
	$(Q)$(MAKE) $(build)=$(dtstree)

# include/config/kernel.release is actually needed when installing DTBs because
# INSTALL_DTBS_PATH contains $(KERNELRELEASE). However, we do not want to make
# dtbs_install depend on it as dtbs_install may run as root.
dtbs_prepare: include/config/kernel.release scripts_dtc

ifneq ($(filter dtbs_check, $(MAKECMDGOALS)),)
export CHECK_DTBS=y
dtbs: dt_binding_check
endif

dtbs_check: dtbs

dtbs_install:
	$(Q)$(MAKE) $(dtbinst)=$(dtstree) dst=$(INSTALL_DTBS_PATH)

ifdef CONFIG_OF_EARLY_FLATTREE
all: dtbs
endif

endif

PHONY += scripts_dtc
scripts_dtc: scripts_basic
	$(Q)$(MAKE) $(build)=scripts/dtc

ifneq ($(filter dt_binding_check, $(MAKECMDGOALS)),)
export CHECK_DT_BINDING=y
endif

PHONY += dt_binding_check
dt_binding_check: scripts_dtc
	$(Q)$(MAKE) $(build)=Documentation/devicetree/bindings

PHONY += dt_compatible_check
dt_compatible_check: dt_binding_check
	$(Q)$(MAKE) $(build)=Documentation/devicetree/bindings $@

# ---------------------------------------------------------------------------
# Modules

ifdef CONFIG_MODULES

# By default, build modules as well

all: modules

# When we're building modules with modversions, we need to consider
# the built-in objects during the descend as well, in order to
# make sure the checksums are up to date before we record them.
ifdef CONFIG_MODVERSIONS
  KBUILD_BUILTIN := 1
endif

# Build modules
#

# *.ko are usually independent of vmlinux, but CONFIG_DEBUG_INFOBTF_MODULES
# is an exception.
ifdef CONFIG_DEBUG_INFO_BTF_MODULES
KBUILD_BUILTIN := 1
modules: vmlinux
endif

modules: modules_prepare

# Target to prepare building external modules
modules_prepare: prepare
	$(Q)$(MAKE) $(build)=scripts scripts/module.lds

export modules_sign_only :=

ifeq ($(CONFIG_MODULE_SIG),y)
PHONY += modules_sign
modules_sign: modules_install
	@:

# modules_sign is a subset of modules_install.
# 'make modules_install modules_sign' is equivalent to 'make modules_install'.
ifeq ($(filter modules_install,$(MAKECMDGOALS)),)
modules_sign_only := y
endif
endif

modinst_pre :=
ifneq ($(filter modules_install,$(MAKECMDGOALS)),)
modinst_pre := __modinst_pre
endif

modules_install: $(modinst_pre)
PHONY += __modinst_pre
__modinst_pre:
	@rm -rf $(MODLIB)/kernel
	@rm -f $(MODLIB)/source
	@mkdir -p $(MODLIB)/kernel
	@ln -s $(abspath $(srctree)) $(MODLIB)/source
	@if [ ! $(objtree) -ef  $(MODLIB)/build ]; then \
		rm -f $(MODLIB)/build ; \
		ln -s $(CURDIR) $(MODLIB)/build ; \
	fi
	@sed 's:^:kernel/:' modules.order > $(MODLIB)/modules.order
	@cp -f modules.builtin $(MODLIB)/
	@cp -f $(objtree)/modules.builtin.modinfo $(MODLIB)/

endif # CONFIG_MODULES

###
# Cleaning is done on three levels.
# make clean     Delete most generated files
#                Leave enough to build external modules
# make mrproper  Delete the current configuration, and all generated files
# make distclean Remove editor backup files, patch leftover files and the like

# Directories & files removed with 'make clean'
CLEAN_FILES += include/ksym vmlinux.symvers modules-only.symvers \
	       modules.builtin modules.builtin.modinfo modules.nsdeps \
	       compile_commands.json .thinlto-cache rust/test rust/doc \
	       .vmlinux.objs .vmlinux.export.c

# Directories & files removed with 'make mrproper'
MRPROPER_FILES += include/config include/generated          \
		  arch/$(SRCARCH)/include/generated .objdiff \
		  debian snap tar-install \
		  .config .config.old .version \
		  Module.symvers \
		  certs/signing_key.pem \
		  certs/x509.genkey \
		  vmlinux-gdb.py \
		  *.spec \
		  rust/target.json rust/libmacros.so

# clean - Delete most, but leave enough to build external modules
#
clean: rm-files := $(CLEAN_FILES)

PHONY += archclean vmlinuxclean

vmlinuxclean:
	$(Q)$(CONFIG_SHELL) $(srctree)/scripts/link-vmlinux.sh clean
	$(Q)$(if $(ARCH_POSTLINK), $(MAKE) -f $(ARCH_POSTLINK) clean)

clean: archclean vmlinuxclean resolve_btfids_clean

# mrproper - Delete all generated files, including .config
#
mrproper: rm-files := $(wildcard $(MRPROPER_FILES))
mrproper-dirs      := $(addprefix _mrproper_,scripts)

PHONY += $(mrproper-dirs) mrproper
$(mrproper-dirs):
	$(Q)$(MAKE) $(clean)=$(patsubst _mrproper_%,%,$@)

mrproper: clean $(mrproper-dirs)
	$(call cmd,rmfiles)
	@find . $(RCS_FIND_IGNORE) \
		\( -name '*.rmeta' \) \
		-type f -print | xargs rm -f

# distclean
#
PHONY += distclean

distclean: mrproper
	@find . $(RCS_FIND_IGNORE) \
		\( -name '*.orig' -o -name '*.rej' -o -name '*~' \
		-o -name '*.bak' -o -name '#*#' -o -name '*%' \
		-o -name 'core' -o -name tags -o -name TAGS -o -name 'cscope*' \
		-o -name GPATH -o -name GRTAGS -o -name GSYMS -o -name GTAGS \) \
		-type f -print | xargs rm -f


# Packaging of the kernel to various formats
# ---------------------------------------------------------------------------

%src-pkg: FORCE
	$(Q)$(MAKE) -f $(srctree)/scripts/Makefile.package $@
%pkg: include/config/kernel.release FORCE
	$(Q)$(MAKE) -f $(srctree)/scripts/Makefile.package $@

# Brief documentation of the typical targets used
# ---------------------------------------------------------------------------

boards := $(wildcard $(srctree)/arch/$(SRCARCH)/configs/*_defconfig)
boards := $(sort $(notdir $(boards)))
board-dirs := $(dir $(wildcard $(srctree)/arch/$(SRCARCH)/configs/*/*_defconfig))
board-dirs := $(sort $(notdir $(board-dirs:/=)))

PHONY += help
help:
	@echo  'Cleaning targets:'
	@echo  '  clean		  - Remove most generated files but keep the config and'
	@echo  '                    enough build support to build external modules'
	@echo  '  mrproper	  - Remove all generated files + config + various backup files'
	@echo  '  distclean	  - mrproper + remove editor backup and patch files'
	@echo  ''
	@echo  'Configuration targets:'
	@$(MAKE) -f $(srctree)/scripts/kconfig/Makefile help
	@echo  ''
	@echo  'Other generic targets:'
	@echo  '  all		  - Build all targets marked with [*]'
	@echo  '* vmlinux	  - Build the bare kernel'
	@echo  '* modules	  - Build all modules'
	@echo  '  modules_install - Install all modules to INSTALL_MOD_PATH (default: /)'
	@echo  '  dir/            - Build all files in dir and below'
	@echo  '  dir/file.[ois]  - Build specified target only'
	@echo  '  dir/file.ll     - Build the LLVM assembly file'
	@echo  '                    (requires compiler support for LLVM assembly generation)'
	@echo  '  dir/file.lst    - Build specified mixed source/assembly target only'
	@echo  '                    (requires a recent binutils and recent build (System.map))'
	@echo  '  dir/file.ko     - Build module including final link'
	@echo  '  modules_prepare - Set up for building external modules'
	@echo  '  tags/TAGS	  - Generate tags file for editors'
	@echo  '  cscope	  - Generate cscope index'
	@echo  '  gtags           - Generate GNU GLOBAL index'
	@echo  '  kernelrelease	  - Output the release version string (use with make -s)'
	@echo  '  kernelversion	  - Output the version stored in Makefile (use with make -s)'
	@echo  '  image_name	  - Output the image name (use with make -s)'
	@echo  '  headers_install - Install sanitised kernel headers to INSTALL_HDR_PATH'; \
	 echo  '                    (default: $(INSTALL_HDR_PATH))'; \
	 echo  ''
	@echo  'Static analysers:'
	@echo  '  checkstack      - Generate a list of stack hogs'
	@echo  '  versioncheck    - Sanity check on version.h usage'
	@echo  '  includecheck    - Check for duplicate included header files'
	@echo  '  export_report   - List the usages of all exported symbols'
	@echo  '  headerdep       - Detect inclusion cycles in headers'
	@echo  '  coccicheck      - Check with Coccinelle'
	@echo  '  clang-analyzer  - Check with clang static analyzer'
	@echo  '  clang-tidy      - Check with clang-tidy'
	@echo  ''
	@echo  'Tools:'
	@echo  '  nsdeps          - Generate missing symbol namespace dependencies'
	@echo  ''
	@echo  'Kernel selftest:'
	@echo  '  kselftest         - Build and run kernel selftest'
	@echo  '                      Build, install, and boot kernel before'
	@echo  '                      running kselftest on it'
	@echo  '                      Run as root for full coverage'
	@echo  '  kselftest-all     - Build kernel selftest'
	@echo  '  kselftest-install - Build and install kernel selftest'
	@echo  '  kselftest-clean   - Remove all generated kselftest files'
	@echo  '  kselftest-merge   - Merge all the config dependencies of'
	@echo  '		      kselftest to existing .config.'
	@echo  ''
	@echo  'Rust targets:'
	@echo  '  rustavailable   - Checks whether the Rust toolchain is'
	@echo  '		    available and, if not, explains why.'
	@echo  '  rustfmt	  - Reformat all the Rust code in the kernel'
	@echo  '  rustfmtcheck	  - Checks if all the Rust code in the kernel'
	@echo  '		    is formatted, printing a diff otherwise.'
	@echo  '  rustdoc	  - Generate Rust documentation'
	@echo  '		    (requires kernel .config)'
	@echo  '  rusttest        - Runs the Rust tests'
	@echo  '                    (requires kernel .config; downloads external repos)'
	@echo  '  rust-analyzer	  - Generate rust-project.json rust-analyzer support file'
	@echo  '		    (requires kernel .config)'
	@echo  '  dir/file.[os]   - Build specified target only'
	@echo  '  dir/file.rsi    - Build macro expanded source, similar to C preprocessing.'
	@echo  '                    Run with RUSTFMT=n to skip reformatting if needed.'
	@echo  '                    The output is not intended to be compilable.'
	@echo  '  dir/file.ll     - Build the LLVM assembly file'
	@echo  ''
	@$(if $(dtstree), \
		echo 'Devicetree:'; \
		echo '* dtbs             - Build device tree blobs for enabled boards'; \
		echo '  dtbs_install     - Install dtbs to $(INSTALL_DTBS_PATH)'; \
		echo '  dt_binding_check - Validate device tree binding documents'; \
		echo '  dtbs_check       - Validate device tree source files';\
		echo '')

	@echo 'Userspace tools targets:'
	@echo '  use "make tools/help"'
	@echo '  or  "cd tools; make help"'
	@echo  ''
	@echo  'Kernel packaging:'
	@$(MAKE) -f $(srctree)/scripts/Makefile.package help
	@echo  ''
	@echo  'Documentation targets:'
	@$(MAKE) -f $(srctree)/Documentation/Makefile dochelp
	@echo  ''
	@echo  'Architecture specific targets ($(SRCARCH)):'
	@$(or $(archhelp),\
		echo '  No architecture specific help defined for $(SRCARCH)')
	@echo  ''
	@$(if $(boards), \
		$(foreach b, $(boards), \
		printf "  %-27s - Build for %s\\n" $(b) $(subst _defconfig,,$(b));) \
		echo '')
	@$(if $(board-dirs), \
		$(foreach b, $(board-dirs), \
		printf "  %-16s - Show %s-specific targets\\n" help-$(b) $(b);) \
		printf "  %-16s - Show all of the above\\n" help-boards; \
		echo '')

	@echo  '  make V=0|1 [targets] 0 => quiet build (default), 1 => verbose build'
	@echo  '  make V=2   [targets] 2 => give reason for rebuild of target'
	@echo  '  make O=dir [targets] Locate all output files in "dir", including .config'
	@echo  '  make C=1   [targets] Check re-compiled c source with $$CHECK'
	@echo  '                       (sparse by default)'
	@echo  '  make C=2   [targets] Force check of all c source with $$CHECK'
	@echo  '  make RECORDMCOUNT_WARN=1 [targets] Warn about ignored mcount sections'
	@echo  '  make W=n   [targets] Enable extra build checks, n=1,2,3 where'
	@echo  '		1: warnings which may be relevant and do not occur too often'
	@echo  '		2: warnings which occur quite often but may still be relevant'
	@echo  '		3: more obscure warnings, can most likely be ignored'
	@echo  '		e: warnings are being treated as errors'
	@echo  '		Multiple levels can be combined with W=12 or W=123'
	@echo  ''
	@echo  'Execute "make" or "make all" to build all targets marked with [*] '
	@echo  'For further info see the ./README file'


help-board-dirs := $(addprefix help-,$(board-dirs))

help-boards: $(help-board-dirs)

boards-per-dir = $(sort $(notdir $(wildcard $(srctree)/arch/$(SRCARCH)/configs/$*/*_defconfig)))

$(help-board-dirs): help-%:
	@echo  'Architecture specific targets ($(SRCARCH) $*):'
	@$(if $(boards-per-dir), \
		$(foreach b, $(boards-per-dir), \
		printf "  %-24s - Build for %s\\n" $*/$(b) $(subst _defconfig,,$(b));) \
		echo '')


# Documentation targets
# ---------------------------------------------------------------------------
DOC_TARGETS := xmldocs latexdocs pdfdocs htmldocs epubdocs cleandocs \
	       linkcheckdocs dochelp refcheckdocs
PHONY += $(DOC_TARGETS)
$(DOC_TARGETS):
	$(Q)$(MAKE) $(build)=Documentation $@


# Rust targets
# ---------------------------------------------------------------------------

# "Is Rust available?" target
PHONY += rustavailable
rustavailable:
	$(Q)$(CONFIG_SHELL) $(srctree)/scripts/rust_is_available.sh -v && echo "Rust is available!"

# Documentation target
#
# Using the singular to avoid running afoul of `no-dot-config-targets`.
PHONY += rustdoc
rustdoc: prepare
	$(Q)$(MAKE) $(build)=rust $@

# Testing target
PHONY += rusttest
rusttest: prepare
	$(Q)$(MAKE) $(build)=rust $@

# Formatting targets
PHONY += rustfmt rustfmtcheck

# We skip `rust/alloc` since we want to minimize the diff w.r.t. upstream.
#
# We match using absolute paths since `find` does not resolve them
# when matching, which is a problem when e.g. `srctree` is `..`.
# We `grep` afterwards in order to remove the directory entry itself.
rustfmt:
	$(Q)find $(abs_srctree) -type f -name '*.rs' \
		-o -path $(abs_srctree)/rust/alloc -prune \
		-o -path $(abs_objtree)/rust/test -prune \
		| grep -Fv $(abs_srctree)/rust/alloc \
		| grep -Fv $(abs_objtree)/rust/test \
		| grep -Fv generated \
		| xargs $(RUSTFMT) $(rustfmt_flags)

rustfmtcheck: rustfmt_flags = --check
rustfmtcheck: rustfmt

# IDE support targets
PHONY += rust-analyzer
rust-analyzer:
	$(Q)$(MAKE) $(build)=rust $@

# Misc
# ---------------------------------------------------------------------------

PHONY += scripts_gdb
scripts_gdb: prepare0
	$(Q)$(MAKE) $(build)=scripts/gdb
	$(Q)ln -fsn $(abspath $(srctree)/scripts/gdb/vmlinux-gdb.py)

ifdef CONFIG_GDB_SCRIPTS
all: scripts_gdb
endif

else # KBUILD_EXTMOD

###
# External module support.
# When building external modules the kernel used as basis is considered
# read-only, and no consistency checks are made and the make
# system is not used on the basis kernel. If updates are required
# in the basis kernel ordinary make commands (without M=...) must be used.

# We are always building only modules.
KBUILD_BUILTIN :=
KBUILD_MODULES := 1

build-dir := $(KBUILD_EXTMOD)

compile_commands.json: $(extmod_prefix)compile_commands.json
PHONY += compile_commands.json

clean-dirs := $(KBUILD_EXTMOD)
clean: rm-files := $(KBUILD_EXTMOD)/Module.symvers $(KBUILD_EXTMOD)/modules.nsdeps \
	$(KBUILD_EXTMOD)/compile_commands.json $(KBUILD_EXTMOD)/.thinlto-cache

PHONY += prepare
# now expand this into a simple variable to reduce the cost of shell evaluations
prepare: CC_VERSION_TEXT := $(CC_VERSION_TEXT)
prepare:
	@if [ "$(CC_VERSION_TEXT)" != "$(CONFIG_CC_VERSION_TEXT)" ]; then \
		echo >&2 "warning: the compiler differs from the one used to build the kernel"; \
		echo >&2 "  The kernel was built by: $(CONFIG_CC_VERSION_TEXT)"; \
		echo >&2 "  You are using:           $(CC_VERSION_TEXT)"; \
	fi

PHONY += help
help:
	@echo  '  Building external modules.'
	@echo  '  Syntax: make -C path/to/kernel/src M=$$PWD target'
	@echo  ''
	@echo  '  modules         - default target, build the module(s)'
	@echo  '  modules_install - install the module'
	@echo  '  clean           - remove generated files in module directory only'
	@echo  ''

endif # KBUILD_EXTMOD

# ---------------------------------------------------------------------------
# Modules

PHONY += modules modules_install modules_prepare

ifdef CONFIG_MODULES

$(MODORDER): $(build-dir)
	@:

# KBUILD_MODPOST_NOFINAL can be set to skip the final link of modules.
# This is solely useful to speed up test compiles.
modules: modpost
ifneq ($(KBUILD_MODPOST_NOFINAL),1)
	$(Q)$(MAKE) -f $(srctree)/scripts/Makefile.modfinal
endif

PHONY += modules_check
modules_check: $(MODORDER)
	$(Q)$(CONFIG_SHELL) $(srctree)/scripts/modules-check.sh $<

quiet_cmd_depmod = DEPMOD  $(MODLIB)
      cmd_depmod = $(CONFIG_SHELL) $(srctree)/scripts/depmod.sh $(DEPMOD) \
                   $(KERNELRELEASE)

modules_install:
	$(Q)$(MAKE) -f $(srctree)/scripts/Makefile.modinst
	$(call cmd,depmod)

else # CONFIG_MODULES

# Modules not configured
# ---------------------------------------------------------------------------

modules modules_install:
	@echo >&2 '***'
	@echo >&2 '*** The present kernel configuration has modules disabled.'
	@echo >&2 '*** To use the module feature, please run "make menuconfig" etc.'
	@echo >&2 '*** to enable CONFIG_MODULES.'
	@echo >&2 '***'
	@exit 1

KBUILD_MODULES :=

endif # CONFIG_MODULES

PHONY += modpost
modpost: $(if $(single-build),, $(if $(KBUILD_BUILTIN), vmlinux.o)) \
	 $(if $(KBUILD_MODULES), modules_check)
	$(Q)$(MAKE) -f $(srctree)/scripts/Makefile.modpost

# Single targets
# ---------------------------------------------------------------------------
# To build individual files in subdirectories, you can do like this:
#
#   make foo/bar/baz.s
#
# The supported suffixes for single-target are listed in 'single-targets'
#
# To build only under specific subdirectories, you can do like this:
#
#   make foo/bar/baz/

ifdef single-build

# .ko is special because modpost is needed
single-ko := $(sort $(filter %.ko, $(MAKECMDGOALS)))
single-no-ko := $(filter-out $(single-ko), $(MAKECMDGOALS)) \
		$(foreach x, o mod, $(patsubst %.ko, %.$x, $(single-ko)))

$(single-ko): single_modules
	@:
$(single-no-ko): $(build-dir)
	@:

# Remove MODORDER when done because it is not the real one.
PHONY += single_modules
single_modules: $(single-no-ko) modules_prepare
	$(Q){ $(foreach m, $(single-ko), echo $(extmod_prefix)$m;) } > $(MODORDER)
	$(Q)$(MAKE) -f $(srctree)/scripts/Makefile.modpost
ifneq ($(KBUILD_MODPOST_NOFINAL),1)
	$(Q)$(MAKE) -f $(srctree)/scripts/Makefile.modfinal
endif
	$(Q)rm -f $(MODORDER)

single-goals := $(addprefix $(build-dir)/, $(single-no-ko))

KBUILD_MODULES := 1

endif

# Preset locale variables to speed up the build process. Limit locale
# tweaks to this spot to avoid wrong language settings when running
# make menuconfig etc.
# Error messages still appears in the original language
PHONY += $(build-dir)
$(build-dir): prepare
	$(Q)$(MAKE) $(build)=$@ need-builtin=1 need-modorder=1 $(single-goals)

clean-dirs := $(addprefix _clean_, $(clean-dirs))
PHONY += $(clean-dirs) clean
$(clean-dirs):
	$(Q)$(MAKE) $(clean)=$(patsubst _clean_%,%,$@)

clean: $(clean-dirs)
	$(call cmd,rmfiles)
	@find $(or $(KBUILD_EXTMOD), .) $(RCS_FIND_IGNORE) \
		\( -name '*.[aios]' -o -name '*.rsi' -o -name '*.ko' -o -name '.*.cmd' \
		-o -name '*.ko.*' \
		-o -name '*.dtb' -o -name '*.dtbo' -o -name '*.dtb.S' -o -name '*.dt.yaml' \
		-o -name '*.dwo' -o -name '*.lst' \
		-o -name '*.su' -o -name '*.mod' -o -name '*.usyms' \
		-o -name '.*.d' -o -name '.*.tmp' -o -name '*.mod.c' \
		-o -name '*.lex.c' -o -name '*.tab.[ch]' \
		-o -name '*.asn1.[ch]' \
		-o -name '*.symtypes' -o -name 'modules.order' \
		-o -name '.tmp_*' \
		-o -name '*.c.[012]*.*' \
		-o -name '*.ll' \
		-o -name '*.gcno' \
		-o -name '*.*.symversions' \) -type f -print | xargs rm -f

# Generate tags for editors
# ---------------------------------------------------------------------------
quiet_cmd_tags = GEN     $@
      cmd_tags = $(BASH) $(srctree)/scripts/tags.sh $@

tags TAGS cscope gtags: FORCE
	$(call cmd,tags)

# Script to generate missing namespace dependencies
# ---------------------------------------------------------------------------

PHONY += nsdeps
nsdeps: export KBUILD_NSDEPS=1
nsdeps: modules
	$(Q)$(CONFIG_SHELL) $(srctree)/scripts/nsdeps

# Clang Tooling
# ---------------------------------------------------------------------------

quiet_cmd_gen_compile_commands = GEN     $@
      cmd_gen_compile_commands = $(PYTHON3) $< -a $(AR) -o $@ $(filter-out $<, $(real-prereqs))

$(extmod_prefix)compile_commands.json: scripts/clang-tools/gen_compile_commands.py \
	$(if $(KBUILD_EXTMOD),, vmlinux.a $(KBUILD_VMLINUX_LIBS)) \
	$(if $(CONFIG_MODULES), $(MODORDER)) FORCE
	$(call if_changed,gen_compile_commands)

targets += $(extmod_prefix)compile_commands.json

PHONY += clang-tidy clang-analyzer

ifdef CONFIG_CC_IS_CLANG
quiet_cmd_clang_tools = CHECK   $<
      cmd_clang_tools = $(PYTHON3) $(srctree)/scripts/clang-tools/run-clang-tools.py $@ $<

clang-tidy clang-analyzer: $(extmod_prefix)compile_commands.json
	$(call cmd,clang_tools)
else
clang-tidy clang-analyzer:
	@echo "$@ requires CC=clang" >&2
	@false
endif

# Scripts to check various things for consistency
# ---------------------------------------------------------------------------

PHONY += includecheck versioncheck coccicheck export_report

includecheck:
	find $(srctree)/* $(RCS_FIND_IGNORE) \
		-name '*.[hcS]' -type f -print | sort \
		| xargs $(PERL) -w $(srctree)/scripts/checkincludes.pl

versioncheck:
	find $(srctree)/* $(RCS_FIND_IGNORE) \
		-name '*.[hcS]' -type f -print | sort \
		| xargs $(PERL) -w $(srctree)/scripts/checkversion.pl

coccicheck:
	$(Q)$(BASH) $(srctree)/scripts/$@

export_report:
	$(PERL) $(srctree)/scripts/export_report.pl

PHONY += checkstack kernelrelease kernelversion image_name

# UML needs a little special treatment here.  It wants to use the host
# toolchain, so needs $(SUBARCH) passed to checkstack.pl.  Everyone
# else wants $(ARCH), including people doing cross-builds, which means
# that $(SUBARCH) doesn't work here.
ifeq ($(ARCH), um)
CHECKSTACK_ARCH := $(SUBARCH)
else
CHECKSTACK_ARCH := $(ARCH)
endif
checkstack:
	$(OBJDUMP) -d vmlinux $$(find . -name '*.ko') | \
	$(PERL) $(srctree)/scripts/checkstack.pl $(CHECKSTACK_ARCH)

kernelrelease:
	@echo "$(KERNELVERSION)$$($(CONFIG_SHELL) $(srctree)/scripts/setlocalversion $(srctree))"

kernelversion:
	@echo $(KERNELVERSION)

image_name:
	@echo $(KBUILD_IMAGE)

quiet_cmd_rmfiles = $(if $(wildcard $(rm-files)),CLEAN   $(wildcard $(rm-files)))
      cmd_rmfiles = rm -rf $(rm-files)

# read saved command lines for existing targets
existing-targets := $(wildcard $(sort $(targets)))

-include $(foreach f,$(existing-targets),$(dir $(f)).$(notdir $(f)).cmd)

endif # config-build
endif # mixed-build
endif # need-sub-make

PHONY += FORCE
FORCE:

# Declare the contents of the PHONY variable as phony.  We keep that
# information in a variable so we can use it in if_changed and friends.
.PHONY: $(PHONY)<|MERGE_RESOLUTION|>--- conflicted
+++ resolved
@@ -1,12 +1,7 @@
 # SPDX-License-Identifier: GPL-2.0
 VERSION = 6
 PATCHLEVEL = 1
-<<<<<<< HEAD
-SUBLEVEL = 42
-=======
 SUBLEVEL = 49
-EXTRAVERSION =
->>>>>>> 024f76bc
 NAME = Curry Ramen
 
 ifndef EXTRAVERSION
