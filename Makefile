--- conflicted
+++ resolved
@@ -1,11 +1,7 @@
 # SPDX-License-Identifier: GPL-2.0
 VERSION = 5
 PATCHLEVEL = 10
-<<<<<<< HEAD
-SUBLEVEL = 109
-=======
 SUBLEVEL = 119
->>>>>>> 56c31ac1
 EXTRAVERSION =
 NAME = Dare mighty things
 
