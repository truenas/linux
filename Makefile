# SPDX-License-Identifier: GPL-2.0
VERSION = 5
PATCHLEVEL = 15
<<<<<<< HEAD
SUBLEVEL = 131
=======
SUBLEVEL = 133
EXTRAVERSION =
>>>>>>> b9113293
NAME = Trick or Treat

ifndef EXTRAVERSION
EXTRAVERSION =
endif

# *DOCUMENTATION*
# To see a list of typical targets execute "make help"
# More info can be located in ./README
# Comments in this file are targeted only to the developer, do not
# expect to learn how to build the kernel reading this file.

$(if $(filter __%, $(MAKECMDGOALS)), \
	$(error targets prefixed with '__' are only for internal use))

# That's our default target when none is given on the command line
PHONY := __all
__all:

# We are using a recursive build, so we need to do a little thinking
# to get the ordering right.
#
# Most importantly: sub-Makefiles should only ever modify files in
# their own directory. If in some directory we have a dependency on
# a file in another dir (which doesn't happen often, but it's often
# unavoidable when linking the built-in.a targets which finally
# turn into vmlinux), we will call a sub make in that other dir, and
# after that we are sure that everything which is in that other dir
# is now up to date.
#
# The only cases where we need to modify files which have global
# effects are thus separated out and done before the recursive
# descending is started. They are now explicitly listed as the
# prepare rule.

ifneq ($(sub_make_done),1)

# Do not use make's built-in rules and variables
# (this increases performance and avoids hard-to-debug behaviour)
MAKEFLAGS += -rR

# Avoid funny character set dependencies
unexport LC_ALL
LC_COLLATE=C
LC_NUMERIC=C
export LC_COLLATE LC_NUMERIC

# Avoid interference with shell env settings
unexport GREP_OPTIONS

# Beautify output
# ---------------------------------------------------------------------------
#
# Normally, we echo the whole command before executing it. By making
# that echo $($(quiet)$(cmd)), we now have the possibility to set
# $(quiet) to choose other forms of output instead, e.g.
#
#         quiet_cmd_cc_o_c = Compiling $(RELDIR)/$@
#         cmd_cc_o_c       = $(CC) $(c_flags) -c -o $@ $<
#
# If $(quiet) is empty, the whole command will be printed.
# If it is set to "quiet_", only the short version will be printed.
# If it is set to "silent_", nothing will be printed at all, since
# the variable $(silent_cmd_cc_o_c) doesn't exist.
#
# A simple variant is to prefix commands with $(Q) - that's useful
# for commands that shall be hidden in non-verbose mode.
#
#	$(Q)ln $@ :<
#
# If KBUILD_VERBOSE equals 0 then the above command will be hidden.
# If KBUILD_VERBOSE equals 1 then the above command is displayed.
# If KBUILD_VERBOSE equals 2 then give the reason why each target is rebuilt.
#
# To put more focus on warnings, be less verbose as default
# Use 'make V=1' to see the full commands

ifeq ("$(origin V)", "command line")
  KBUILD_VERBOSE = $(V)
endif
ifndef KBUILD_VERBOSE
  KBUILD_VERBOSE = 0
endif

ifeq ($(KBUILD_VERBOSE),1)
  quiet =
  Q =
else
  quiet=quiet_
  Q = @
endif

# If the user is running make -s (silent mode), suppress echoing of
# commands
# make-4.0 (and later) keep single letter options in the 1st word of MAKEFLAGS.

ifeq ($(filter 3.%,$(MAKE_VERSION)),)
silence:=$(findstring s,$(firstword -$(MAKEFLAGS)))
else
silence:=$(findstring s,$(filter-out --%,$(MAKEFLAGS)))
endif

ifeq ($(silence),s)
quiet=silent_
KBUILD_VERBOSE = 0
endif

export quiet Q KBUILD_VERBOSE

# Call a source code checker (by default, "sparse") as part of the
# C compilation.
#
# Use 'make C=1' to enable checking of only re-compiled files.
# Use 'make C=2' to enable checking of *all* source files, regardless
# of whether they are re-compiled or not.
#
# See the file "Documentation/dev-tools/sparse.rst" for more details,
# including where to get the "sparse" utility.

ifeq ("$(origin C)", "command line")
  KBUILD_CHECKSRC = $(C)
endif
ifndef KBUILD_CHECKSRC
  KBUILD_CHECKSRC = 0
endif

export KBUILD_CHECKSRC

# Use make M=dir or set the environment variable KBUILD_EXTMOD to specify the
# directory of external module to build. Setting M= takes precedence.
ifeq ("$(origin M)", "command line")
  KBUILD_EXTMOD := $(M)
endif

$(if $(word 2, $(KBUILD_EXTMOD)), \
	$(error building multiple external modules is not supported))

# Remove trailing slashes
ifneq ($(filter %/, $(KBUILD_EXTMOD)),)
KBUILD_EXTMOD := $(shell dirname $(KBUILD_EXTMOD).)
endif

export KBUILD_EXTMOD

# Kbuild will save output files in the current working directory.
# This does not need to match to the root of the kernel source tree.
#
# For example, you can do this:
#
#  cd /dir/to/store/output/files; make -f /dir/to/kernel/source/Makefile
#
# If you want to save output files in a different location, there are
# two syntaxes to specify it.
#
# 1) O=
# Use "make O=dir/to/store/output/files/"
#
# 2) Set KBUILD_OUTPUT
# Set the environment variable KBUILD_OUTPUT to point to the output directory.
# export KBUILD_OUTPUT=dir/to/store/output/files/; make
#
# The O= assignment takes precedence over the KBUILD_OUTPUT environment
# variable.

# Do we want to change the working directory?
ifeq ("$(origin O)", "command line")
  KBUILD_OUTPUT := $(O)
endif

ifneq ($(KBUILD_OUTPUT),)
# Make's built-in functions such as $(abspath ...), $(realpath ...) cannot
# expand a shell special character '~'. We use a somewhat tedious way here.
abs_objtree := $(shell mkdir -p $(KBUILD_OUTPUT) && cd $(KBUILD_OUTPUT) && pwd)
$(if $(abs_objtree),, \
     $(error failed to create output directory "$(KBUILD_OUTPUT)"))

# $(realpath ...) resolves symlinks
abs_objtree := $(realpath $(abs_objtree))
else
abs_objtree := $(CURDIR)
endif # ifneq ($(KBUILD_OUTPUT),)

ifeq ($(abs_objtree),$(CURDIR))
# Suppress "Entering directory ..." unless we are changing the work directory.
MAKEFLAGS += --no-print-directory
else
need-sub-make := 1
endif

this-makefile := $(lastword $(MAKEFILE_LIST))
abs_srctree := $(realpath $(dir $(this-makefile)))

ifneq ($(words $(subst :, ,$(abs_srctree))), 1)
$(error source directory cannot contain spaces or colons)
endif

ifneq ($(abs_srctree),$(abs_objtree))
# Look for make include files relative to root of kernel src
#
# --included-dir is added for backward compatibility, but you should not rely on
# it. Please add $(srctree)/ prefix to include Makefiles in the source tree.
MAKEFLAGS += --include-dir=$(abs_srctree)
endif

ifneq ($(filter 3.%,$(MAKE_VERSION)),)
# 'MAKEFLAGS += -rR' does not immediately become effective for GNU Make 3.x
# We need to invoke sub-make to avoid implicit rules in the top Makefile.
need-sub-make := 1
# Cancel implicit rules for this Makefile.
$(this-makefile): ;
endif

export abs_srctree abs_objtree
export sub_make_done := 1

ifeq ($(need-sub-make),1)

PHONY += $(MAKECMDGOALS) __sub-make

$(filter-out $(this-makefile), $(MAKECMDGOALS)) __all: __sub-make
	@:

# Invoke a second make in the output directory, passing relevant variables
__sub-make:
	$(Q)$(MAKE) -C $(abs_objtree) -f $(abs_srctree)/Makefile $(MAKECMDGOALS)

endif # need-sub-make
endif # sub_make_done

# We process the rest of the Makefile if this is the final invocation of make
ifeq ($(need-sub-make),)

# Do not print "Entering directory ...",
# but we want to display it when entering to the output directory
# so that IDEs/editors are able to understand relative filenames.
MAKEFLAGS += --no-print-directory

ifeq ($(abs_srctree),$(abs_objtree))
        # building in the source tree
        srctree := .
	building_out_of_srctree :=
else
        ifeq ($(abs_srctree)/,$(dir $(abs_objtree)))
                # building in a subdirectory of the source tree
                srctree := ..
        else
                srctree := $(abs_srctree)
        endif
	building_out_of_srctree := 1
endif

ifneq ($(KBUILD_ABS_SRCTREE),)
srctree := $(abs_srctree)
endif

objtree		:= .
VPATH		:= $(srctree)

export building_out_of_srctree srctree objtree VPATH

# To make sure we do not include .config for any of the *config targets
# catch them early, and hand them over to scripts/kconfig/Makefile
# It is allowed to specify more targets when calling make, including
# mixing *config targets and build targets.
# For example 'make oldconfig all'.
# Detect when mixed targets is specified, and make a second invocation
# of make so .config is not included in this case either (for *config).

version_h := include/generated/uapi/linux/version.h

clean-targets := %clean mrproper cleandocs
no-dot-config-targets := $(clean-targets) \
			 cscope gtags TAGS tags help% %docs check% coccicheck \
			 $(version_h) headers headers_% archheaders archscripts \
			 %asm-generic kernelversion %src-pkg dt_binding_check \
			 outputmakefile
# Installation targets should not require compiler. Unfortunately, vdso_install
# is an exception where build artifacts may be updated. This must be fixed.
no-compiler-targets := $(no-dot-config-targets) install dtbs_install \
			headers_install modules_install kernelrelease image_name
no-sync-config-targets := $(no-dot-config-targets) %install kernelrelease \
			  image_name
single-targets := %.a %.i %.ko %.lds %.ll %.lst %.mod %.o %.s %.symtypes %/

config-build	:=
mixed-build	:=
need-config	:= 1
need-compiler	:= 1
may-sync-config	:= 1
single-build	:=

ifneq ($(filter $(no-dot-config-targets), $(MAKECMDGOALS)),)
	ifeq ($(filter-out $(no-dot-config-targets), $(MAKECMDGOALS)),)
		need-config :=
	endif
endif

ifneq ($(filter $(no-compiler-targets), $(MAKECMDGOALS)),)
	ifeq ($(filter-out $(no-compiler-targets), $(MAKECMDGOALS)),)
		need-compiler :=
	endif
endif

ifneq ($(filter $(no-sync-config-targets), $(MAKECMDGOALS)),)
	ifeq ($(filter-out $(no-sync-config-targets), $(MAKECMDGOALS)),)
		may-sync-config :=
	endif
endif

ifneq ($(KBUILD_EXTMOD),)
	may-sync-config :=
endif

ifeq ($(KBUILD_EXTMOD),)
        ifneq ($(filter %config,$(MAKECMDGOALS)),)
		config-build := 1
                ifneq ($(words $(MAKECMDGOALS)),1)
			mixed-build := 1
                endif
        endif
endif

# We cannot build single targets and the others at the same time
ifneq ($(filter $(single-targets), $(MAKECMDGOALS)),)
	single-build := 1
	ifneq ($(filter-out $(single-targets), $(MAKECMDGOALS)),)
		mixed-build := 1
	endif
endif

# For "make -j clean all", "make -j mrproper defconfig all", etc.
ifneq ($(filter $(clean-targets),$(MAKECMDGOALS)),)
        ifneq ($(filter-out $(clean-targets),$(MAKECMDGOALS)),)
		mixed-build := 1
        endif
endif

# install and modules_install need also be processed one by one
ifneq ($(filter install,$(MAKECMDGOALS)),)
        ifneq ($(filter modules_install,$(MAKECMDGOALS)),)
		mixed-build := 1
        endif
endif

ifdef mixed-build
# ===========================================================================
# We're called with mixed targets (*config and build targets).
# Handle them one by one.

PHONY += $(MAKECMDGOALS) __build_one_by_one

$(MAKECMDGOALS): __build_one_by_one
	@:

__build_one_by_one:
	$(Q)set -e; \
	for i in $(MAKECMDGOALS); do \
		$(MAKE) -f $(srctree)/Makefile $$i; \
	done

else # !mixed-build

include $(srctree)/scripts/Kbuild.include

# Read KERNELRELEASE from include/config/kernel.release (if it exists)
KERNELRELEASE = $(shell cat include/config/kernel.release 2> /dev/null)
KERNELVERSION = $(VERSION)$(if $(PATCHLEVEL),.$(PATCHLEVEL)$(if $(SUBLEVEL),.$(SUBLEVEL)))$(EXTRAVERSION)
export VERSION PATCHLEVEL SUBLEVEL KERNELRELEASE KERNELVERSION

include $(srctree)/scripts/subarch.include

# Cross compiling and selecting different set of gcc/bin-utils
# ---------------------------------------------------------------------------
#
# When performing cross compilation for other architectures ARCH shall be set
# to the target architecture. (See arch/* for the possibilities).
# ARCH can be set during invocation of make:
# make ARCH=ia64
# Another way is to have ARCH set in the environment.
# The default ARCH is the host where make is executed.

# CROSS_COMPILE specify the prefix used for all executables used
# during compilation. Only gcc and related bin-utils executables
# are prefixed with $(CROSS_COMPILE).
# CROSS_COMPILE can be set on the command line
# make CROSS_COMPILE=ia64-linux-
# Alternatively CROSS_COMPILE can be set in the environment.
# Default value for CROSS_COMPILE is not to prefix executables
# Note: Some architectures assign CROSS_COMPILE in their arch/*/Makefile
ARCH		?= $(SUBARCH)

# Architecture as present in compile.h
UTS_MACHINE 	:= $(ARCH)
SRCARCH 	:= $(ARCH)

# Additional ARCH settings for x86
ifeq ($(ARCH),i386)
        SRCARCH := x86
endif
ifeq ($(ARCH),x86_64)
        SRCARCH := x86
endif

# Additional ARCH settings for sparc
ifeq ($(ARCH),sparc32)
       SRCARCH := sparc
endif
ifeq ($(ARCH),sparc64)
       SRCARCH := sparc
endif

# Additional ARCH settings for parisc
ifeq ($(ARCH),parisc64)
       SRCARCH := parisc
endif

export cross_compiling :=
ifneq ($(SRCARCH),$(SUBARCH))
cross_compiling := 1
endif

KCONFIG_CONFIG	?= .config
export KCONFIG_CONFIG

# SHELL used by kbuild
CONFIG_SHELL := sh

HOST_LFS_CFLAGS := $(shell getconf LFS_CFLAGS 2>/dev/null)
HOST_LFS_LDFLAGS := $(shell getconf LFS_LDFLAGS 2>/dev/null)
HOST_LFS_LIBS := $(shell getconf LFS_LIBS 2>/dev/null)

ifneq ($(LLVM),)
HOSTCC	= clang
HOSTCXX	= clang++
else
HOSTCC	= gcc
HOSTCXX	= g++
endif
HOSTPKG_CONFIG	= pkg-config

export KBUILD_USERCFLAGS := -Wall -Wmissing-prototypes -Wstrict-prototypes \
			      -O2 -fomit-frame-pointer -std=gnu89
export KBUILD_USERLDFLAGS :=

KBUILD_HOSTCFLAGS   := $(KBUILD_USERCFLAGS) $(HOST_LFS_CFLAGS) $(HOSTCFLAGS)
KBUILD_HOSTCXXFLAGS := -Wall -O2 $(HOST_LFS_CFLAGS) $(HOSTCXXFLAGS)
KBUILD_HOSTLDFLAGS  := $(HOST_LFS_LDFLAGS) $(HOSTLDFLAGS)
KBUILD_HOSTLDLIBS   := $(HOST_LFS_LIBS) $(HOSTLDLIBS)

# Make variables (CC, etc...)
CPP		= $(CC) -E
ifneq ($(LLVM),)
CC		= clang
LD		= ld.lld
AR		= llvm-ar
NM		= llvm-nm
OBJCOPY		= llvm-objcopy
OBJDUMP		= llvm-objdump
READELF		= llvm-readelf
STRIP		= llvm-strip
else
CC		= $(CROSS_COMPILE)gcc
LD		= $(CROSS_COMPILE)ld
AR		= $(CROSS_COMPILE)ar
NM		= $(CROSS_COMPILE)nm
OBJCOPY		= $(CROSS_COMPILE)objcopy
OBJDUMP		= $(CROSS_COMPILE)objdump
READELF		= $(CROSS_COMPILE)readelf
STRIP		= $(CROSS_COMPILE)strip
endif
PAHOLE		= pahole
RESOLVE_BTFIDS	= $(objtree)/tools/bpf/resolve_btfids/resolve_btfids
LEX		= flex
YACC		= bison
AWK		= awk
INSTALLKERNEL  := installkernel
DEPMOD		= depmod
PERL		= perl
PYTHON3		= python3
CHECK		= sparse
BASH		= bash
KGZIP		= gzip
KBZIP2		= bzip2
KLZOP		= lzop
LZMA		= lzma
LZ4		= lz4c
XZ		= xz
ZSTD		= zstd

PAHOLE_FLAGS	= $(shell PAHOLE=$(PAHOLE) $(srctree)/scripts/pahole-flags.sh)

CHECKFLAGS     := -D__linux__ -Dlinux -D__STDC__ -Dunix -D__unix__ \
		  -Wbitwise -Wno-return-void -Wno-unknown-attribute $(CF)
NOSTDINC_FLAGS :=
CFLAGS_MODULE   =
AFLAGS_MODULE   =
LDFLAGS_MODULE  =
CFLAGS_KERNEL	=
AFLAGS_KERNEL	=
LDFLAGS_vmlinux =

# Use USERINCLUDE when you must reference the UAPI directories only.
USERINCLUDE    := \
		-I$(srctree)/arch/$(SRCARCH)/include/uapi \
		-I$(objtree)/arch/$(SRCARCH)/include/generated/uapi \
		-I$(srctree)/include/uapi \
		-I$(objtree)/include/generated/uapi \
                -include $(srctree)/include/linux/compiler-version.h \
                -include $(srctree)/include/linux/kconfig.h

# Use LINUXINCLUDE when you must reference the include/ directory.
# Needed to be compatible with the O= option
LINUXINCLUDE    := \
		-I$(srctree)/arch/$(SRCARCH)/include \
		-I$(objtree)/arch/$(SRCARCH)/include/generated \
		$(if $(building_out_of_srctree),-I$(srctree)/include) \
		-I$(objtree)/include \
		$(USERINCLUDE)

KBUILD_AFLAGS   := -D__ASSEMBLY__ -fno-PIE
KBUILD_CFLAGS   := -Wall -Wundef -Werror=strict-prototypes -Wno-trigraphs \
		   -fno-strict-aliasing -fno-common -fshort-wchar -fno-PIE \
		   -Werror=implicit-function-declaration -Werror=implicit-int \
		   -Werror=return-type -Wno-format-security \
		   -std=gnu89
KBUILD_CPPFLAGS := -D__KERNEL__
KBUILD_AFLAGS_KERNEL :=
KBUILD_CFLAGS_KERNEL :=
KBUILD_AFLAGS_MODULE  := -DMODULE
KBUILD_CFLAGS_MODULE  := -DMODULE
KBUILD_LDFLAGS_MODULE :=
KBUILD_LDFLAGS :=
CLANG_FLAGS :=

export ARCH SRCARCH CONFIG_SHELL BASH HOSTCC KBUILD_HOSTCFLAGS CROSS_COMPILE LD CC HOSTPKG_CONFIG
export CPP AR NM STRIP OBJCOPY OBJDUMP READELF PAHOLE RESOLVE_BTFIDS LEX YACC AWK INSTALLKERNEL
export PERL PYTHON3 CHECK CHECKFLAGS MAKE UTS_MACHINE HOSTCXX
export KGZIP KBZIP2 KLZOP LZMA LZ4 XZ ZSTD
export KBUILD_HOSTCXXFLAGS KBUILD_HOSTLDFLAGS KBUILD_HOSTLDLIBS LDFLAGS_MODULE

export KBUILD_CPPFLAGS NOSTDINC_FLAGS LINUXINCLUDE OBJCOPYFLAGS KBUILD_LDFLAGS
export KBUILD_CFLAGS CFLAGS_KERNEL CFLAGS_MODULE
export KBUILD_AFLAGS AFLAGS_KERNEL AFLAGS_MODULE
export KBUILD_AFLAGS_MODULE KBUILD_CFLAGS_MODULE KBUILD_LDFLAGS_MODULE
export KBUILD_AFLAGS_KERNEL KBUILD_CFLAGS_KERNEL
export PAHOLE_FLAGS

# Files to ignore in find ... statements

export RCS_FIND_IGNORE := \( -name SCCS -o -name BitKeeper -o -name .svn -o    \
			  -name CVS -o -name .pc -o -name .hg -o -name .git \) \
			  -prune -o
export RCS_TAR_IGNORE := --exclude SCCS --exclude BitKeeper --exclude .svn \
			 --exclude CVS --exclude .pc --exclude .hg --exclude .git

# ===========================================================================
# Rules shared between *config targets and build targets

# Basic helpers built in scripts/basic/
PHONY += scripts_basic
scripts_basic:
	$(Q)$(MAKE) $(build)=scripts/basic

PHONY += outputmakefile
ifdef building_out_of_srctree
# Before starting out-of-tree build, make sure the source tree is clean.
# outputmakefile generates a Makefile in the output directory, if using a
# separate output directory. This allows convenient use of make in the
# output directory.
# At the same time when output Makefile generated, generate .gitignore to
# ignore whole output directory

quiet_cmd_makefile = GEN     Makefile
      cmd_makefile = { \
	echo "\# Automatically generated by $(srctree)/Makefile: don't edit"; \
	echo "include $(srctree)/Makefile"; \
	} > Makefile

outputmakefile:
	$(Q)if [ -f $(srctree)/.config -o \
		 -d $(srctree)/include/config -o \
		 -d $(srctree)/arch/$(SRCARCH)/include/generated ]; then \
		echo >&2 "***"; \
		echo >&2 "*** The source tree is not clean, please run 'make$(if $(findstring command line, $(origin ARCH)), ARCH=$(ARCH)) mrproper'"; \
		echo >&2 "*** in $(abs_srctree)";\
		echo >&2 "***"; \
		false; \
	fi
	$(Q)ln -fsn $(srctree) source
	$(call cmd,makefile)
	$(Q)test -e .gitignore || \
	{ echo "# this is build directory, ignore it"; echo "*"; } > .gitignore
endif

# The expansion should be delayed until arch/$(SRCARCH)/Makefile is included.
# Some architectures define CROSS_COMPILE in arch/$(SRCARCH)/Makefile.
# CC_VERSION_TEXT is referenced from Kconfig (so it needs export),
# and from include/config/auto.conf.cmd to detect the compiler upgrade.
CC_VERSION_TEXT = $(subst $(pound),,$(shell LC_ALL=C $(CC) --version 2>/dev/null | head -n 1))

ifneq ($(findstring clang,$(CC_VERSION_TEXT)),)
include $(srctree)/scripts/Makefile.clang
endif

# Include this also for config targets because some architectures need
# cc-cross-prefix to determine CROSS_COMPILE.
ifdef need-compiler
include $(srctree)/scripts/Makefile.compiler
endif

ifdef config-build
# ===========================================================================
# *config targets only - make sure prerequisites are updated, and descend
# in scripts/kconfig to make the *config target

# Read arch specific Makefile to set KBUILD_DEFCONFIG as needed.
# KBUILD_DEFCONFIG may point out an alternative default configuration
# used for 'make defconfig'
include $(srctree)/arch/$(SRCARCH)/Makefile
export KBUILD_DEFCONFIG KBUILD_KCONFIG CC_VERSION_TEXT

config: outputmakefile scripts_basic FORCE
	$(Q)$(MAKE) $(build)=scripts/kconfig $@

%config: outputmakefile scripts_basic FORCE
	$(Q)$(MAKE) $(build)=scripts/kconfig $@

else #!config-build
# ===========================================================================
# Build targets only - this includes vmlinux, arch specific targets, clean
# targets and others. In general all targets except *config targets.

# If building an external module we do not care about the all: rule
# but instead __all depend on modules
PHONY += all
ifeq ($(KBUILD_EXTMOD),)
__all: all
else
__all: modules
endif

# Decide whether to build built-in, modular, or both.
# Normally, just do built-in.

KBUILD_MODULES :=
KBUILD_BUILTIN := 1

# If we have only "make modules", don't compile built-in objects.
ifeq ($(MAKECMDGOALS),modules)
  KBUILD_BUILTIN :=
endif

# If we have "make <whatever> modules", compile modules
# in addition to whatever we do anyway.
# Just "make" or "make all" shall build modules as well

ifneq ($(filter all modules nsdeps %compile_commands.json clang-%,$(MAKECMDGOALS)),)
  KBUILD_MODULES := 1
endif

ifeq ($(MAKECMDGOALS),)
  KBUILD_MODULES := 1
endif

export KBUILD_MODULES KBUILD_BUILTIN

ifdef need-config
include include/config/auto.conf
endif

ifeq ($(KBUILD_EXTMOD),)
# Objects we will link into vmlinux / subdirs we need to visit
core-y		:= init/ usr/ arch/$(SRCARCH)/
drivers-y	:= drivers/ sound/
drivers-$(CONFIG_SAMPLES) += samples/
drivers-$(CONFIG_NET) += net/
drivers-y	+= virt/
libs-y		:= lib/
endif # KBUILD_EXTMOD

# The all: target is the default when no target is given on the
# command line.
# This allow a user to issue only 'make' to build a kernel including modules
# Defaults to vmlinux, but the arch makefile usually adds further targets
all: vmlinux

CFLAGS_GCOV	:= -fprofile-arcs -ftest-coverage
ifdef CONFIG_CC_IS_GCC
CFLAGS_GCOV	+= -fno-tree-loop-im
endif
export CFLAGS_GCOV

# The arch Makefiles can override CC_FLAGS_FTRACE. We may also append it later.
ifdef CONFIG_FUNCTION_TRACER
  CC_FLAGS_FTRACE := -pg
endif

ifdef CONFIG_CC_IS_GCC
RETPOLINE_CFLAGS	:= $(call cc-option,-mindirect-branch=thunk-extern -mindirect-branch-register)
RETPOLINE_CFLAGS	+= $(call cc-option,-mindirect-branch-cs-prefix)
RETPOLINE_VDSO_CFLAGS	:= $(call cc-option,-mindirect-branch=thunk-inline -mindirect-branch-register)
endif
ifdef CONFIG_CC_IS_CLANG
RETPOLINE_CFLAGS	:= -mretpoline-external-thunk
RETPOLINE_VDSO_CFLAGS	:= -mretpoline
endif

ifdef CONFIG_RETHUNK
RETHUNK_CFLAGS         := -mfunction-return=thunk-extern
RETPOLINE_CFLAGS       += $(RETHUNK_CFLAGS)
endif

export RETPOLINE_CFLAGS
export RETPOLINE_VDSO_CFLAGS

include $(srctree)/arch/$(SRCARCH)/Makefile

ifdef need-config
ifdef may-sync-config
# Read in dependencies to all Kconfig* files, make sure to run syncconfig if
# changes are detected. This should be included after arch/$(SRCARCH)/Makefile
# because some architectures define CROSS_COMPILE there.
include include/config/auto.conf.cmd

$(KCONFIG_CONFIG):
	@echo >&2 '***'
	@echo >&2 '*** Configuration file "$@" not found!'
	@echo >&2 '***'
	@echo >&2 '*** Please run some configurator (e.g. "make oldconfig" or'
	@echo >&2 '*** "make menuconfig" or "make xconfig").'
	@echo >&2 '***'
	@/bin/false

# The actual configuration files used during the build are stored in
# include/generated/ and include/config/. Update them if .config is newer than
# include/config/auto.conf (which mirrors .config).
#
# This exploits the 'multi-target pattern rule' trick.
# The syncconfig should be executed only once to make all the targets.
# (Note: use the grouped target '&:' when we bump to GNU Make 4.3)
#
# Do not use $(call cmd,...) here. That would suppress prompts from syncconfig,
# so you cannot notice that Kconfig is waiting for the user input.
%/config/auto.conf %/config/auto.conf.cmd %/generated/autoconf.h: $(KCONFIG_CONFIG)
	$(Q)$(kecho) "  SYNC    $@"
	$(Q)$(MAKE) -f $(srctree)/Makefile syncconfig
else # !may-sync-config
# External modules and some install targets need include/generated/autoconf.h
# and include/config/auto.conf but do not care if they are up-to-date.
# Use auto.conf to trigger the test
PHONY += include/config/auto.conf

include/config/auto.conf:
	$(Q)test -e include/generated/autoconf.h -a -e $@ || (		\
	echo >&2;							\
	echo >&2 "  ERROR: Kernel configuration is invalid.";		\
	echo >&2 "         include/generated/autoconf.h or $@ are missing.";\
	echo >&2 "         Run 'make oldconfig && make prepare' on kernel src to fix it.";	\
	echo >&2 ;							\
	/bin/false)

endif # may-sync-config
endif # need-config

KBUILD_CFLAGS	+= -fno-delete-null-pointer-checks
KBUILD_CFLAGS	+= $(call cc-disable-warning,frame-address,)
KBUILD_CFLAGS	+= $(call cc-disable-warning, format-truncation)
KBUILD_CFLAGS	+= $(call cc-disable-warning, format-overflow)
KBUILD_CFLAGS	+= $(call cc-disable-warning, address-of-packed-member)

ifdef CONFIG_CC_OPTIMIZE_FOR_PERFORMANCE
KBUILD_CFLAGS += -O2
else ifdef CONFIG_CC_OPTIMIZE_FOR_PERFORMANCE_O3
KBUILD_CFLAGS += -O3
else ifdef CONFIG_CC_OPTIMIZE_FOR_SIZE
KBUILD_CFLAGS += -Os
endif

# Tell gcc to never replace conditional load with a non-conditional one
ifdef CONFIG_CC_IS_GCC
# gcc-10 renamed --param=allow-store-data-races=0 to
# -fno-allow-store-data-races.
KBUILD_CFLAGS	+= $(call cc-option,--param=allow-store-data-races=0)
KBUILD_CFLAGS	+= $(call cc-option,-fno-allow-store-data-races)
endif

ifdef CONFIG_READABLE_ASM
# Disable optimizations that make assembler listings hard to read.
# reorder blocks reorders the control in the function
# ipa clone creates specialized cloned functions
# partial inlining inlines only parts of functions
KBUILD_CFLAGS += -fno-reorder-blocks -fno-ipa-cp-clone -fno-partial-inlining
endif

ifneq ($(CONFIG_FRAME_WARN),0)
KBUILD_CFLAGS += -Wframe-larger-than=$(CONFIG_FRAME_WARN)
endif

stackp-flags-y                                    := -fno-stack-protector
stackp-flags-$(CONFIG_STACKPROTECTOR)             := -fstack-protector
stackp-flags-$(CONFIG_STACKPROTECTOR_STRONG)      := -fstack-protector-strong

KBUILD_CFLAGS += $(stackp-flags-y)

KBUILD_CFLAGS-$(CONFIG_WERROR) += -Werror
KBUILD_CFLAGS += $(KBUILD_CFLAGS-y)

ifdef CONFIG_CC_IS_CLANG
KBUILD_CPPFLAGS += -Qunused-arguments
# The kernel builds with '-std=gnu89' so use of GNU extensions is acceptable.
KBUILD_CFLAGS += -Wno-gnu
# CLANG uses a _MergedGlobals as optimization, but this breaks modpost, as the
# source of a reference will be _MergedGlobals and not on of the whitelisted names.
# See modpost pattern 2
KBUILD_CFLAGS += -mno-global-merge
else

# Warn about unmarked fall-throughs in switch statement.
# Disabled for clang while comment to attribute conversion happens and
# https://github.com/ClangBuiltLinux/linux/issues/636 is discussed.
KBUILD_CFLAGS += $(call cc-option,-Wimplicit-fallthrough=5,)
# gcc inanely warns about local variables called 'main'
KBUILD_CFLAGS += -Wno-main
endif

# These warnings generated too much noise in a regular build.
# Use make W=1 to enable them (see scripts/Makefile.extrawarn)
KBUILD_CFLAGS += $(call cc-disable-warning, unused-but-set-variable)
KBUILD_CFLAGS += $(call cc-disable-warning, unused-const-variable)

# These result in bogus false positives
KBUILD_CFLAGS += $(call cc-disable-warning, dangling-pointer)

ifdef CONFIG_FRAME_POINTER
KBUILD_CFLAGS	+= -fno-omit-frame-pointer -fno-optimize-sibling-calls
else
# Some targets (ARM with Thumb2, for example), can't be built with frame
# pointers.  For those, we don't have FUNCTION_TRACER automatically
# select FRAME_POINTER.  However, FUNCTION_TRACER adds -pg, and this is
# incompatible with -fomit-frame-pointer with current GCC, so we don't use
# -fomit-frame-pointer with FUNCTION_TRACER.
ifndef CONFIG_FUNCTION_TRACER
KBUILD_CFLAGS	+= -fomit-frame-pointer
endif
endif

# Initialize all stack variables with a 0xAA pattern.
ifdef CONFIG_INIT_STACK_ALL_PATTERN
KBUILD_CFLAGS	+= -ftrivial-auto-var-init=pattern
endif

# Initialize all stack variables with a zero value.
ifdef CONFIG_INIT_STACK_ALL_ZERO
KBUILD_CFLAGS	+= -ftrivial-auto-var-init=zero
ifdef CONFIG_CC_HAS_AUTO_VAR_INIT_ZERO_ENABLER
# https://github.com/llvm/llvm-project/issues/44842
KBUILD_CFLAGS	+= -enable-trivial-auto-var-init-zero-knowing-it-will-be-removed-from-clang
endif
endif

# While VLAs have been removed, GCC produces unreachable stack probes
# for the randomize_kstack_offset feature. Disable it for all compilers.
KBUILD_CFLAGS	+= $(call cc-option, -fno-stack-clash-protection)

# Clear used registers at func exit (to reduce data lifetime and ROP gadgets).
ifdef CONFIG_ZERO_CALL_USED_REGS
KBUILD_CFLAGS	+= -fzero-call-used-regs=used-gpr
endif

DEBUG_CFLAGS	:=

ifdef CONFIG_DEBUG_INFO

ifdef CONFIG_DEBUG_INFO_SPLIT
DEBUG_CFLAGS	+= -gsplit-dwarf
else
DEBUG_CFLAGS	+= -g
endif

ifdef CONFIG_AS_IS_LLVM
KBUILD_AFLAGS	+= -g
else
KBUILD_AFLAGS	+= -Wa,-gdwarf-2
endif

ifndef CONFIG_DEBUG_INFO_DWARF_TOOLCHAIN_DEFAULT
dwarf-version-$(CONFIG_DEBUG_INFO_DWARF4) := 4
dwarf-version-$(CONFIG_DEBUG_INFO_DWARF5) := 5
DEBUG_CFLAGS	+= -gdwarf-$(dwarf-version-y)
KBUILD_AFLAGS	+= -gdwarf-$(dwarf-version-y)
endif

ifdef CONFIG_DEBUG_INFO_REDUCED
DEBUG_CFLAGS	+= -fno-var-tracking
ifdef CONFIG_CC_IS_GCC
DEBUG_CFLAGS	+= -femit-struct-debug-baseonly
endif
endif

ifdef CONFIG_DEBUG_INFO_COMPRESSED
DEBUG_CFLAGS	+= -gz=zlib
KBUILD_AFLAGS	+= -gz=zlib
KBUILD_LDFLAGS	+= --compress-debug-sections=zlib
endif

endif # CONFIG_DEBUG_INFO

KBUILD_CFLAGS += $(DEBUG_CFLAGS)
export DEBUG_CFLAGS

ifdef CONFIG_FUNCTION_TRACER
ifdef CONFIG_FTRACE_MCOUNT_USE_CC
  CC_FLAGS_FTRACE	+= -mrecord-mcount
  ifdef CONFIG_HAVE_NOP_MCOUNT
    ifeq ($(call cc-option-yn, -mnop-mcount),y)
      CC_FLAGS_FTRACE	+= -mnop-mcount
      CC_FLAGS_USING	+= -DCC_USING_NOP_MCOUNT
    endif
  endif
endif
ifdef CONFIG_FTRACE_MCOUNT_USE_OBJTOOL
  CC_FLAGS_USING	+= -DCC_USING_NOP_MCOUNT
endif
ifdef CONFIG_FTRACE_MCOUNT_USE_RECORDMCOUNT
  ifdef CONFIG_HAVE_C_RECORDMCOUNT
    BUILD_C_RECORDMCOUNT := y
    export BUILD_C_RECORDMCOUNT
  endif
endif
ifdef CONFIG_HAVE_FENTRY
  # s390-linux-gnu-gcc did not support -mfentry until gcc-9.
  ifeq ($(call cc-option-yn, -mfentry),y)
    CC_FLAGS_FTRACE	+= -mfentry
    CC_FLAGS_USING	+= -DCC_USING_FENTRY
  endif
endif
export CC_FLAGS_FTRACE
KBUILD_CFLAGS	+= $(CC_FLAGS_FTRACE) $(CC_FLAGS_USING)
KBUILD_AFLAGS	+= $(CC_FLAGS_USING)
endif

# We trigger additional mismatches with less inlining
ifdef CONFIG_DEBUG_SECTION_MISMATCH
KBUILD_CFLAGS += -fno-inline-functions-called-once
endif

ifdef CONFIG_LD_DEAD_CODE_DATA_ELIMINATION
KBUILD_CFLAGS_KERNEL += -ffunction-sections -fdata-sections
LDFLAGS_vmlinux += --gc-sections
endif

ifdef CONFIG_SHADOW_CALL_STACK
CC_FLAGS_SCS	:= -fsanitize=shadow-call-stack
KBUILD_CFLAGS	+= $(CC_FLAGS_SCS)
export CC_FLAGS_SCS
endif

ifdef CONFIG_LTO_CLANG
ifdef CONFIG_LTO_CLANG_THIN
CC_FLAGS_LTO	:= -flto=thin -fsplit-lto-unit
KBUILD_LDFLAGS	+= --thinlto-cache-dir=$(extmod_prefix).thinlto-cache
else
CC_FLAGS_LTO	:= -flto
endif
CC_FLAGS_LTO	+= -fvisibility=hidden

# Limit inlining across translation units to reduce binary size
KBUILD_LDFLAGS += -mllvm -import-instr-limit=5

# Check for frame size exceeding threshold during prolog/epilog insertion
# when using lld < 13.0.0.
ifneq ($(CONFIG_FRAME_WARN),0)
ifeq ($(shell test $(CONFIG_LLD_VERSION) -lt 130000; echo $$?),0)
KBUILD_LDFLAGS	+= -plugin-opt=-warn-stack-size=$(CONFIG_FRAME_WARN)
endif
endif
endif

ifdef CONFIG_LTO
KBUILD_CFLAGS	+= -fno-lto $(CC_FLAGS_LTO)
KBUILD_AFLAGS	+= -fno-lto
export CC_FLAGS_LTO
endif

ifdef CONFIG_CFI_CLANG
CC_FLAGS_CFI	:= -fsanitize=cfi \
		   -fsanitize-cfi-cross-dso \
		   -fno-sanitize-cfi-canonical-jump-tables \
		   -fno-sanitize-trap=cfi \
		   -fno-sanitize-blacklist

ifdef CONFIG_CFI_PERMISSIVE
CC_FLAGS_CFI	+= -fsanitize-recover=cfi
endif

# If LTO flags are filtered out, we must also filter out CFI.
CC_FLAGS_LTO	+= $(CC_FLAGS_CFI)
KBUILD_CFLAGS	+= $(CC_FLAGS_CFI)
export CC_FLAGS_CFI
endif

ifdef CONFIG_DEBUG_FORCE_FUNCTION_ALIGN_64B
KBUILD_CFLAGS += -falign-functions=64
endif

# arch Makefile may override CC so keep this after arch Makefile is included
NOSTDINC_FLAGS += -nostdinc -isystem $(shell $(CC) -print-file-name=include)

# warn about C99 declaration after statement
KBUILD_CFLAGS += -Wdeclaration-after-statement

# Variable Length Arrays (VLAs) should not be used anywhere in the kernel
KBUILD_CFLAGS += -Wvla

# disable pointer signed / unsigned warnings in gcc 4.0
KBUILD_CFLAGS += -Wno-pointer-sign

# disable stringop warnings in gcc 8+
KBUILD_CFLAGS += $(call cc-disable-warning, stringop-truncation)

# We'll want to enable this eventually, but it's not going away for 5.7 at least
KBUILD_CFLAGS += $(call cc-disable-warning, zero-length-bounds)
KBUILD_CFLAGS += -Wno-array-bounds
KBUILD_CFLAGS += $(call cc-disable-warning, stringop-overflow)

# Another good warning that we'll want to enable eventually
KBUILD_CFLAGS += $(call cc-disable-warning, restrict)

# Enabled with W=2, disabled by default as noisy
ifdef CONFIG_CC_IS_GCC
KBUILD_CFLAGS += -Wno-maybe-uninitialized
endif

ifdef CONFIG_CC_IS_GCC
# The allocators already balk at large sizes, so silence the compiler
# warnings for bounds checks involving those possible values. While
# -Wno-alloc-size-larger-than would normally be used here, earlier versions
# of gcc (<9.1) weirdly don't handle the option correctly when _other_
# warnings are produced (?!). Using -Walloc-size-larger-than=SIZE_MAX
# doesn't work (as it is documented to), silently resolving to "0" prior to
# version 9.1 (and producing an error more recently). Numeric values larger
# than PTRDIFF_MAX also don't work prior to version 9.1, which are silently
# ignored, continuing to default to PTRDIFF_MAX. So, left with no other
# choice, we must perform a versioned check to disable this warning.
# https://lore.kernel.org/lkml/20210824115859.187f272f@canb.auug.org.au
KBUILD_CFLAGS += $(call cc-ifversion, -ge, 0901, -Wno-alloc-size-larger-than)
endif

# disable invalid "can't wrap" optimizations for signed / pointers
KBUILD_CFLAGS	+= -fno-strict-overflow

# Make sure -fstack-check isn't enabled (like gentoo apparently did)
KBUILD_CFLAGS  += -fno-stack-check

# conserve stack if available
ifdef CONFIG_CC_IS_GCC
KBUILD_CFLAGS   += -fconserve-stack
endif

# Prohibit date/time macros, which would make the build non-deterministic
KBUILD_CFLAGS   += -Werror=date-time

# enforce correct pointer usage
KBUILD_CFLAGS   += $(call cc-option,-Werror=incompatible-pointer-types)

# Require designated initializers for all marked structures
KBUILD_CFLAGS   += $(call cc-option,-Werror=designated-init)

# change __FILE__ to the relative path from the srctree
KBUILD_CPPFLAGS += $(call cc-option,-fmacro-prefix-map=$(srctree)/=)

# include additional Makefiles when needed
include-y			:= scripts/Makefile.extrawarn
include-$(CONFIG_KASAN)		+= scripts/Makefile.kasan
include-$(CONFIG_KCSAN)		+= scripts/Makefile.kcsan
include-$(CONFIG_UBSAN)		+= scripts/Makefile.ubsan
include-$(CONFIG_KCOV)		+= scripts/Makefile.kcov
include-$(CONFIG_GCC_PLUGINS)	+= scripts/Makefile.gcc-plugins

include $(addprefix $(srctree)/, $(include-y))

# scripts/Makefile.gcc-plugins is intentionally included last.
# Do not add $(call cc-option,...) below this line. When you build the kernel
# from the clean source tree, the GCC plugins do not exist at this point.

# Add user supplied CPPFLAGS, AFLAGS and CFLAGS as the last assignments
KBUILD_CPPFLAGS += $(KCPPFLAGS)
KBUILD_AFLAGS   += $(KAFLAGS)
KBUILD_CFLAGS   += $(KCFLAGS)

KBUILD_LDFLAGS_MODULE += --build-id=sha1
LDFLAGS_vmlinux += --build-id=sha1

KBUILD_LDFLAGS	+= -z noexecstack
ifeq ($(CONFIG_LD_IS_BFD),y)
KBUILD_LDFLAGS	+= $(call ld-option,--no-warn-rwx-segments)
endif

ifeq ($(CONFIG_STRIP_ASM_SYMS),y)
LDFLAGS_vmlinux	+= $(call ld-option, -X,)
endif

ifeq ($(CONFIG_RELR),y)
LDFLAGS_vmlinux	+= --pack-dyn-relocs=relr --use-android-relr-tags
endif

# We never want expected sections to be placed heuristically by the
# linker. All sections should be explicitly named in the linker script.
ifdef CONFIG_LD_ORPHAN_WARN
LDFLAGS_vmlinux += --orphan-handling=warn
endif

# Align the bit size of userspace programs with the kernel
KBUILD_USERCFLAGS  += $(filter -m32 -m64 --target=%, $(KBUILD_CFLAGS))
KBUILD_USERLDFLAGS += $(filter -m32 -m64 --target=%, $(KBUILD_CFLAGS))

# make the checker run with the right architecture
CHECKFLAGS += --arch=$(ARCH)

# insure the checker run with the right endianness
CHECKFLAGS += $(if $(CONFIG_CPU_BIG_ENDIAN),-mbig-endian,-mlittle-endian)

# the checker needs the correct machine size
CHECKFLAGS += $(if $(CONFIG_64BIT),-m64,-m32)

# Default kernel image to build when no specific target is given.
# KBUILD_IMAGE may be overruled on the command line or
# set in the environment
# Also any assignments in arch/$(ARCH)/Makefile take precedence over
# this default value
export KBUILD_IMAGE ?= vmlinux

#
# INSTALL_PATH specifies where to place the updated kernel and system map
# images. Default is /boot, but you can set it to other values
export	INSTALL_PATH ?= /boot

#
# INSTALL_DTBS_PATH specifies a prefix for relocations required by build roots.
# Like INSTALL_MOD_PATH, it isn't defined in the Makefile, but can be passed as
# an argument if needed. Otherwise it defaults to the kernel install path
#
export INSTALL_DTBS_PATH ?= $(INSTALL_PATH)/dtbs/$(KERNELRELEASE)

#
# INSTALL_MOD_PATH specifies a prefix to MODLIB for module directory
# relocations required by build roots.  This is not defined in the
# makefile but the argument can be passed to make if needed.
#

MODLIB	= $(INSTALL_MOD_PATH)/lib/modules/$(KERNELRELEASE)
export MODLIB

PHONY += prepare0

export extmod_prefix = $(if $(KBUILD_EXTMOD),$(KBUILD_EXTMOD)/)
export MODORDER := $(extmod_prefix)modules.order
export MODULES_NSDEPS := $(extmod_prefix)modules.nsdeps

ifeq ($(KBUILD_EXTMOD),)
core-y			+= kernel/ certs/ mm/ fs/ ipc/ security/ crypto/
core-$(CONFIG_BLOCK)	+= block/
core-$(CONFIG_IO_URING)	+= io_uring/

vmlinux-dirs	:= $(patsubst %/,%,$(filter %/, \
		     $(core-y) $(core-m) $(drivers-y) $(drivers-m) \
		     $(libs-y) $(libs-m)))

vmlinux-alldirs	:= $(sort $(vmlinux-dirs) Documentation \
		     $(patsubst %/,%,$(filter %/, $(core-) \
			$(drivers-) $(libs-))))

build-dirs	:= $(vmlinux-dirs)
clean-dirs	:= $(vmlinux-alldirs)

subdir-modorder := $(addsuffix /modules.order, $(build-dirs))

# Externally visible symbols (used by link-vmlinux.sh)
KBUILD_VMLINUX_OBJS := $(head-y) $(patsubst %/,%/built-in.a, $(core-y))
KBUILD_VMLINUX_OBJS += $(addsuffix built-in.a, $(filter %/, $(libs-y)))
ifdef CONFIG_MODULES
KBUILD_VMLINUX_OBJS += $(patsubst %/, %/lib.a, $(filter %/, $(libs-y)))
KBUILD_VMLINUX_LIBS := $(filter-out %/, $(libs-y))
else
KBUILD_VMLINUX_LIBS := $(patsubst %/,%/lib.a, $(libs-y))
endif
KBUILD_VMLINUX_OBJS += $(patsubst %/,%/built-in.a, $(drivers-y))

export KBUILD_VMLINUX_OBJS KBUILD_VMLINUX_LIBS
export KBUILD_LDS          := arch/$(SRCARCH)/kernel/vmlinux.lds
# used by scripts/Makefile.package
export KBUILD_ALLDIRS := $(sort $(filter-out arch/%,$(vmlinux-alldirs)) LICENSES arch include scripts tools)

vmlinux-deps := $(KBUILD_LDS) $(KBUILD_VMLINUX_OBJS) $(KBUILD_VMLINUX_LIBS)

# Recurse until adjust_autoksyms.sh is satisfied
PHONY += autoksyms_recursive
ifdef CONFIG_TRIM_UNUSED_KSYMS
# For the kernel to actually contain only the needed exported symbols,
# we have to build modules as well to determine what those symbols are.
# (this can be evaluated only once include/config/auto.conf has been included)
KBUILD_MODULES := 1

autoksyms_recursive: descend modules.order
	$(Q)$(CONFIG_SHELL) $(srctree)/scripts/adjust_autoksyms.sh \
	  "$(MAKE) -f $(srctree)/Makefile autoksyms_recursive"
endif

autoksyms_h := $(if $(CONFIG_TRIM_UNUSED_KSYMS), include/generated/autoksyms.h)

quiet_cmd_autoksyms_h = GEN     $@
      cmd_autoksyms_h = mkdir -p $(dir $@); \
			$(CONFIG_SHELL) $(srctree)/scripts/gen_autoksyms.sh $@

$(autoksyms_h):
	$(call cmd,autoksyms_h)

ARCH_POSTLINK := $(wildcard $(srctree)/arch/$(SRCARCH)/Makefile.postlink)

# Final link of vmlinux with optional arch pass after final link
cmd_link-vmlinux =                                                 \
	$(CONFIG_SHELL) $< "$(LD)" "$(KBUILD_LDFLAGS)" "$(LDFLAGS_vmlinux)";    \
	$(if $(ARCH_POSTLINK), $(MAKE) -f $(ARCH_POSTLINK) $@, true)

vmlinux: scripts/link-vmlinux.sh autoksyms_recursive $(vmlinux-deps) FORCE
	+$(call if_changed_dep,link-vmlinux)

targets := vmlinux

# The actual objects are generated when descending,
# make sure no implicit rule kicks in
$(sort $(vmlinux-deps) $(subdir-modorder)): descend ;

filechk_kernel.release = \
	echo "$(KERNELVERSION)$$($(CONFIG_SHELL) $(srctree)/scripts/setlocalversion $(srctree))"

# Store (new) KERNELRELEASE string in include/config/kernel.release
include/config/kernel.release: FORCE
	$(call filechk,kernel.release)

# Additional helpers built in scripts/
# Carefully list dependencies so we do not try to build scripts twice
# in parallel
PHONY += scripts
scripts: scripts_basic scripts_dtc
	$(Q)$(MAKE) $(build)=$(@)

# Things we need to do before we recursively start building the kernel
# or the modules are listed in "prepare".
# A multi level approach is used. prepareN is processed before prepareN-1.
# archprepare is used in arch Makefiles and when processed asm symlink,
# version.h and scripts_basic is processed / created.

PHONY += prepare archprepare

archprepare: outputmakefile archheaders archscripts scripts include/config/kernel.release \
	asm-generic $(version_h) $(autoksyms_h) include/generated/utsrelease.h \
	include/generated/autoconf.h remove-stale-files

prepare0: archprepare
	$(Q)$(MAKE) $(build)=scripts/mod
	$(Q)$(MAKE) $(build)=.

# All the preparing..
prepare: prepare0

PHONY += remove-stale-files
remove-stale-files:
	$(Q)$(srctree)/scripts/remove-stale-files

# Support for using generic headers in asm-generic
asm-generic := -f $(srctree)/scripts/Makefile.asm-generic obj

PHONY += asm-generic uapi-asm-generic
asm-generic: uapi-asm-generic
	$(Q)$(MAKE) $(asm-generic)=arch/$(SRCARCH)/include/generated/asm \
	generic=include/asm-generic
uapi-asm-generic:
	$(Q)$(MAKE) $(asm-generic)=arch/$(SRCARCH)/include/generated/uapi/asm \
	generic=include/uapi/asm-generic

# Generate some files
# ---------------------------------------------------------------------------

# KERNELRELEASE can change from a few different places, meaning version.h
# needs to be updated, so this check is forced on all builds

uts_len := 64
define filechk_utsrelease.h
	if [ `echo -n "$(KERNELRELEASE)" | wc -c ` -gt $(uts_len) ]; then \
	  echo '"$(KERNELRELEASE)" exceeds $(uts_len) characters' >&2;    \
	  exit 1;                                                         \
	fi;                                                               \
	echo \#define UTS_RELEASE \"$(KERNELRELEASE)\"
endef

define filechk_version.h
	if [ $(SUBLEVEL) -gt 255 ]; then                                 \
		echo \#define LINUX_VERSION_CODE $(shell                 \
		expr $(VERSION) \* 65536 + $(PATCHLEVEL) \* 256 + 255); \
	else                                                             \
		echo \#define LINUX_VERSION_CODE $(shell                 \
		expr $(VERSION) \* 65536 + $(PATCHLEVEL) \* 256 + $(SUBLEVEL)); \
	fi;                                                              \
	echo '#define KERNEL_VERSION(a,b,c) (((a) << 16) + ((b) << 8) +  \
	((c) > 255 ? 255 : (c)))';                                       \
	echo \#define LINUX_VERSION_MAJOR $(VERSION);                    \
	echo \#define LINUX_VERSION_PATCHLEVEL $(PATCHLEVEL);            \
	echo \#define LINUX_VERSION_SUBLEVEL $(SUBLEVEL)
endef

$(version_h): PATCHLEVEL := $(if $(PATCHLEVEL), $(PATCHLEVEL), 0)
$(version_h): SUBLEVEL := $(if $(SUBLEVEL), $(SUBLEVEL), 0)
$(version_h): FORCE
	$(call filechk,version.h)

include/generated/utsrelease.h: include/config/kernel.release FORCE
	$(call filechk,utsrelease.h)

PHONY += headerdep
headerdep:
	$(Q)find $(srctree)/include/ -name '*.h' | xargs --max-args 1 \
	$(srctree)/scripts/headerdep.pl -I$(srctree)/include

# ---------------------------------------------------------------------------
# Kernel headers

#Default location for installed headers
export INSTALL_HDR_PATH = $(objtree)/usr

quiet_cmd_headers_install = INSTALL $(INSTALL_HDR_PATH)/include
      cmd_headers_install = \
	mkdir -p $(INSTALL_HDR_PATH); \
	rsync -mrl --include='*/' --include='*\.h' --exclude='*' \
	usr/include $(INSTALL_HDR_PATH)

PHONY += headers_install
headers_install: headers
	$(call cmd,headers_install)

PHONY += archheaders archscripts

hdr-inst := -f $(srctree)/scripts/Makefile.headersinst obj

PHONY += headers
headers: $(version_h) scripts_unifdef uapi-asm-generic archheaders archscripts
	$(if $(filter um, $(SRCARCH)), $(error Headers not exportable for UML))
	$(Q)$(MAKE) $(hdr-inst)=include/uapi
	$(Q)$(MAKE) $(hdr-inst)=arch/$(SRCARCH)/include/uapi

# Deprecated. It is no-op now.
PHONY += headers_check
headers_check:
	@echo >&2 "=================== WARNING ==================="
	@echo >&2 "Since Linux 5.5, 'make headers_check' is no-op,"
	@echo >&2 "and will be removed after Linux 5.15 release."
	@echo >&2 "Please remove headers_check from your scripts."
	@echo >&2 "==============================================="

ifdef CONFIG_HEADERS_INSTALL
prepare: headers
endif

PHONY += scripts_unifdef
scripts_unifdef: scripts_basic
	$(Q)$(MAKE) $(build)=scripts scripts/unifdef

# ---------------------------------------------------------------------------
# Install

# Many distributions have the custom install script, /sbin/installkernel.
# If DKMS is installed, 'make install' will eventually recuses back
# to the this Makefile to build and install external modules.
# Cancel sub_make_done so that options such as M=, V=, etc. are parsed.

install: sub_make_done :=

# ---------------------------------------------------------------------------
# Tools

ifdef CONFIG_STACK_VALIDATION
prepare: tools/objtool
endif

ifdef CONFIG_BPF
ifdef CONFIG_DEBUG_INFO_BTF
prepare: tools/bpf/resolve_btfids
endif
endif

PHONY += resolve_btfids_clean

resolve_btfids_O = $(abspath $(objtree))/tools/bpf/resolve_btfids

# tools/bpf/resolve_btfids directory might not exist
# in output directory, skip its clean in that case
resolve_btfids_clean:
ifneq ($(wildcard $(resolve_btfids_O)),)
	$(Q)$(MAKE) -sC $(srctree)/tools/bpf/resolve_btfids O=$(resolve_btfids_O) clean
endif

# Clear a bunch of variables before executing the submake
ifeq ($(quiet),silent_)
tools_silent=s
endif

tools/: FORCE
	$(Q)mkdir -p $(objtree)/tools
	$(Q)$(MAKE) LDFLAGS= MAKEFLAGS="$(tools_silent) $(filter --j% -j,$(MAKEFLAGS))" O=$(abspath $(objtree)) subdir=tools -C $(srctree)/tools/

tools/%: FORCE
	$(Q)mkdir -p $(objtree)/tools
	$(Q)$(MAKE) LDFLAGS= MAKEFLAGS="$(tools_silent) $(filter --j% -j,$(MAKEFLAGS))" O=$(abspath $(objtree)) subdir=tools -C $(srctree)/tools/ $*

# ---------------------------------------------------------------------------
# Kernel selftest

PHONY += kselftest
kselftest:
	$(Q)$(MAKE) -C $(srctree)/tools/testing/selftests run_tests

kselftest-%: FORCE
	$(Q)$(MAKE) -C $(srctree)/tools/testing/selftests $*

PHONY += kselftest-merge
kselftest-merge:
	$(if $(wildcard $(objtree)/.config),, $(error No .config exists, config your kernel first!))
	$(Q)find $(srctree)/tools/testing/selftests -name config | \
		xargs $(srctree)/scripts/kconfig/merge_config.sh -m $(objtree)/.config
	$(Q)$(MAKE) -f $(srctree)/Makefile olddefconfig

# ---------------------------------------------------------------------------
# Devicetree files

ifneq ($(wildcard $(srctree)/arch/$(SRCARCH)/boot/dts/),)
dtstree := arch/$(SRCARCH)/boot/dts
endif

ifneq ($(dtstree),)

%.dtb: include/config/kernel.release scripts_dtc
	$(Q)$(MAKE) $(build)=$(dtstree) $(dtstree)/$@

%.dtbo: include/config/kernel.release scripts_dtc
	$(Q)$(MAKE) $(build)=$(dtstree) $(dtstree)/$@

PHONY += dtbs dtbs_install dtbs_check
dtbs: include/config/kernel.release scripts_dtc
	$(Q)$(MAKE) $(build)=$(dtstree)

ifneq ($(filter dtbs_check, $(MAKECMDGOALS)),)
export CHECK_DTBS=y
dtbs: dt_binding_check
endif

dtbs_check: dtbs

dtbs_install:
	$(Q)$(MAKE) $(dtbinst)=$(dtstree) dst=$(INSTALL_DTBS_PATH)

ifdef CONFIG_OF_EARLY_FLATTREE
all: dtbs
endif

endif

PHONY += scripts_dtc
scripts_dtc: scripts_basic
	$(Q)$(MAKE) $(build)=scripts/dtc

ifneq ($(filter dt_binding_check, $(MAKECMDGOALS)),)
export CHECK_DT_BINDING=y
endif

PHONY += dt_binding_check
dt_binding_check: scripts_dtc
	$(Q)$(MAKE) $(build)=Documentation/devicetree/bindings

# ---------------------------------------------------------------------------
# Modules

ifdef CONFIG_MODULES

# By default, build modules as well

all: modules

# When we're building modules with modversions, we need to consider
# the built-in objects during the descend as well, in order to
# make sure the checksums are up to date before we record them.
ifdef CONFIG_MODVERSIONS
  KBUILD_BUILTIN := 1
endif

# Build modules
#
# A module can be listed more than once in obj-m resulting in
# duplicate lines in modules.order files.  Those are removed
# using awk while concatenating to the final file.

PHONY += modules
modules: $(if $(KBUILD_BUILTIN),vmlinux) modules_check modules_prepare

cmd_modules_order = $(AWK) '!x[$$0]++' $(real-prereqs) > $@

modules.order: $(subdir-modorder) FORCE
	$(call if_changed,modules_order)

targets += modules.order

# Target to prepare building external modules
PHONY += modules_prepare
modules_prepare: prepare
	$(Q)$(MAKE) $(build)=scripts scripts/module.lds

export modules_sign_only :=

ifeq ($(CONFIG_MODULE_SIG),y)
PHONY += modules_sign
modules_sign: modules_install
	@:

# modules_sign is a subset of modules_install.
# 'make modules_install modules_sign' is equivalent to 'make modules_install'.
ifeq ($(filter modules_install,$(MAKECMDGOALS)),)
modules_sign_only := y
endif
endif

modinst_pre :=
ifneq ($(filter modules_install,$(MAKECMDGOALS)),)
modinst_pre := __modinst_pre
endif

modules_install: $(modinst_pre)
PHONY += __modinst_pre
__modinst_pre:
	@rm -rf $(MODLIB)/kernel
	@rm -f $(MODLIB)/source
	@mkdir -p $(MODLIB)/kernel
	@ln -s $(abspath $(srctree)) $(MODLIB)/source
	@if [ ! $(objtree) -ef  $(MODLIB)/build ]; then \
		rm -f $(MODLIB)/build ; \
		ln -s $(CURDIR) $(MODLIB)/build ; \
	fi
	@sed 's:^:kernel/:' modules.order > $(MODLIB)/modules.order
	@cp -f modules.builtin $(MODLIB)/
	@cp -f $(objtree)/modules.builtin.modinfo $(MODLIB)/

endif # CONFIG_MODULES

###
# Cleaning is done on three levels.
# make clean     Delete most generated files
#                Leave enough to build external modules
# make mrproper  Delete the current configuration, and all generated files
# make distclean Remove editor backup files, patch leftover files and the like

# Directories & files removed with 'make clean'
CLEAN_FILES += include/ksym vmlinux.symvers modules-only.symvers \
	       modules.builtin modules.builtin.modinfo modules.nsdeps \
	       compile_commands.json .thinlto-cache

# Directories & files removed with 'make mrproper'
MRPROPER_FILES += include/config include/generated          \
		  arch/$(SRCARCH)/include/generated .tmp_objdiff \
		  debian snap tar-install \
		  .config .config.old .version \
		  Module.symvers \
		  certs/signing_key.pem certs/signing_key.x509 \
		  certs/x509.genkey \
		  vmlinux-gdb.py \
		  *.spec

# clean - Delete most, but leave enough to build external modules
#
clean: rm-files := $(CLEAN_FILES)

PHONY += archclean vmlinuxclean

vmlinuxclean:
	$(Q)$(CONFIG_SHELL) $(srctree)/scripts/link-vmlinux.sh clean
	$(Q)$(if $(ARCH_POSTLINK), $(MAKE) -f $(ARCH_POSTLINK) clean)

clean: archclean vmlinuxclean resolve_btfids_clean

# mrproper - Delete all generated files, including .config
#
mrproper: rm-files := $(wildcard $(MRPROPER_FILES))
mrproper-dirs      := $(addprefix _mrproper_,scripts)

PHONY += $(mrproper-dirs) mrproper
$(mrproper-dirs):
	$(Q)$(MAKE) $(clean)=$(patsubst _mrproper_%,%,$@)

mrproper: clean $(mrproper-dirs)
	$(call cmd,rmfiles)

# distclean
#
PHONY += distclean

distclean: mrproper
	@find . $(RCS_FIND_IGNORE) \
		\( -name '*.orig' -o -name '*.rej' -o -name '*~' \
		-o -name '*.bak' -o -name '#*#' -o -name '*%' \
		-o -name 'core' -o -name tags -o -name TAGS -o -name 'cscope*' \
		-o -name GPATH -o -name GRTAGS -o -name GSYMS -o -name GTAGS \) \
		-type f -print | xargs rm -f


# Packaging of the kernel to various formats
# ---------------------------------------------------------------------------

%src-pkg: FORCE
	$(Q)$(MAKE) -f $(srctree)/scripts/Makefile.package $@
%pkg: include/config/kernel.release FORCE
	$(Q)$(MAKE) -f $(srctree)/scripts/Makefile.package $@

# Brief documentation of the typical targets used
# ---------------------------------------------------------------------------

boards := $(wildcard $(srctree)/arch/$(SRCARCH)/configs/*_defconfig)
boards := $(sort $(notdir $(boards)))
board-dirs := $(dir $(wildcard $(srctree)/arch/$(SRCARCH)/configs/*/*_defconfig))
board-dirs := $(sort $(notdir $(board-dirs:/=)))

PHONY += help
help:
	@echo  'Cleaning targets:'
	@echo  '  clean		  - Remove most generated files but keep the config and'
	@echo  '                    enough build support to build external modules'
	@echo  '  mrproper	  - Remove all generated files + config + various backup files'
	@echo  '  distclean	  - mrproper + remove editor backup and patch files'
	@echo  ''
	@echo  'Configuration targets:'
	@$(MAKE) -f $(srctree)/scripts/kconfig/Makefile help
	@echo  ''
	@echo  'Other generic targets:'
	@echo  '  all		  - Build all targets marked with [*]'
	@echo  '* vmlinux	  - Build the bare kernel'
	@echo  '* modules	  - Build all modules'
	@echo  '  modules_install - Install all modules to INSTALL_MOD_PATH (default: /)'
	@echo  '  dir/            - Build all files in dir and below'
	@echo  '  dir/file.[ois]  - Build specified target only'
	@echo  '  dir/file.ll     - Build the LLVM assembly file'
	@echo  '                    (requires compiler support for LLVM assembly generation)'
	@echo  '  dir/file.lst    - Build specified mixed source/assembly target only'
	@echo  '                    (requires a recent binutils and recent build (System.map))'
	@echo  '  dir/file.ko     - Build module including final link'
	@echo  '  modules_prepare - Set up for building external modules'
	@echo  '  tags/TAGS	  - Generate tags file for editors'
	@echo  '  cscope	  - Generate cscope index'
	@echo  '  gtags           - Generate GNU GLOBAL index'
	@echo  '  kernelrelease	  - Output the release version string (use with make -s)'
	@echo  '  kernelversion	  - Output the version stored in Makefile (use with make -s)'
	@echo  '  image_name	  - Output the image name (use with make -s)'
	@echo  '  headers_install - Install sanitised kernel headers to INSTALL_HDR_PATH'; \
	 echo  '                    (default: $(INSTALL_HDR_PATH))'; \
	 echo  ''
	@echo  'Static analysers:'
	@echo  '  checkstack      - Generate a list of stack hogs'
	@echo  '  versioncheck    - Sanity check on version.h usage'
	@echo  '  includecheck    - Check for duplicate included header files'
	@echo  '  export_report   - List the usages of all exported symbols'
	@echo  '  headerdep       - Detect inclusion cycles in headers'
	@echo  '  coccicheck      - Check with Coccinelle'
	@echo  '  clang-analyzer  - Check with clang static analyzer'
	@echo  '  clang-tidy      - Check with clang-tidy'
	@echo  ''
	@echo  'Tools:'
	@echo  '  nsdeps          - Generate missing symbol namespace dependencies'
	@echo  ''
	@echo  'Kernel selftest:'
	@echo  '  kselftest         - Build and run kernel selftest'
	@echo  '                      Build, install, and boot kernel before'
	@echo  '                      running kselftest on it'
	@echo  '                      Run as root for full coverage'
	@echo  '  kselftest-all     - Build kernel selftest'
	@echo  '  kselftest-install - Build and install kernel selftest'
	@echo  '  kselftest-clean   - Remove all generated kselftest files'
	@echo  '  kselftest-merge   - Merge all the config dependencies of'
	@echo  '		      kselftest to existing .config.'
	@echo  ''
	@$(if $(dtstree), \
		echo 'Devicetree:'; \
		echo '* dtbs             - Build device tree blobs for enabled boards'; \
		echo '  dtbs_install     - Install dtbs to $(INSTALL_DTBS_PATH)'; \
		echo '  dt_binding_check - Validate device tree binding documents'; \
		echo '  dtbs_check       - Validate device tree source files';\
		echo '')

	@echo 'Userspace tools targets:'
	@echo '  use "make tools/help"'
	@echo '  or  "cd tools; make help"'
	@echo  ''
	@echo  'Kernel packaging:'
	@$(MAKE) -f $(srctree)/scripts/Makefile.package help
	@echo  ''
	@echo  'Documentation targets:'
	@$(MAKE) -f $(srctree)/Documentation/Makefile dochelp
	@echo  ''
	@echo  'Architecture specific targets ($(SRCARCH)):'
	@$(if $(archhelp),$(archhelp),\
		echo '  No architecture specific help defined for $(SRCARCH)')
	@echo  ''
	@$(if $(boards), \
		$(foreach b, $(boards), \
		printf "  %-27s - Build for %s\\n" $(b) $(subst _defconfig,,$(b));) \
		echo '')
	@$(if $(board-dirs), \
		$(foreach b, $(board-dirs), \
		printf "  %-16s - Show %s-specific targets\\n" help-$(b) $(b);) \
		printf "  %-16s - Show all of the above\\n" help-boards; \
		echo '')

	@echo  '  make V=0|1 [targets] 0 => quiet build (default), 1 => verbose build'
	@echo  '  make V=2   [targets] 2 => give reason for rebuild of target'
	@echo  '  make O=dir [targets] Locate all output files in "dir", including .config'
	@echo  '  make C=1   [targets] Check re-compiled c source with $$CHECK'
	@echo  '                       (sparse by default)'
	@echo  '  make C=2   [targets] Force check of all c source with $$CHECK'
	@echo  '  make RECORDMCOUNT_WARN=1 [targets] Warn about ignored mcount sections'
	@echo  '  make W=n   [targets] Enable extra build checks, n=1,2,3 where'
	@echo  '		1: warnings which may be relevant and do not occur too often'
	@echo  '		2: warnings which occur quite often but may still be relevant'
	@echo  '		3: more obscure warnings, can most likely be ignored'
	@echo  '		Multiple levels can be combined with W=12 or W=123'
	@echo  ''
	@echo  'Execute "make" or "make all" to build all targets marked with [*] '
	@echo  'For further info see the ./README file'


help-board-dirs := $(addprefix help-,$(board-dirs))

help-boards: $(help-board-dirs)

boards-per-dir = $(sort $(notdir $(wildcard $(srctree)/arch/$(SRCARCH)/configs/$*/*_defconfig)))

$(help-board-dirs): help-%:
	@echo  'Architecture specific targets ($(SRCARCH) $*):'
	@$(if $(boards-per-dir), \
		$(foreach b, $(boards-per-dir), \
		printf "  %-24s - Build for %s\\n" $*/$(b) $(subst _defconfig,,$(b));) \
		echo '')


# Documentation targets
# ---------------------------------------------------------------------------
DOC_TARGETS := xmldocs latexdocs pdfdocs htmldocs epubdocs cleandocs \
	       linkcheckdocs dochelp refcheckdocs
PHONY += $(DOC_TARGETS)
$(DOC_TARGETS):
	$(Q)$(MAKE) $(build)=Documentation $@

# Misc
# ---------------------------------------------------------------------------

PHONY += scripts_gdb
scripts_gdb: prepare0
	$(Q)$(MAKE) $(build)=scripts/gdb
	$(Q)ln -fsn $(abspath $(srctree)/scripts/gdb/vmlinux-gdb.py)

ifdef CONFIG_GDB_SCRIPTS
all: scripts_gdb
endif

else # KBUILD_EXTMOD

###
# External module support.
# When building external modules the kernel used as basis is considered
# read-only, and no consistency checks are made and the make
# system is not used on the basis kernel. If updates are required
# in the basis kernel ordinary make commands (without M=...) must be used.

# We are always building only modules.
KBUILD_BUILTIN :=
KBUILD_MODULES := 1

build-dirs := $(KBUILD_EXTMOD)
$(MODORDER): descend
	@:

compile_commands.json: $(extmod_prefix)compile_commands.json
PHONY += compile_commands.json

clean-dirs := $(KBUILD_EXTMOD)
clean: rm-files := $(KBUILD_EXTMOD)/Module.symvers $(KBUILD_EXTMOD)/modules.nsdeps \
	$(KBUILD_EXTMOD)/compile_commands.json $(KBUILD_EXTMOD)/.thinlto-cache

PHONY += prepare
# now expand this into a simple variable to reduce the cost of shell evaluations
prepare: CC_VERSION_TEXT := $(CC_VERSION_TEXT)
prepare:
	@if [ "$(CC_VERSION_TEXT)" != $(CONFIG_CC_VERSION_TEXT) ]; then \
		echo >&2 "warning: the compiler differs from the one used to build the kernel"; \
		echo >&2 "  The kernel was built by: "$(CONFIG_CC_VERSION_TEXT); \
		echo >&2 "  You are using:           $(CC_VERSION_TEXT)"; \
	fi

PHONY += help
help:
	@echo  '  Building external modules.'
	@echo  '  Syntax: make -C path/to/kernel/src M=$$PWD target'
	@echo  ''
	@echo  '  modules         - default target, build the module(s)'
	@echo  '  modules_install - install the module'
	@echo  '  clean           - remove generated files in module directory only'
	@echo  ''

# no-op for external module builds
PHONY += modules_prepare

endif # KBUILD_EXTMOD

# ---------------------------------------------------------------------------
# Modules

PHONY += modules modules_install

ifdef CONFIG_MODULES

modules: modules_check
	$(Q)$(MAKE) -f $(srctree)/scripts/Makefile.modpost

PHONY += modules_check
modules_check: $(MODORDER)
	$(Q)$(CONFIG_SHELL) $(srctree)/scripts/modules-check.sh $<

quiet_cmd_depmod = DEPMOD  $(MODLIB)
      cmd_depmod = $(CONFIG_SHELL) $(srctree)/scripts/depmod.sh $(DEPMOD) \
                   $(KERNELRELEASE)

modules_install:
	$(Q)$(MAKE) -f $(srctree)/scripts/Makefile.modinst
ifndef modules_sign_only
	$(call cmd,depmod)
endif

else # CONFIG_MODULES

# Modules not configured
# ---------------------------------------------------------------------------

modules modules_install:
	@echo >&2 '***'
	@echo >&2 '*** The present kernel configuration has modules disabled.'
	@echo >&2 '*** To use the module feature, please run "make menuconfig" etc.'
	@echo >&2 '*** to enable CONFIG_MODULES.'
	@echo >&2 '***'
	@exit 1

KBUILD_MODULES :=

endif # CONFIG_MODULES

# Single targets
# ---------------------------------------------------------------------------
# To build individual files in subdirectories, you can do like this:
#
#   make foo/bar/baz.s
#
# The supported suffixes for single-target are listed in 'single-targets'
#
# To build only under specific subdirectories, you can do like this:
#
#   make foo/bar/baz/

ifdef single-build

# .ko is special because modpost is needed
single-ko := $(sort $(filter %.ko, $(MAKECMDGOALS)))
single-no-ko := $(sort $(patsubst %.ko,%.mod, $(MAKECMDGOALS)))

$(single-ko): single_modpost
	@:
$(single-no-ko): descend
	@:

# Remove MODORDER when done because it is not the real one.
PHONY += single_modpost
single_modpost: $(single-no-ko) modules_prepare
	$(Q){ $(foreach m, $(single-ko), echo $(extmod_prefix)$m;) } > $(MODORDER)
	$(Q)$(MAKE) -f $(srctree)/scripts/Makefile.modpost
	$(Q)rm -f $(MODORDER)

export KBUILD_SINGLE_TARGETS := $(addprefix $(extmod_prefix), $(single-no-ko))

# trim unrelated directories
build-dirs := $(foreach d, $(build-dirs), \
			$(if $(filter $(d)/%, $(KBUILD_SINGLE_TARGETS)), $(d)))

KBUILD_MODULES := 1

endif

# Handle descending into subdirectories listed in $(build-dirs)
# Preset locale variables to speed up the build process. Limit locale
# tweaks to this spot to avoid wrong language settings when running
# make menuconfig etc.
# Error messages still appears in the original language
PHONY += descend $(build-dirs)
descend: $(build-dirs)
$(build-dirs): prepare
	$(Q)$(MAKE) $(build)=$@ \
	single-build=$(if $(filter-out $@/, $(filter $@/%, $(KBUILD_SINGLE_TARGETS))),1) \
	need-builtin=1 need-modorder=1

clean-dirs := $(addprefix _clean_, $(clean-dirs))
PHONY += $(clean-dirs) clean
$(clean-dirs):
	$(Q)$(MAKE) $(clean)=$(patsubst _clean_%,%,$@)

clean: $(clean-dirs)
	$(call cmd,rmfiles)
	@find $(if $(KBUILD_EXTMOD), $(KBUILD_EXTMOD), .) $(RCS_FIND_IGNORE) \
		\( -name '*.[aios]' -o -name '*.ko' -o -name '.*.cmd' \
		-o -name '*.ko.*' \
		-o -name '*.dtb' -o -name '*.dtbo' -o -name '*.dtb.S' -o -name '*.dt.yaml' \
		-o -name '*.dwo' -o -name '*.lst' \
		-o -name '*.su' -o -name '*.mod' \
		-o -name '.*.d' -o -name '.*.tmp' -o -name '*.mod.c' \
		-o -name '*.lex.c' -o -name '*.tab.[ch]' \
		-o -name '*.asn1.[ch]' \
		-o -name '*.symtypes' -o -name 'modules.order' \
		-o -name '.tmp_*.o.*' \
		-o -name '*.c.[012]*.*' \
		-o -name '*.ll' \
		-o -name '*.gcno' \
		-o -name '*.*.symversions' \) -type f -print | xargs rm -f

# Generate tags for editors
# ---------------------------------------------------------------------------
quiet_cmd_tags = GEN     $@
      cmd_tags = $(BASH) $(srctree)/scripts/tags.sh $@

tags TAGS cscope gtags: FORCE
	$(call cmd,tags)

# Script to generate missing namespace dependencies
# ---------------------------------------------------------------------------

PHONY += nsdeps
nsdeps: export KBUILD_NSDEPS=1
nsdeps: modules
	$(Q)$(CONFIG_SHELL) $(srctree)/scripts/nsdeps

# Clang Tooling
# ---------------------------------------------------------------------------

quiet_cmd_gen_compile_commands = GEN     $@
      cmd_gen_compile_commands = $(PYTHON3) $< -a $(AR) -o $@ $(filter-out $<, $(real-prereqs))

$(extmod_prefix)compile_commands.json: scripts/clang-tools/gen_compile_commands.py \
	$(if $(KBUILD_EXTMOD),,$(KBUILD_VMLINUX_OBJS) $(KBUILD_VMLINUX_LIBS)) \
	$(if $(CONFIG_MODULES), $(MODORDER)) FORCE
	$(call if_changed,gen_compile_commands)

targets += $(extmod_prefix)compile_commands.json

PHONY += clang-tidy clang-analyzer

ifdef CONFIG_CC_IS_CLANG
quiet_cmd_clang_tools = CHECK   $<
      cmd_clang_tools = $(PYTHON3) $(srctree)/scripts/clang-tools/run-clang-tools.py $@ $<

clang-tidy clang-analyzer: $(extmod_prefix)compile_commands.json
	$(call cmd,clang_tools)
else
clang-tidy clang-analyzer:
	@echo "$@ requires CC=clang" >&2
	@false
endif

# Scripts to check various things for consistency
# ---------------------------------------------------------------------------

PHONY += includecheck versioncheck coccicheck export_report

includecheck:
	find $(srctree)/* $(RCS_FIND_IGNORE) \
		-name '*.[hcS]' -type f -print | sort \
		| xargs $(PERL) -w $(srctree)/scripts/checkincludes.pl

versioncheck:
	find $(srctree)/* $(RCS_FIND_IGNORE) \
		-name '*.[hcS]' -type f -print | sort \
		| xargs $(PERL) -w $(srctree)/scripts/checkversion.pl

coccicheck:
	$(Q)$(BASH) $(srctree)/scripts/$@

export_report:
	$(PERL) $(srctree)/scripts/export_report.pl

PHONY += checkstack kernelrelease kernelversion image_name

# UML needs a little special treatment here.  It wants to use the host
# toolchain, so needs $(SUBARCH) passed to checkstack.pl.  Everyone
# else wants $(ARCH), including people doing cross-builds, which means
# that $(SUBARCH) doesn't work here.
ifeq ($(ARCH), um)
CHECKSTACK_ARCH := $(SUBARCH)
else
CHECKSTACK_ARCH := $(ARCH)
endif
checkstack:
	$(OBJDUMP) -d vmlinux $$(find . -name '*.ko') | \
	$(PERL) $(srctree)/scripts/checkstack.pl $(CHECKSTACK_ARCH)

kernelrelease:
	@echo "$(KERNELVERSION)$$($(CONFIG_SHELL) $(srctree)/scripts/setlocalversion $(srctree))"

kernelversion:
	@echo $(KERNELVERSION)

image_name:
	@echo $(KBUILD_IMAGE)

quiet_cmd_rmfiles = $(if $(wildcard $(rm-files)),CLEAN   $(wildcard $(rm-files)))
      cmd_rmfiles = rm -rf $(rm-files)

# read saved command lines for existing targets
existing-targets := $(wildcard $(sort $(targets)))

-include $(foreach f,$(existing-targets),$(dir $(f)).$(notdir $(f)).cmd)

endif # config-build
endif # mixed-build
endif # need-sub-make

PHONY += FORCE
FORCE:

# Declare the contents of the PHONY variable as phony.  We keep that
# information in a variable so we can use it in if_changed and friends.
.PHONY: $(PHONY)<|MERGE_RESOLUTION|>--- conflicted
+++ resolved
@@ -1,12 +1,7 @@
 # SPDX-License-Identifier: GPL-2.0
 VERSION = 5
 PATCHLEVEL = 15
-<<<<<<< HEAD
-SUBLEVEL = 131
-=======
 SUBLEVEL = 133
-EXTRAVERSION =
->>>>>>> b9113293
 NAME = Trick or Treat
 
 ifndef EXTRAVERSION
@@ -1843,9 +1838,7 @@
 
 modules_install:
 	$(Q)$(MAKE) -f $(srctree)/scripts/Makefile.modinst
-ifndef modules_sign_only
 	$(call cmd,depmod)
-endif
 
 else # CONFIG_MODULES
 
