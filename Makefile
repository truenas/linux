--- conflicted
+++ resolved
@@ -1,12 +1,7 @@
 # SPDX-License-Identifier: GPL-2.0
 VERSION = 6
 PATCHLEVEL = 1
-<<<<<<< HEAD
-SUBLEVEL = 63
-=======
 SUBLEVEL = 74
-EXTRAVERSION =
->>>>>>> 8fd7f446
 NAME = Curry Ramen
 
 ifndef EXTRAVERSION
