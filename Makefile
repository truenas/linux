--- conflicted
+++ resolved
@@ -1,12 +1,7 @@
 # SPDX-License-Identifier: GPL-2.0
 VERSION = 5
 PATCHLEVEL = 15
-<<<<<<< HEAD
-SUBLEVEL = 123
-=======
 SUBLEVEL = 128
-EXTRAVERSION =
->>>>>>> 5ddfe5cc
 NAME = Trick or Treat
 
 ifndef EXTRAVERSION
