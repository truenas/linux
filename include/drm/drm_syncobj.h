/*
 * Copyright © 2017 Red Hat
 *
 * Permission is hereby granted, free of charge, to any person obtaining a
 * copy of this software and associated documentation files (the "Software"),
 * to deal in the Software without restriction, including without limitation
 * the rights to use, copy, modify, merge, publish, distribute, sublicense,
 * and/or sell copies of the Software, and to permit persons to whom the
 * Software is furnished to do so, subject to the following conditions:
 *
 * The above copyright notice and this permission notice (including the next
 * paragraph) shall be included in all copies or substantial portions of the
 * Software.
 *
 * THE SOFTWARE IS PROVIDED "AS IS", WITHOUT WARRANTY OF ANY KIND, EXPRESS OR
 * IMPLIED, INCLUDING BUT NOT LIMITED TO THE WARRANTIES OF MERCHANTABILITY,
 * FITNESS FOR A PARTICULAR PURPOSE AND NONINFRINGEMENT.  IN NO EVENT SHALL
 * THE AUTHORS OR COPYRIGHT HOLDERS BE LIABLE FOR ANY CLAIM, DAMAGES OR OTHER
 * LIABILITY, WHETHER IN AN ACTION OF CONTRACT, TORT OR OTHERWISE, ARISING
 * FROM, OUT OF OR IN CONNECTION WITH THE SOFTWARE OR THE USE OR OTHER DEALINGS
 * IN THE SOFTWARE.
 *
 * Authors:
 *
 */
#ifndef __DRM_SYNCOBJ_H__
#define __DRM_SYNCOBJ_H__

#include <linux/dma-fence.h>
<<<<<<< HEAD

struct drm_file;
=======
>>>>>>> f164a94c

struct drm_file;

/**
 * struct drm_syncobj - sync object.
 *
 * This structure defines a generic sync object which wraps a &dma_fence.
 */
struct drm_syncobj {
	/**
	 * @refcount: Reference count of this object.
	 */
	struct kref refcount;
	/**
	 * @fence:
	 * NULL or a pointer to the fence bound to this object.
	 *
	 * This field should not be used directly. Use drm_syncobj_fence_get()
	 * and drm_syncobj_replace_fence() instead.
	 */
	struct dma_fence __rcu *fence;
	/**
	 * @cb_list: List of callbacks to call when the &fence gets replaced.
	 */
	struct list_head cb_list;
	/**
	 * @lock: Protects &cb_list and write-locks &fence.
	 */
	spinlock_t lock;
	/**
	 * @file: A file backing for this syncobj.
	 */
	struct file *file;
};

void drm_syncobj_free(struct kref *kref);

/**
 * drm_syncobj_get - acquire a syncobj reference
 * @obj: sync object
 *
 * This acquires an additional reference to @obj. It is illegal to call this
 * without already holding a reference. No locks required.
 */
static inline void
drm_syncobj_get(struct drm_syncobj *obj)
{
	kref_get(&obj->refcount);
}

/**
 * drm_syncobj_put - release a reference to a sync object.
 * @obj: sync object.
 */
static inline void
drm_syncobj_put(struct drm_syncobj *obj)
{
	kref_put(&obj->refcount, drm_syncobj_free);
}

/**
 * drm_syncobj_fence_get - get a reference to a fence in a sync object
 * @syncobj: sync object.
 *
 * This acquires additional reference to &drm_syncobj.fence contained in @obj,
 * if not NULL. It is illegal to call this without already holding a reference.
 * No locks required.
 *
 * Returns:
 * Either the fence of @obj or NULL if there's none.
 */
static inline struct dma_fence *
drm_syncobj_fence_get(struct drm_syncobj *syncobj)
{
	struct dma_fence *fence;

	rcu_read_lock();
	fence = dma_fence_get_rcu_safe(&syncobj->fence);
	rcu_read_unlock();

	return fence;
}

struct drm_syncobj *drm_syncobj_find(struct drm_file *file_private,
				     u32 handle);
void drm_syncobj_replace_fence(struct drm_syncobj *syncobj,
			       struct dma_fence *fence);
int drm_syncobj_find_fence(struct drm_file *file_private,
			   u32 handle, u64 point, u64 flags,
			   struct dma_fence **fence);
void drm_syncobj_free(struct kref *kref);
int drm_syncobj_create(struct drm_syncobj **out_syncobj, uint32_t flags,
		       struct dma_fence *fence);
int drm_syncobj_get_handle(struct drm_file *file_private,
			   struct drm_syncobj *syncobj, u32 *handle);
int drm_syncobj_get_fd(struct drm_syncobj *syncobj, int *p_fd);

#endif<|MERGE_RESOLUTION|>--- conflicted
+++ resolved
@@ -27,11 +27,6 @@
 #define __DRM_SYNCOBJ_H__
 
 #include <linux/dma-fence.h>
-<<<<<<< HEAD
-
-struct drm_file;
-=======
->>>>>>> f164a94c
 
 struct drm_file;
 
