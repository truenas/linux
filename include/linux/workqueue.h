/* SPDX-License-Identifier: GPL-2.0 */
/*
 * workqueue.h --- work queue handling for Linux.
 */

#ifndef _LINUX_WORKQUEUE_H
#define _LINUX_WORKQUEUE_H

#include <linux/timer.h>
#include <linux/linkage.h>
#include <linux/bitops.h>
#include <linux/lockdep.h>
#include <linux/threads.h>
#include <linux/atomic.h>
#include <linux/cpumask.h>
#include <linux/rcupdate.h>
#include <linux/workqueue_types.h>

/*
 * The first word is the work queue pointer and the flags rolled into
 * one
 */
#define work_data_bits(work) ((unsigned long *)(&(work)->data))

enum work_bits {
	WORK_STRUCT_PENDING_BIT	= 0,	/* work item is pending execution */
	WORK_STRUCT_INACTIVE_BIT,	/* work item is inactive */
	WORK_STRUCT_PWQ_BIT,		/* data points to pwq */
	WORK_STRUCT_LINKED_BIT,		/* next work is linked to this one */
#ifdef CONFIG_DEBUG_OBJECTS_WORK
	WORK_STRUCT_STATIC_BIT,		/* static initializer (debugobjects) */
#endif
	WORK_STRUCT_FLAG_BITS,

	/* color for workqueue flushing */
	WORK_STRUCT_COLOR_SHIFT	= WORK_STRUCT_FLAG_BITS,
	WORK_STRUCT_COLOR_BITS	= 4,

	/*
	 * When WORK_STRUCT_PWQ is set, reserve 8 bits off of pwq pointer w/
	 * debugobjects turned off. This makes pwqs aligned to 256 bytes (512
	 * bytes w/ DEBUG_OBJECTS_WORK) and allows 16 workqueue flush colors.
	 *
	 * MSB
	 * [ pwq pointer ] [ flush color ] [ STRUCT flags ]
	 *                     4 bits        4 or 5 bits
	 */
	WORK_STRUCT_PWQ_SHIFT	= WORK_STRUCT_COLOR_SHIFT + WORK_STRUCT_COLOR_BITS,

	/*
	 * data contains off-queue information when !WORK_STRUCT_PWQ.
	 *
	 * MSB
<<<<<<< HEAD
	 * [ pool ID ] [ OFFQ flags ] [ STRUCT flags ]
	 *                 1 bit        4 or 5 bits
	 */
	WORK_OFFQ_FLAG_SHIFT	= WORK_STRUCT_FLAG_BITS,
	WORK_OFFQ_CANCELING_BIT = WORK_OFFQ_FLAG_SHIFT,
	WORK_OFFQ_FLAG_END,
	WORK_OFFQ_FLAG_BITS	= WORK_OFFQ_FLAG_END - WORK_OFFQ_FLAG_SHIFT,

=======
	 * [ pool ID ] [ disable depth ] [ OFFQ flags ] [ STRUCT flags ]
	 *                  16 bits          1 bit        4 or 5 bits
	 */
	WORK_OFFQ_FLAG_SHIFT	= WORK_STRUCT_FLAG_BITS,
	WORK_OFFQ_BH_BIT	= WORK_OFFQ_FLAG_SHIFT,
	WORK_OFFQ_FLAG_END,
	WORK_OFFQ_FLAG_BITS	= WORK_OFFQ_FLAG_END - WORK_OFFQ_FLAG_SHIFT,

	WORK_OFFQ_DISABLE_SHIFT	= WORK_OFFQ_FLAG_SHIFT + WORK_OFFQ_FLAG_BITS,
	WORK_OFFQ_DISABLE_BITS	= 16,

>>>>>>> 0c383648
	/*
	 * When a work item is off queue, the high bits encode off-queue flags
	 * and the last pool it was on. Cap pool ID to 31 bits and use the
	 * highest number to indicate that no pool is associated.
	 */
<<<<<<< HEAD
	WORK_OFFQ_POOL_SHIFT	= WORK_OFFQ_FLAG_SHIFT + WORK_OFFQ_FLAG_BITS,
=======
	WORK_OFFQ_POOL_SHIFT	= WORK_OFFQ_DISABLE_SHIFT + WORK_OFFQ_DISABLE_BITS,
>>>>>>> 0c383648
	WORK_OFFQ_LEFT		= BITS_PER_LONG - WORK_OFFQ_POOL_SHIFT,
	WORK_OFFQ_POOL_BITS	= WORK_OFFQ_LEFT <= 31 ? WORK_OFFQ_LEFT : 31,
};

enum work_flags {
	WORK_STRUCT_PENDING	= 1 << WORK_STRUCT_PENDING_BIT,
	WORK_STRUCT_INACTIVE	= 1 << WORK_STRUCT_INACTIVE_BIT,
	WORK_STRUCT_PWQ		= 1 << WORK_STRUCT_PWQ_BIT,
	WORK_STRUCT_LINKED	= 1 << WORK_STRUCT_LINKED_BIT,
#ifdef CONFIG_DEBUG_OBJECTS_WORK
	WORK_STRUCT_STATIC	= 1 << WORK_STRUCT_STATIC_BIT,
#else
	WORK_STRUCT_STATIC	= 0,
#endif
};

enum wq_misc_consts {
	WORK_NR_COLORS		= (1 << WORK_STRUCT_COLOR_BITS),

	/* not bound to any CPU, prefer the local CPU */
	WORK_CPU_UNBOUND	= NR_CPUS,

	/* bit mask for work_busy() return values */
	WORK_BUSY_PENDING	= 1 << 0,
	WORK_BUSY_RUNNING	= 1 << 1,

	/* maximum string length for set_worker_desc() */
	WORKER_DESC_LEN		= 32,
};

/* Convenience constants - of type 'unsigned long', not 'enum'! */
<<<<<<< HEAD
#define WORK_OFFQ_CANCELING	(1ul << WORK_OFFQ_CANCELING_BIT)
=======
#define WORK_OFFQ_BH		(1ul << WORK_OFFQ_BH_BIT)
#define WORK_OFFQ_FLAG_MASK	(((1ul << WORK_OFFQ_FLAG_BITS) - 1) << WORK_OFFQ_FLAG_SHIFT)
#define WORK_OFFQ_DISABLE_MASK	(((1ul << WORK_OFFQ_DISABLE_BITS) - 1) << WORK_OFFQ_DISABLE_SHIFT)
>>>>>>> 0c383648
#define WORK_OFFQ_POOL_NONE	((1ul << WORK_OFFQ_POOL_BITS) - 1)
#define WORK_STRUCT_NO_POOL	(WORK_OFFQ_POOL_NONE << WORK_OFFQ_POOL_SHIFT)
#define WORK_STRUCT_PWQ_MASK	(~((1ul << WORK_STRUCT_PWQ_SHIFT) - 1))

#define WORK_DATA_INIT()	ATOMIC_LONG_INIT((unsigned long)WORK_STRUCT_NO_POOL)
#define WORK_DATA_STATIC_INIT()	\
	ATOMIC_LONG_INIT((unsigned long)(WORK_STRUCT_NO_POOL | WORK_STRUCT_STATIC))

struct delayed_work {
	struct work_struct work;
	struct timer_list timer;

	/* target workqueue and CPU ->timer uses to queue ->work */
	struct workqueue_struct *wq;
	int cpu;
};

struct rcu_work {
	struct work_struct work;
	struct rcu_head rcu;

	/* target workqueue ->rcu uses to queue ->work */
	struct workqueue_struct *wq;
};

enum wq_affn_scope {
	WQ_AFFN_DFL,			/* use system default */
	WQ_AFFN_CPU,			/* one pod per CPU */
	WQ_AFFN_SMT,			/* one pod poer SMT */
	WQ_AFFN_CACHE,			/* one pod per LLC */
	WQ_AFFN_NUMA,			/* one pod per NUMA node */
	WQ_AFFN_SYSTEM,			/* one pod across the whole system */

	WQ_AFFN_NR_TYPES,
};

/**
 * struct workqueue_attrs - A struct for workqueue attributes.
 *
 * This can be used to change attributes of an unbound workqueue.
 */
struct workqueue_attrs {
	/**
	 * @nice: nice level
	 */
	int nice;

	/**
	 * @cpumask: allowed CPUs
	 *
	 * Work items in this workqueue are affine to these CPUs and not allowed
	 * to execute on other CPUs. A pool serving a workqueue must have the
	 * same @cpumask.
	 */
	cpumask_var_t cpumask;

	/**
	 * @__pod_cpumask: internal attribute used to create per-pod pools
<<<<<<< HEAD
	 *
	 * Internal use only.
	 *
	 * Per-pod unbound worker pools are used to improve locality. Always a
	 * subset of ->cpumask. A workqueue can be associated with multiple
	 * worker pools with disjoint @__pod_cpumask's. Whether the enforcement
	 * of a pool's @__pod_cpumask is strict depends on @affn_strict.
	 */
	cpumask_var_t __pod_cpumask;

	/**
	 * @affn_strict: affinity scope is strict
	 *
	 * If clear, workqueue will make a best-effort attempt at starting the
	 * worker inside @__pod_cpumask but the scheduler is free to migrate it
	 * outside.
	 *
	 * If set, workers are only allowed to run inside @__pod_cpumask.
	 */
	bool affn_strict;

	/*
	 * Below fields aren't properties of a worker_pool. They only modify how
	 * :c:func:`apply_workqueue_attrs` select pools and thus don't
	 * participate in pool hash calculations or equality comparisons.
	 */

	/**
	 * @affn_scope: unbound CPU affinity scope
	 *
=======
	 *
	 * Internal use only.
	 *
	 * Per-pod unbound worker pools are used to improve locality. Always a
	 * subset of ->cpumask. A workqueue can be associated with multiple
	 * worker pools with disjoint @__pod_cpumask's. Whether the enforcement
	 * of a pool's @__pod_cpumask is strict depends on @affn_strict.
	 */
	cpumask_var_t __pod_cpumask;

	/**
	 * @affn_strict: affinity scope is strict
	 *
	 * If clear, workqueue will make a best-effort attempt at starting the
	 * worker inside @__pod_cpumask but the scheduler is free to migrate it
	 * outside.
	 *
	 * If set, workers are only allowed to run inside @__pod_cpumask.
	 */
	bool affn_strict;

	/*
	 * Below fields aren't properties of a worker_pool. They only modify how
	 * :c:func:`apply_workqueue_attrs` select pools and thus don't
	 * participate in pool hash calculations or equality comparisons.
	 *
	 * If @affn_strict is set, @cpumask isn't a property of a worker_pool
	 * either.
	 */

	/**
	 * @affn_scope: unbound CPU affinity scope
	 *
>>>>>>> 0c383648
	 * CPU pods are used to improve execution locality of unbound work
	 * items. There are multiple pod types, one for each wq_affn_scope, and
	 * every CPU in the system belongs to one pod in every pod type. CPUs
	 * that belong to the same pod share the worker pool. For example,
	 * selecting %WQ_AFFN_NUMA makes the workqueue use a separate worker
	 * pool for each NUMA node.
	 */
	enum wq_affn_scope affn_scope;

	/**
	 * @ordered: work items must be executed one by one in queueing order
	 */
	bool ordered;
};

static inline struct delayed_work *to_delayed_work(struct work_struct *work)
{
	return container_of(work, struct delayed_work, work);
}

static inline struct rcu_work *to_rcu_work(struct work_struct *work)
{
	return container_of(work, struct rcu_work, work);
}

struct execute_work {
	struct work_struct work;
};

#ifdef CONFIG_LOCKDEP
/*
 * NB: because we have to copy the lockdep_map, setting _key
 * here is required, otherwise it could get initialised to the
 * copy of the lockdep_map!
 */
#define __WORK_INIT_LOCKDEP_MAP(n, k) \
	.lockdep_map = STATIC_LOCKDEP_MAP_INIT(n, k),
#else
#define __WORK_INIT_LOCKDEP_MAP(n, k)
#endif

#define __WORK_INITIALIZER(n, f) {					\
	.data = WORK_DATA_STATIC_INIT(),				\
	.entry	= { &(n).entry, &(n).entry },				\
	.func = (f),							\
	__WORK_INIT_LOCKDEP_MAP(#n, &(n))				\
	}

#define __DELAYED_WORK_INITIALIZER(n, f, tflags) {			\
	.work = __WORK_INITIALIZER((n).work, (f)),			\
	.timer = __TIMER_INITIALIZER(delayed_work_timer_fn,\
				     (tflags) | TIMER_IRQSAFE),		\
	}

#define DECLARE_WORK(n, f)						\
	struct work_struct n = __WORK_INITIALIZER(n, f)

#define DECLARE_DELAYED_WORK(n, f)					\
	struct delayed_work n = __DELAYED_WORK_INITIALIZER(n, f, 0)

#define DECLARE_DEFERRABLE_WORK(n, f)					\
	struct delayed_work n = __DELAYED_WORK_INITIALIZER(n, f, TIMER_DEFERRABLE)

#ifdef CONFIG_DEBUG_OBJECTS_WORK
extern void __init_work(struct work_struct *work, int onstack);
extern void destroy_work_on_stack(struct work_struct *work);
extern void destroy_delayed_work_on_stack(struct delayed_work *work);
static inline unsigned int work_static(struct work_struct *work)
{
	return *work_data_bits(work) & WORK_STRUCT_STATIC;
}
#else
static inline void __init_work(struct work_struct *work, int onstack) { }
static inline void destroy_work_on_stack(struct work_struct *work) { }
static inline void destroy_delayed_work_on_stack(struct delayed_work *work) { }
static inline unsigned int work_static(struct work_struct *work) { return 0; }
#endif

/*
 * initialize all of a work item in one go
 *
 * NOTE! No point in using "atomic_long_set()": using a direct
 * assignment of the work data initializer allows the compiler
 * to generate better code.
 */
#ifdef CONFIG_LOCKDEP
#define __INIT_WORK_KEY(_work, _func, _onstack, _key)			\
	do {								\
		__init_work((_work), _onstack);				\
		(_work)->data = (atomic_long_t) WORK_DATA_INIT();	\
		lockdep_init_map(&(_work)->lockdep_map, "(work_completion)"#_work, (_key), 0); \
		INIT_LIST_HEAD(&(_work)->entry);			\
		(_work)->func = (_func);				\
	} while (0)
#else
#define __INIT_WORK_KEY(_work, _func, _onstack, _key)			\
	do {								\
		__init_work((_work), _onstack);				\
		(_work)->data = (atomic_long_t) WORK_DATA_INIT();	\
		INIT_LIST_HEAD(&(_work)->entry);			\
		(_work)->func = (_func);				\
	} while (0)
#endif

#define __INIT_WORK(_work, _func, _onstack)				\
	do {								\
		static __maybe_unused struct lock_class_key __key;	\
									\
		__INIT_WORK_KEY(_work, _func, _onstack, &__key);	\
	} while (0)

#define INIT_WORK(_work, _func)						\
	__INIT_WORK((_work), (_func), 0)

#define INIT_WORK_ONSTACK(_work, _func)					\
	__INIT_WORK((_work), (_func), 1)

#define INIT_WORK_ONSTACK_KEY(_work, _func, _key)			\
	__INIT_WORK_KEY((_work), (_func), 1, _key)

#define __INIT_DELAYED_WORK(_work, _func, _tflags)			\
	do {								\
		INIT_WORK(&(_work)->work, (_func));			\
		__init_timer(&(_work)->timer,				\
			     delayed_work_timer_fn,			\
			     (_tflags) | TIMER_IRQSAFE);		\
	} while (0)

#define __INIT_DELAYED_WORK_ONSTACK(_work, _func, _tflags)		\
	do {								\
		INIT_WORK_ONSTACK(&(_work)->work, (_func));		\
		__init_timer_on_stack(&(_work)->timer,			\
				      delayed_work_timer_fn,		\
				      (_tflags) | TIMER_IRQSAFE);	\
	} while (0)

#define INIT_DELAYED_WORK(_work, _func)					\
	__INIT_DELAYED_WORK(_work, _func, 0)

#define INIT_DELAYED_WORK_ONSTACK(_work, _func)				\
	__INIT_DELAYED_WORK_ONSTACK(_work, _func, 0)

#define INIT_DEFERRABLE_WORK(_work, _func)				\
	__INIT_DELAYED_WORK(_work, _func, TIMER_DEFERRABLE)

#define INIT_DEFERRABLE_WORK_ONSTACK(_work, _func)			\
	__INIT_DELAYED_WORK_ONSTACK(_work, _func, TIMER_DEFERRABLE)

#define INIT_RCU_WORK(_work, _func)					\
	INIT_WORK(&(_work)->work, (_func))

#define INIT_RCU_WORK_ONSTACK(_work, _func)				\
	INIT_WORK_ONSTACK(&(_work)->work, (_func))

/**
 * work_pending - Find out whether a work item is currently pending
 * @work: The work item in question
 */
#define work_pending(work) \
	test_bit(WORK_STRUCT_PENDING_BIT, work_data_bits(work))

/**
 * delayed_work_pending - Find out whether a delayable work item is currently
 * pending
 * @w: The work item in question
 */
#define delayed_work_pending(w) \
	work_pending(&(w)->work)

/*
 * Workqueue flags and constants.  For details, please refer to
 * Documentation/core-api/workqueue.rst.
 */
enum wq_flags {
	WQ_BH			= 1 << 0, /* execute in bottom half (softirq) context */
	WQ_UNBOUND		= 1 << 1, /* not bound to any cpu */
	WQ_FREEZABLE		= 1 << 2, /* freeze during suspend */
	WQ_MEM_RECLAIM		= 1 << 3, /* may be used for memory reclaim */
	WQ_HIGHPRI		= 1 << 4, /* high priority */
	WQ_CPU_INTENSIVE	= 1 << 5, /* cpu intensive workqueue */
	WQ_SYSFS		= 1 << 6, /* visible in sysfs, see workqueue_sysfs_register() */

	/*
	 * Per-cpu workqueues are generally preferred because they tend to
	 * show better performance thanks to cache locality.  Per-cpu
	 * workqueues exclude the scheduler from choosing the CPU to
	 * execute the worker threads, which has an unfortunate side effect
	 * of increasing power consumption.
	 *
	 * The scheduler considers a CPU idle if it doesn't have any task
	 * to execute and tries to keep idle cores idle to conserve power;
	 * however, for example, a per-cpu work item scheduled from an
	 * interrupt handler on an idle CPU will force the scheduler to
	 * execute the work item on that CPU breaking the idleness, which in
	 * turn may lead to more scheduling choices which are sub-optimal
	 * in terms of power consumption.
	 *
	 * Workqueues marked with WQ_POWER_EFFICIENT are per-cpu by default
	 * but become unbound if workqueue.power_efficient kernel param is
	 * specified.  Per-cpu workqueues which are identified to
	 * contribute significantly to power-consumption are identified and
	 * marked with this flag and enabling the power_efficient mode
	 * leads to noticeable power saving at the cost of small
	 * performance disadvantage.
	 *
	 * http://thread.gmane.org/gmane.linux.kernel/1480396
	 */
	WQ_POWER_EFFICIENT	= 1 << 7,

	__WQ_DESTROYING		= 1 << 15, /* internal: workqueue is destroying */
	__WQ_DRAINING		= 1 << 16, /* internal: workqueue is draining */
	__WQ_ORDERED		= 1 << 17, /* internal: workqueue is ordered */
	__WQ_LEGACY		= 1 << 18, /* internal: create*_workqueue() */

	/* BH wq only allows the following flags */
	__WQ_BH_ALLOWS		= WQ_BH | WQ_HIGHPRI,
};

enum wq_consts {
	WQ_MAX_ACTIVE		= 512,	  /* I like 512, better ideas? */
	WQ_UNBOUND_MAX_ACTIVE	= WQ_MAX_ACTIVE,
	WQ_DFL_ACTIVE		= WQ_MAX_ACTIVE / 2,

	/*
	 * Per-node default cap on min_active. Unless explicitly set, min_active
	 * is set to min(max_active, WQ_DFL_MIN_ACTIVE). For more details, see
	 * workqueue_struct->min_active definition.
	 */
	WQ_DFL_MIN_ACTIVE	= 8,
};

/*
 * System-wide workqueues which are always present.
 *
 * system_wq is the one used by schedule[_delayed]_work[_on]().
 * Multi-CPU multi-threaded.  There are users which expect relatively
 * short queue flush time.  Don't queue works which can run for too
 * long.
 *
 * system_highpri_wq is similar to system_wq but for work items which
 * require WQ_HIGHPRI.
 *
 * system_long_wq is similar to system_wq but may host long running
 * works.  Queue flushing might take relatively long.
 *
 * system_unbound_wq is unbound workqueue.  Workers are not bound to
 * any specific CPU, not concurrency managed, and all queued works are
 * executed immediately as long as max_active limit is not reached and
 * resources are available.
 *
 * system_freezable_wq is equivalent to system_wq except that it's
 * freezable.
 *
 * *_power_efficient_wq are inclined towards saving power and converted
 * into WQ_UNBOUND variants if 'wq_power_efficient' is enabled; otherwise,
 * they are same as their non-power-efficient counterparts - e.g.
 * system_power_efficient_wq is identical to system_wq if
 * 'wq_power_efficient' is disabled.  See WQ_POWER_EFFICIENT for more info.
 *
 * system_bh[_highpri]_wq are convenience interface to softirq. BH work items
 * are executed in the queueing CPU's BH context in the queueing order.
 */
extern struct workqueue_struct *system_wq;
extern struct workqueue_struct *system_highpri_wq;
extern struct workqueue_struct *system_long_wq;
extern struct workqueue_struct *system_unbound_wq;
extern struct workqueue_struct *system_freezable_wq;
extern struct workqueue_struct *system_power_efficient_wq;
extern struct workqueue_struct *system_freezable_power_efficient_wq;
extern struct workqueue_struct *system_bh_wq;
extern struct workqueue_struct *system_bh_highpri_wq;

void workqueue_softirq_action(bool highpri);
void workqueue_softirq_dead(unsigned int cpu);

/**
 * alloc_workqueue - allocate a workqueue
 * @fmt: printf format for the name of the workqueue
 * @flags: WQ_* flags
 * @max_active: max in-flight work items, 0 for default
 * @...: args for @fmt
 *
 * For a per-cpu workqueue, @max_active limits the number of in-flight work
 * items for each CPU. e.g. @max_active of 1 indicates that each CPU can be
 * executing at most one work item for the workqueue.
 *
 * For unbound workqueues, @max_active limits the number of in-flight work items
 * for the whole system. e.g. @max_active of 16 indicates that that there can be
 * at most 16 work items executing for the workqueue in the whole system.
 *
 * As sharing the same active counter for an unbound workqueue across multiple
 * NUMA nodes can be expensive, @max_active is distributed to each NUMA node
 * according to the proportion of the number of online CPUs and enforced
 * independently.
 *
<<<<<<< HEAD
 * For a per-cpu workqueue, @max_active limits the number of in-flight work
 * items for each CPU. e.g. @max_active of 1 indicates that each CPU can be
 * executing at most one work item for the workqueue.
 *
 * For unbound workqueues, @max_active limits the number of in-flight work items
 * for the whole system. e.g. @max_active of 16 indicates that that there can be
 * at most 16 work items executing for the workqueue in the whole system.
 *
 * As sharing the same active counter for an unbound workqueue across multiple
 * NUMA nodes can be expensive, @max_active is distributed to each NUMA node
 * according to the proportion of the number of online CPUs and enforced
 * independently.
 *
=======
>>>>>>> 0c383648
 * Depending on online CPU distribution, a node may end up with per-node
 * max_active which is significantly lower than @max_active, which can lead to
 * deadlocks if the per-node concurrency limit is lower than the maximum number
 * of interdependent work items for the workqueue.
 *
 * To guarantee forward progress regardless of online CPU distribution, the
 * concurrency limit on every node is guaranteed to be equal to or greater than
 * min_active which is set to min(@max_active, %WQ_DFL_MIN_ACTIVE). This means
 * that the sum of per-node max_active's may be larger than @max_active.
 *
 * For detailed information on %WQ_* flags, please refer to
 * Documentation/core-api/workqueue.rst.
 *
 * RETURNS:
 * Pointer to the allocated workqueue on success, %NULL on failure.
 */
__printf(1, 4) struct workqueue_struct *
alloc_workqueue(const char *fmt, unsigned int flags, int max_active, ...);

/**
 * alloc_ordered_workqueue - allocate an ordered workqueue
 * @fmt: printf format for the name of the workqueue
 * @flags: WQ_* flags (only WQ_FREEZABLE and WQ_MEM_RECLAIM are meaningful)
 * @args: args for @fmt
 *
 * Allocate an ordered workqueue.  An ordered workqueue executes at
 * most one work item at any given time in the queued order.  They are
 * implemented as unbound workqueues with @max_active of one.
 *
 * RETURNS:
 * Pointer to the allocated workqueue on success, %NULL on failure.
 */
#define alloc_ordered_workqueue(fmt, flags, args...)			\
	alloc_workqueue(fmt, WQ_UNBOUND | __WQ_ORDERED | (flags), 1, ##args)

#define create_workqueue(name)						\
	alloc_workqueue("%s", __WQ_LEGACY | WQ_MEM_RECLAIM, 1, (name))
#define create_freezable_workqueue(name)				\
	alloc_workqueue("%s", __WQ_LEGACY | WQ_FREEZABLE | WQ_UNBOUND |	\
			WQ_MEM_RECLAIM, 1, (name))
#define create_singlethread_workqueue(name)				\
	alloc_ordered_workqueue("%s", __WQ_LEGACY | WQ_MEM_RECLAIM, name)

#define from_work(var, callback_work, work_fieldname)	\
	container_of(callback_work, typeof(*var), work_fieldname)

extern void destroy_workqueue(struct workqueue_struct *wq);

struct workqueue_attrs *alloc_workqueue_attrs(void);
void free_workqueue_attrs(struct workqueue_attrs *attrs);
int apply_workqueue_attrs(struct workqueue_struct *wq,
			  const struct workqueue_attrs *attrs);
extern int workqueue_unbound_exclude_cpumask(cpumask_var_t cpumask);

extern bool queue_work_on(int cpu, struct workqueue_struct *wq,
			struct work_struct *work);
extern bool queue_work_node(int node, struct workqueue_struct *wq,
			    struct work_struct *work);
extern bool queue_delayed_work_on(int cpu, struct workqueue_struct *wq,
			struct delayed_work *work, unsigned long delay);
extern bool mod_delayed_work_on(int cpu, struct workqueue_struct *wq,
			struct delayed_work *dwork, unsigned long delay);
extern bool queue_rcu_work(struct workqueue_struct *wq, struct rcu_work *rwork);

extern void __flush_workqueue(struct workqueue_struct *wq);
extern void drain_workqueue(struct workqueue_struct *wq);

extern int schedule_on_each_cpu(work_func_t func);

int execute_in_process_context(work_func_t fn, struct execute_work *);

extern bool flush_work(struct work_struct *work);
extern bool cancel_work(struct work_struct *work);
extern bool cancel_work_sync(struct work_struct *work);

extern bool flush_delayed_work(struct delayed_work *dwork);
extern bool cancel_delayed_work(struct delayed_work *dwork);
extern bool cancel_delayed_work_sync(struct delayed_work *dwork);

extern bool disable_work(struct work_struct *work);
extern bool disable_work_sync(struct work_struct *work);
extern bool enable_work(struct work_struct *work);

extern bool disable_delayed_work(struct delayed_work *dwork);
extern bool disable_delayed_work_sync(struct delayed_work *dwork);
extern bool enable_delayed_work(struct delayed_work *dwork);

extern bool flush_rcu_work(struct rcu_work *rwork);

extern void workqueue_set_max_active(struct workqueue_struct *wq,
				     int max_active);
extern void workqueue_set_min_active(struct workqueue_struct *wq,
				     int min_active);
extern struct work_struct *current_work(void);
extern bool current_is_workqueue_rescuer(void);
extern bool workqueue_congested(int cpu, struct workqueue_struct *wq);
extern unsigned int work_busy(struct work_struct *work);
extern __printf(1, 2) void set_worker_desc(const char *fmt, ...);
extern void print_worker_info(const char *log_lvl, struct task_struct *task);
extern void show_all_workqueues(void);
extern void show_freezable_workqueues(void);
extern void show_one_workqueue(struct workqueue_struct *wq);
extern void wq_worker_comm(char *buf, size_t size, struct task_struct *task);

/**
 * queue_work - queue work on a workqueue
 * @wq: workqueue to use
 * @work: work to queue
 *
 * Returns %false if @work was already on a queue, %true otherwise.
 *
 * We queue the work to the CPU on which it was submitted, but if the CPU dies
 * it can be processed by another CPU.
 *
 * Memory-ordering properties:  If it returns %true, guarantees that all stores
 * preceding the call to queue_work() in the program order will be visible from
 * the CPU which will execute @work by the time such work executes, e.g.,
 *
 * { x is initially 0 }
 *
 *   CPU0				CPU1
 *
 *   WRITE_ONCE(x, 1);			[ @work is being executed ]
 *   r0 = queue_work(wq, work);		  r1 = READ_ONCE(x);
 *
 * Forbids: r0 == true && r1 == 0
 */
static inline bool queue_work(struct workqueue_struct *wq,
			      struct work_struct *work)
{
	return queue_work_on(WORK_CPU_UNBOUND, wq, work);
}

/**
 * queue_delayed_work - queue work on a workqueue after delay
 * @wq: workqueue to use
 * @dwork: delayable work to queue
 * @delay: number of jiffies to wait before queueing
 *
 * Equivalent to queue_delayed_work_on() but tries to use the local CPU.
 */
static inline bool queue_delayed_work(struct workqueue_struct *wq,
				      struct delayed_work *dwork,
				      unsigned long delay)
{
	return queue_delayed_work_on(WORK_CPU_UNBOUND, wq, dwork, delay);
}

/**
 * mod_delayed_work - modify delay of or queue a delayed work
 * @wq: workqueue to use
 * @dwork: work to queue
 * @delay: number of jiffies to wait before queueing
 *
 * mod_delayed_work_on() on local CPU.
 */
static inline bool mod_delayed_work(struct workqueue_struct *wq,
				    struct delayed_work *dwork,
				    unsigned long delay)
{
	return mod_delayed_work_on(WORK_CPU_UNBOUND, wq, dwork, delay);
}

/**
 * schedule_work_on - put work task on a specific cpu
 * @cpu: cpu to put the work task on
 * @work: job to be done
 *
 * This puts a job on a specific cpu
 */
static inline bool schedule_work_on(int cpu, struct work_struct *work)
{
	return queue_work_on(cpu, system_wq, work);
}

/**
 * schedule_work - put work task in global workqueue
 * @work: job to be done
 *
 * Returns %false if @work was already on the kernel-global workqueue and
 * %true otherwise.
 *
 * This puts a job in the kernel-global workqueue if it was not already
 * queued and leaves it in the same position on the kernel-global
 * workqueue otherwise.
 *
 * Shares the same memory-ordering properties of queue_work(), cf. the
 * DocBook header of queue_work().
 */
static inline bool schedule_work(struct work_struct *work)
{
	return queue_work(system_wq, work);
}

/**
 * enable_and_queue_work - Enable and queue a work item on a specific workqueue
 * @wq: The target workqueue
 * @work: The work item to be enabled and queued
 *
 * This function combines the operations of enable_work() and queue_work(),
 * providing a convenient way to enable and queue a work item in a single call.
 * It invokes enable_work() on @work and then queues it if the disable depth
 * reached 0. Returns %true if the disable depth reached 0 and @work is queued,
 * and %false otherwise.
 *
 * Note that @work is always queued when disable depth reaches zero. If the
 * desired behavior is queueing only if certain events took place while @work is
 * disabled, the user should implement the necessary state tracking and perform
 * explicit conditional queueing after enable_work().
 */
static inline bool enable_and_queue_work(struct workqueue_struct *wq,
					 struct work_struct *work)
{
	if (enable_work(work)) {
		queue_work(wq, work);
		return true;
	}
	return false;
}

/*
 * Detect attempt to flush system-wide workqueues at compile time when possible.
 * Warn attempt to flush system-wide workqueues at runtime.
 *
 * See https://lkml.kernel.org/r/49925af7-78a8-a3dd-bce6-cfc02e1a9236@I-love.SAKURA.ne.jp
 * for reasons and steps for converting system-wide workqueues into local workqueues.
 */
extern void __warn_flushing_systemwide_wq(void)
	__compiletime_warning("Please avoid flushing system-wide workqueues.");

/* Please stop using this function, for this function will be removed in near future. */
#define flush_scheduled_work()						\
({									\
	__warn_flushing_systemwide_wq();				\
	__flush_workqueue(system_wq);					\
})

#define flush_workqueue(wq)						\
({									\
	struct workqueue_struct *_wq = (wq);				\
									\
	if ((__builtin_constant_p(_wq == system_wq) &&			\
	     _wq == system_wq) ||					\
	    (__builtin_constant_p(_wq == system_highpri_wq) &&		\
	     _wq == system_highpri_wq) ||				\
	    (__builtin_constant_p(_wq == system_long_wq) &&		\
	     _wq == system_long_wq) ||					\
	    (__builtin_constant_p(_wq == system_unbound_wq) &&		\
	     _wq == system_unbound_wq) ||				\
	    (__builtin_constant_p(_wq == system_freezable_wq) &&	\
	     _wq == system_freezable_wq) ||				\
	    (__builtin_constant_p(_wq == system_power_efficient_wq) &&	\
	     _wq == system_power_efficient_wq) ||			\
	    (__builtin_constant_p(_wq == system_freezable_power_efficient_wq) && \
	     _wq == system_freezable_power_efficient_wq))		\
		__warn_flushing_systemwide_wq();			\
	__flush_workqueue(_wq);						\
})

/**
 * schedule_delayed_work_on - queue work in global workqueue on CPU after delay
 * @cpu: cpu to use
 * @dwork: job to be done
 * @delay: number of jiffies to wait
 *
 * After waiting for a given time this puts a job in the kernel-global
 * workqueue on the specified CPU.
 */
static inline bool schedule_delayed_work_on(int cpu, struct delayed_work *dwork,
					    unsigned long delay)
{
	return queue_delayed_work_on(cpu, system_wq, dwork, delay);
}

/**
 * schedule_delayed_work - put work task in global workqueue after delay
 * @dwork: job to be done
 * @delay: number of jiffies to wait or 0 for immediate execution
 *
 * After waiting for a given time this puts a job in the kernel-global
 * workqueue.
 */
static inline bool schedule_delayed_work(struct delayed_work *dwork,
					 unsigned long delay)
{
	return queue_delayed_work(system_wq, dwork, delay);
}

#ifndef CONFIG_SMP
static inline long work_on_cpu(int cpu, long (*fn)(void *), void *arg)
{
	return fn(arg);
}
static inline long work_on_cpu_safe(int cpu, long (*fn)(void *), void *arg)
{
	return fn(arg);
}
#else
long work_on_cpu_key(int cpu, long (*fn)(void *),
		     void *arg, struct lock_class_key *key);
/*
 * A new key is defined for each caller to make sure the work
 * associated with the function doesn't share its locking class.
 */
#define work_on_cpu(_cpu, _fn, _arg)			\
({							\
	static struct lock_class_key __key;		\
							\
	work_on_cpu_key(_cpu, _fn, _arg, &__key);	\
})

long work_on_cpu_safe_key(int cpu, long (*fn)(void *),
			  void *arg, struct lock_class_key *key);

/*
 * A new key is defined for each caller to make sure the work
 * associated with the function doesn't share its locking class.
 */
#define work_on_cpu_safe(_cpu, _fn, _arg)		\
({							\
	static struct lock_class_key __key;		\
							\
	work_on_cpu_safe_key(_cpu, _fn, _arg, &__key);	\
})
#endif /* CONFIG_SMP */

#ifdef CONFIG_FREEZER
extern void freeze_workqueues_begin(void);
extern bool freeze_workqueues_busy(void);
extern void thaw_workqueues(void);
#endif /* CONFIG_FREEZER */

#ifdef CONFIG_SYSFS
int workqueue_sysfs_register(struct workqueue_struct *wq);
#else	/* CONFIG_SYSFS */
static inline int workqueue_sysfs_register(struct workqueue_struct *wq)
{ return 0; }
#endif	/* CONFIG_SYSFS */

#ifdef CONFIG_WQ_WATCHDOG
void wq_watchdog_touch(int cpu);
#else	/* CONFIG_WQ_WATCHDOG */
static inline void wq_watchdog_touch(int cpu) { }
#endif	/* CONFIG_WQ_WATCHDOG */

#ifdef CONFIG_SMP
int workqueue_prepare_cpu(unsigned int cpu);
int workqueue_online_cpu(unsigned int cpu);
int workqueue_offline_cpu(unsigned int cpu);
#endif

void __init workqueue_init_early(void);
void __init workqueue_init(void);
void __init workqueue_init_topology(void);

#endif<|MERGE_RESOLUTION|>--- conflicted
+++ resolved
@@ -51,16 +51,6 @@
 	 * data contains off-queue information when !WORK_STRUCT_PWQ.
 	 *
 	 * MSB
-<<<<<<< HEAD
-	 * [ pool ID ] [ OFFQ flags ] [ STRUCT flags ]
-	 *                 1 bit        4 or 5 bits
-	 */
-	WORK_OFFQ_FLAG_SHIFT	= WORK_STRUCT_FLAG_BITS,
-	WORK_OFFQ_CANCELING_BIT = WORK_OFFQ_FLAG_SHIFT,
-	WORK_OFFQ_FLAG_END,
-	WORK_OFFQ_FLAG_BITS	= WORK_OFFQ_FLAG_END - WORK_OFFQ_FLAG_SHIFT,
-
-=======
 	 * [ pool ID ] [ disable depth ] [ OFFQ flags ] [ STRUCT flags ]
 	 *                  16 bits          1 bit        4 or 5 bits
 	 */
@@ -72,17 +62,12 @@
 	WORK_OFFQ_DISABLE_SHIFT	= WORK_OFFQ_FLAG_SHIFT + WORK_OFFQ_FLAG_BITS,
 	WORK_OFFQ_DISABLE_BITS	= 16,
 
->>>>>>> 0c383648
 	/*
 	 * When a work item is off queue, the high bits encode off-queue flags
 	 * and the last pool it was on. Cap pool ID to 31 bits and use the
 	 * highest number to indicate that no pool is associated.
 	 */
-<<<<<<< HEAD
-	WORK_OFFQ_POOL_SHIFT	= WORK_OFFQ_FLAG_SHIFT + WORK_OFFQ_FLAG_BITS,
-=======
 	WORK_OFFQ_POOL_SHIFT	= WORK_OFFQ_DISABLE_SHIFT + WORK_OFFQ_DISABLE_BITS,
->>>>>>> 0c383648
 	WORK_OFFQ_LEFT		= BITS_PER_LONG - WORK_OFFQ_POOL_SHIFT,
 	WORK_OFFQ_POOL_BITS	= WORK_OFFQ_LEFT <= 31 ? WORK_OFFQ_LEFT : 31,
 };
@@ -114,13 +99,9 @@
 };
 
 /* Convenience constants - of type 'unsigned long', not 'enum'! */
-<<<<<<< HEAD
-#define WORK_OFFQ_CANCELING	(1ul << WORK_OFFQ_CANCELING_BIT)
-=======
 #define WORK_OFFQ_BH		(1ul << WORK_OFFQ_BH_BIT)
 #define WORK_OFFQ_FLAG_MASK	(((1ul << WORK_OFFQ_FLAG_BITS) - 1) << WORK_OFFQ_FLAG_SHIFT)
 #define WORK_OFFQ_DISABLE_MASK	(((1ul << WORK_OFFQ_DISABLE_BITS) - 1) << WORK_OFFQ_DISABLE_SHIFT)
->>>>>>> 0c383648
 #define WORK_OFFQ_POOL_NONE	((1ul << WORK_OFFQ_POOL_BITS) - 1)
 #define WORK_STRUCT_NO_POOL	(WORK_OFFQ_POOL_NONE << WORK_OFFQ_POOL_SHIFT)
 #define WORK_STRUCT_PWQ_MASK	(~((1ul << WORK_STRUCT_PWQ_SHIFT) - 1))
@@ -179,7 +160,6 @@
 
 	/**
 	 * @__pod_cpumask: internal attribute used to create per-pod pools
-<<<<<<< HEAD
 	 *
 	 * Internal use only.
 	 *
@@ -205,46 +185,14 @@
 	 * Below fields aren't properties of a worker_pool. They only modify how
 	 * :c:func:`apply_workqueue_attrs` select pools and thus don't
 	 * participate in pool hash calculations or equality comparisons.
+	 *
+	 * If @affn_strict is set, @cpumask isn't a property of a worker_pool
+	 * either.
 	 */
 
 	/**
 	 * @affn_scope: unbound CPU affinity scope
 	 *
-=======
-	 *
-	 * Internal use only.
-	 *
-	 * Per-pod unbound worker pools are used to improve locality. Always a
-	 * subset of ->cpumask. A workqueue can be associated with multiple
-	 * worker pools with disjoint @__pod_cpumask's. Whether the enforcement
-	 * of a pool's @__pod_cpumask is strict depends on @affn_strict.
-	 */
-	cpumask_var_t __pod_cpumask;
-
-	/**
-	 * @affn_strict: affinity scope is strict
-	 *
-	 * If clear, workqueue will make a best-effort attempt at starting the
-	 * worker inside @__pod_cpumask but the scheduler is free to migrate it
-	 * outside.
-	 *
-	 * If set, workers are only allowed to run inside @__pod_cpumask.
-	 */
-	bool affn_strict;
-
-	/*
-	 * Below fields aren't properties of a worker_pool. They only modify how
-	 * :c:func:`apply_workqueue_attrs` select pools and thus don't
-	 * participate in pool hash calculations or equality comparisons.
-	 *
-	 * If @affn_strict is set, @cpumask isn't a property of a worker_pool
-	 * either.
-	 */
-
-	/**
-	 * @affn_scope: unbound CPU affinity scope
-	 *
->>>>>>> 0c383648
 	 * CPU pods are used to improve execution locality of unbound work
 	 * items. There are multiple pod types, one for each wq_affn_scope, and
 	 * every CPU in the system belongs to one pod in every pod type. CPUs
@@ -540,22 +488,6 @@
  * according to the proportion of the number of online CPUs and enforced
  * independently.
  *
-<<<<<<< HEAD
- * For a per-cpu workqueue, @max_active limits the number of in-flight work
- * items for each CPU. e.g. @max_active of 1 indicates that each CPU can be
- * executing at most one work item for the workqueue.
- *
- * For unbound workqueues, @max_active limits the number of in-flight work items
- * for the whole system. e.g. @max_active of 16 indicates that that there can be
- * at most 16 work items executing for the workqueue in the whole system.
- *
- * As sharing the same active counter for an unbound workqueue across multiple
- * NUMA nodes can be expensive, @max_active is distributed to each NUMA node
- * according to the proportion of the number of online CPUs and enforced
- * independently.
- *
-=======
->>>>>>> 0c383648
  * Depending on online CPU distribution, a node may end up with per-node
  * max_active which is significantly lower than @max_active, which can lead to
  * deadlocks if the per-node concurrency limit is lower than the maximum number
