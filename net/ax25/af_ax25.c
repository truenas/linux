--- conflicted
+++ resolved
@@ -89,13 +89,8 @@
 			sk = s->sk;
 			if (!sk) {
 				spin_unlock_bh(&ax25_list_lock);
-<<<<<<< HEAD
-				s->ax25_dev = NULL;
-				ax25_disconnect(s, ENETUNREACH);
-=======
 				ax25_disconnect(s, ENETUNREACH);
 				s->ax25_dev = NULL;
->>>>>>> 56c31ac1
 				spin_lock_bh(&ax25_list_lock);
 				goto again;
 			}
