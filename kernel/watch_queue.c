--- conflicted
+++ resolved
@@ -373,10 +373,7 @@
 
 	for (i = 0; i < wqueue->nr_pages; i++)
 		__free_page(wqueue->notes[i]);
-<<<<<<< HEAD
-=======
 	kfree(wqueue->notes);
->>>>>>> 6c8e5cb2
 	bitmap_free(wqueue->notes_bitmap);
 
 	wfilter = rcu_access_pointer(wqueue->filter);
