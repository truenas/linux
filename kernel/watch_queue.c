--- conflicted
+++ resolved
@@ -373,10 +373,7 @@
 
 	for (i = 0; i < wqueue->nr_pages; i++)
 		__free_page(wqueue->notes[i]);
-<<<<<<< HEAD
-=======
 	kfree(wqueue->notes);
->>>>>>> 56c31ac1
 	bitmap_free(wqueue->notes_bitmap);
 
 	wfilter = rcu_access_pointer(wqueue->filter);
