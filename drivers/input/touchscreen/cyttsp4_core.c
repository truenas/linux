--- conflicted
+++ resolved
@@ -1246,12 +1246,7 @@
 
 	dev_vdbg(cd->dev, "%s: Watchdog timer triggered\n", __func__);
 
-<<<<<<< HEAD
-	if (!work_pending(&cd->watchdog_work))
-		schedule_work(&cd->watchdog_work);
-=======
 	schedule_work(&cd->watchdog_work);
->>>>>>> d8ec26d7
 
 	return;
 }
