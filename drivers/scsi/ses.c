// SPDX-License-Identifier: GPL-2.0-only
/*
 * SCSI Enclosure Services
 *
 * Copyright (C) 2008 James Bottomley <James.Bottomley@HansenPartnership.com>
 */

#include <linux/slab.h>
#include <linux/module.h>
#include <linux/kernel.h>
#include <linux/enclosure.h>
#include <asm/unaligned.h>

#include <scsi/scsi.h>
#include <scsi/scsi_cmnd.h>
#include <scsi/scsi_dbg.h>
#include <scsi/scsi_device.h>
#include <scsi/scsi_driver.h>
#include <scsi/scsi_host.h>

#include <scsi/scsi_transport_sas.h>

#include <linux/libata.h>
#include "../ata/ahci.h"

struct ses_device {
	unsigned char *page1;
	unsigned char *page1_types;
	unsigned char *page2;
	unsigned char *page10;
	short page1_len;
	short page1_num_types;
	short page2_len;
	short page10_len;
};

struct ses_component {
	u64 addr;
};

static bool ses_page2_supported(struct enclosure_device *edev)
{
	struct ses_device *ses_dev = edev->scratch;

	return (ses_dev->page2 != NULL);
}

static int ses_probe(struct device *dev)
{
	struct scsi_device *sdev = to_scsi_device(dev);
	int err = -ENODEV;

	if (sdev->type != TYPE_ENCLOSURE)
		goto out;

	err = 0;
	sdev_printk(KERN_NOTICE, sdev, "Attached Enclosure device\n");

 out:
	return err;
}

#define SES_TIMEOUT		(30 * HZ)
#define SES_RETRIES		3
#define SES_POLL_PERIOD_S	60

static void init_device_slot_control(unsigned char *dest_desc,
				     struct enclosure_component *ecomp,
				     unsigned char *status)
{
	memcpy(dest_desc, status, 4);
	dest_desc[0] = 0;
	/* only clear byte 1 for ENCLOSURE_COMPONENT_DEVICE */
	if (ecomp->type == ENCLOSURE_COMPONENT_DEVICE)
		dest_desc[1] = 0;
	dest_desc[2] &= 0xde;
	dest_desc[3] &= 0x3c;
}


static int ses_recv_diag(struct scsi_device *sdev, int page_code,
			 void *buf, int bufflen)
{
	int ret;
	unsigned char cmd[] = {
		RECEIVE_DIAGNOSTIC,
		1,		/* Set PCV bit */
		page_code,
		bufflen >> 8,
		bufflen & 0xff,
		0
	};
	unsigned char recv_page_code;
	unsigned int retries = SES_RETRIES;
	struct scsi_sense_hdr sshdr;

	do {
		ret = scsi_execute_req(sdev, cmd, DMA_FROM_DEVICE, buf, bufflen,
				       &sshdr, SES_TIMEOUT, 1, NULL);
	} while (ret > 0 && --retries && scsi_sense_valid(&sshdr) &&
		 (sshdr.sense_key == NOT_READY ||
		  (sshdr.sense_key == UNIT_ATTENTION && sshdr.asc == 0x29)));

	if (unlikely(ret))
		return ret;

	recv_page_code = ((unsigned char *)buf)[0];

	if (likely(recv_page_code == page_code))
		return ret;

	/* successful diagnostic but wrong page code.  This happens to some
	 * USB devices, just print a message and pretend there was an error */

	sdev_printk(KERN_ERR, sdev,
		    "Wrong diagnostic page; asked for %d got %u\n",
		    page_code, recv_page_code);

	return -EINVAL;
}

static int ses_send_diag(struct scsi_device *sdev, int page_code,
			 void *buf, int bufflen)
{
	int result;

	unsigned char cmd[] = {
		SEND_DIAGNOSTIC,
		0x10,		/* Set PF bit */
		0,
		bufflen >> 8,
		bufflen & 0xff,
		0
	};
	struct scsi_sense_hdr sshdr;
	unsigned int retries = SES_RETRIES;

	do {
		result = scsi_execute_req(sdev, cmd, DMA_TO_DEVICE, buf, bufflen,
					  &sshdr, SES_TIMEOUT, 1, NULL);
	} while (result > 0 && --retries && scsi_sense_valid(&sshdr) &&
		 (sshdr.sense_key == NOT_READY ||
		  (sshdr.sense_key == UNIT_ATTENTION && sshdr.asc == 0x29)));

	if (result)
		sdev_printk(KERN_ERR, sdev, "SEND DIAGNOSTIC result: %8x\n",
			    result);
	return result;
}

static int ses_set_page2_descriptor(struct enclosure_device *edev,
				      struct enclosure_component *ecomp,
				      unsigned char *desc)
{
	int i, j, count = 0, descriptor = ecomp->number;
	struct scsi_device *sdev = to_scsi_device(edev->edev.parent);
	struct ses_device *ses_dev = edev->scratch;
	unsigned char *type_ptr = ses_dev->page1_types;
	unsigned char *desc_ptr = ses_dev->page2 + 8;

	/* Clear everything */
	memset(desc_ptr, 0, ses_dev->page2_len - 8);
	for (i = 0; i < ses_dev->page1_num_types; i++, type_ptr += 4) {
		for (j = 0; j < type_ptr[1]; j++) {
			desc_ptr += 4;
			if (type_ptr[0] != ENCLOSURE_COMPONENT_DEVICE &&
			    type_ptr[0] != ENCLOSURE_COMPONENT_ARRAY_DEVICE)
				continue;
			if (count++ == descriptor) {
				memcpy(desc_ptr, desc, 4);
				/* set select */
				desc_ptr[0] |= 0x80;
				/* clear reserved, just in case */
				desc_ptr[0] &= 0xf0;
			}
		}
	}

	return ses_send_diag(sdev, 2, ses_dev->page2, ses_dev->page2_len);
}

static unsigned char *ses_get_page2_descriptor(struct enclosure_device *edev,
				      struct enclosure_component *ecomp)
{
	int i, j, count = 0, descriptor = ecomp->number;
	struct scsi_device *sdev = to_scsi_device(edev->edev.parent);
	struct ses_device *ses_dev = edev->scratch;
	unsigned char *type_ptr = ses_dev->page1_types;
	unsigned char *desc_ptr = ses_dev->page2 + 8;

	if (ses_recv_diag(sdev, 2, ses_dev->page2, ses_dev->page2_len) < 0)
		return NULL;

	for (i = 0; i < ses_dev->page1_num_types; i++, type_ptr += 4) {
		for (j = 0; j < type_ptr[1]; j++) {
			desc_ptr += 4;
			if (type_ptr[0] != ENCLOSURE_COMPONENT_DEVICE &&
			    type_ptr[0] != ENCLOSURE_COMPONENT_ARRAY_DEVICE)
				continue;
			if (count++ == descriptor)
				return desc_ptr;
		}
	}
	return NULL;
}

/* For device slot and array device slot elements, byte 3 bit 6
 * is "fault sensed" while byte 3 bit 5 is "fault reqstd". As this
 * code stands these bits are shifted 4 positions right so in
 * sysfs they will appear as bits 2 and 1 respectively. Strange. */
static void ses_get_fault(struct enclosure_device *edev,
			  struct enclosure_component *ecomp)
{
	unsigned char *desc;

	if (!ses_page2_supported(edev)) {
		ecomp->fault = 0;
		return;
	}
	desc = ses_get_page2_descriptor(edev, ecomp);
	if (desc)
		ecomp->fault = (desc[3] & 0x60) >> 4;
}

static int ses_set_fault(struct enclosure_device *edev,
			  struct enclosure_component *ecomp,
			 enum enclosure_component_setting val)
{
	unsigned char desc[4];
	unsigned char *desc_ptr;

	if (!ses_page2_supported(edev))
		return -EINVAL;

	desc_ptr = ses_get_page2_descriptor(edev, ecomp);

	if (!desc_ptr)
		return -EIO;

	init_device_slot_control(desc, ecomp, desc_ptr);

	switch (val) {
	case ENCLOSURE_SETTING_DISABLED:
		desc[3] &= 0xdf;
		break;
	case ENCLOSURE_SETTING_ENABLED:
		desc[3] |= 0x20;
		break;
	default:
		/* SES doesn't do the SGPIO blink settings */
		return -EINVAL;
	}

	return ses_set_page2_descriptor(edev, ecomp, desc);
}

static void ses_get_status(struct enclosure_device *edev,
			   struct enclosure_component *ecomp)
{
	unsigned char *desc;

	if (!ses_page2_supported(edev)) {
		ecomp->status = 0;
		return;
	}
	desc = ses_get_page2_descriptor(edev, ecomp);
	if (desc)
		ecomp->status = (desc[0] & 0x0f);
}

static void ses_get_locate(struct enclosure_device *edev,
			   struct enclosure_component *ecomp)
{
	unsigned char *desc;

	if (!ses_page2_supported(edev)) {
		ecomp->locate = 0;
		return;
	}
	desc = ses_get_page2_descriptor(edev, ecomp);
	if (desc)
		ecomp->locate = (desc[2] & 0x02) ? 1 : 0;
}

static int ses_set_locate(struct enclosure_device *edev,
			  struct enclosure_component *ecomp,
			  enum enclosure_component_setting val)
{
	unsigned char desc[4];
	unsigned char *desc_ptr;

	if (!ses_page2_supported(edev))
		return -EINVAL;

	desc_ptr = ses_get_page2_descriptor(edev, ecomp);

	if (!desc_ptr)
		return -EIO;

	init_device_slot_control(desc, ecomp, desc_ptr);

	switch (val) {
	case ENCLOSURE_SETTING_DISABLED:
		desc[2] &= 0xfd;
		break;
	case ENCLOSURE_SETTING_ENABLED:
		desc[2] |= 0x02;
		break;
	default:
		/* SES doesn't do the SGPIO blink settings */
		return -EINVAL;
	}
	return ses_set_page2_descriptor(edev, ecomp, desc);
}

static int ses_set_active(struct enclosure_device *edev,
			  struct enclosure_component *ecomp,
			  enum enclosure_component_setting val)
{
	unsigned char desc[4];
	unsigned char *desc_ptr;

	if (!ses_page2_supported(edev))
		return -EINVAL;

	desc_ptr = ses_get_page2_descriptor(edev, ecomp);

	if (!desc_ptr)
		return -EIO;

	init_device_slot_control(desc, ecomp, desc_ptr);

	switch (val) {
	case ENCLOSURE_SETTING_DISABLED:
		desc[2] &= 0x7f;
		ecomp->active = 0;
		break;
	case ENCLOSURE_SETTING_ENABLED:
		desc[2] |= 0x80;
		ecomp->active = 1;
		break;
	default:
		/* SES doesn't do the SGPIO blink settings */
		return -EINVAL;
	}
	return ses_set_page2_descriptor(edev, ecomp, desc);
}

static int ses_show_id(struct enclosure_device *edev, char *buf)
{
	struct ses_device *ses_dev = edev->scratch;
	unsigned long long id = get_unaligned_be64(ses_dev->page1+8+4);

	return sprintf(buf, "%#llx\n", id);
}

static void ses_get_power_status(struct enclosure_device *edev,
				 struct enclosure_component *ecomp)
{
	unsigned char *desc;

	if (!ses_page2_supported(edev)) {
		ecomp->power_status = 0;
		return;
	}

	desc = ses_get_page2_descriptor(edev, ecomp);
	if (desc)
		ecomp->power_status = (desc[3] & 0x10) ? 0 : 1;
}

static int ses_set_power_status(struct enclosure_device *edev,
				struct enclosure_component *ecomp,
				int val)
{
	unsigned char desc[4];
	unsigned char *desc_ptr;

	if (!ses_page2_supported(edev))
		return -EINVAL;

	desc_ptr = ses_get_page2_descriptor(edev, ecomp);

	if (!desc_ptr)
		return -EIO;

	init_device_slot_control(desc, ecomp, desc_ptr);

	switch (val) {
	/* power = 1 is device_off = 0 and vice versa */
	case 0:
		desc[3] |= 0x10;
		break;
	case 1:
		desc[3] &= 0xef;
		break;
	default:
		return -EINVAL;
	}
	ecomp->power_status = val;
	return ses_set_page2_descriptor(edev, ecomp, desc);
}

static struct enclosure_component_callbacks ses_enclosure_callbacks = {
	.get_fault		= ses_get_fault,
	.set_fault		= ses_set_fault,
	.get_status		= ses_get_status,
	.get_locate		= ses_get_locate,
	.set_locate		= ses_set_locate,
	.get_power_status	= ses_get_power_status,
	.set_power_status	= ses_set_power_status,
	.set_active		= ses_set_active,
	.show_id		= ses_show_id,
};

struct ses_host_edev {
	struct Scsi_Host *shost;
	struct enclosure_device *edev;
};

#if 0
int ses_match_host(struct enclosure_device *edev, void *data)
{
	struct ses_host_edev *sed = data;
	struct scsi_device *sdev;

	if (!scsi_is_sdev_device(edev->edev.parent))
		return 0;

	sdev = to_scsi_device(edev->edev.parent);

	if (sdev->host != sed->shost)
		return 0;

	sed->edev = edev;
	return 1;
}
#endif  /*  0  */

static int ses_process_descriptor(struct enclosure_component *ecomp,
				   unsigned char *desc, int max_desc_len)
{
	int eip = desc[0] & 0x10;
	int invalid = desc[0] & 0x80;
	enum scsi_protocol proto = desc[0] & 0x0f;
	u64 addr = 0;
	int slot = -1;
	struct ses_component *scomp = ecomp->scratch;
	unsigned char *d;

<<<<<<< HEAD
	if (invalid) {
		scomp->addr = 0;
		return;
	}
=======
	if (invalid)
		return 0;
>>>>>>> 4fdad925

	switch (proto) {
	case SCSI_PROTOCOL_ATA:
		d = desc + 4;
		if (eip) {
			slot = get_unaligned_be32(d);
			d = desc + 8;
		}
		addr = get_unaligned_be32(d) + 1;
		break;
	case SCSI_PROTOCOL_FCP:
		if (eip) {
			if (max_desc_len <= 7)
				return 1;
			d = desc + 4;
			slot = d[3];
		}
		break;
	case SCSI_PROTOCOL_SAS:

		if (eip) {
			if (max_desc_len <= 27)
				return 1;
			d = desc + 4;
			slot = d[3];
			d = desc + 8;
		} else {
			if (max_desc_len <= 23)
				return 1;
			d = desc + 4;
		}


		/* only take the phy0 addr */
		addr = (u64)d[12] << 56 |
			(u64)d[13] << 48 |
			(u64)d[14] << 40 |
			(u64)d[15] << 32 |
			(u64)d[16] << 24 |
			(u64)d[17] << 16 |
			(u64)d[18] << 8 |
			(u64)d[19];
		break;
	default:
		/* FIXME: Need to add more protocols than just SAS */
		break;
	}
	ecomp->slot = slot;
	scomp->addr = addr;

	return 0;
}

struct efd {
	u64 addr;
	struct device *dev;
};

static int ses_enclosure_find_by_addr(struct enclosure_device *edev,
				      void *data)
{
	struct efd *efd = data;
	int i;
	struct ses_component *scomp;

	if (!edev->component[0].scratch)
		return 0;

	for (i = 0; i < edev->components; i++) {
		scomp = edev->component[i].scratch;
		if (scomp->addr != efd->addr)
			continue;

		if (enclosure_add_device(edev, i, efd->dev) == 0)
			kobject_uevent(&efd->dev->kobj, KOBJ_CHANGE);
		return 1;
	}
	return 0;
}

#define INIT_ALLOC_SIZE 32

static void ses_enclosure_data_process(struct enclosure_device *edev,
				       struct scsi_device *sdev,
				       int create)
{
	u32 result;
	unsigned char *buf = NULL, *type_ptr, *desc_ptr, *addl_desc_ptr = NULL;
	int i, j, page7_len, len, components;
	struct ses_device *ses_dev = edev->scratch;
	int types = ses_dev->page1_num_types;
	unsigned char *hdr_buf = kzalloc(INIT_ALLOC_SIZE, GFP_KERNEL);

	if (!hdr_buf)
		goto simple_populate;

	/* re-read page 10 */
	if (ses_dev->page10)
		ses_recv_diag(sdev, 10, ses_dev->page10, ses_dev->page10_len);
	/* Page 7 for the descriptors is optional */
	result = ses_recv_diag(sdev, 7, hdr_buf, INIT_ALLOC_SIZE);
	if (result)
		goto simple_populate;

	page7_len = len = (hdr_buf[2] << 8) + hdr_buf[3] + 4;
	/* add 1 for trailing '\0' we'll use */
	buf = kzalloc(len + 1, GFP_KERNEL);
	if (!buf)
		goto simple_populate;
	result = ses_recv_diag(sdev, 7, buf, len);
	if (result) {
 simple_populate:
		kfree(buf);
		buf = NULL;
		desc_ptr = NULL;
		len = 0;
		page7_len = 0;
	} else {
		desc_ptr = buf + 8;
		len = (desc_ptr[2] << 8) + desc_ptr[3];
		/* skip past overall descriptor */
		desc_ptr += len + 4;
	}
<<<<<<< HEAD
	if (!create)
		spin_lock(&edev->enc_lock);
	if (ses_dev->page10)
=======
	if (ses_dev->page10 && ses_dev->page10_len > 9)
>>>>>>> 4fdad925
		addl_desc_ptr = ses_dev->page10 + 8;
	type_ptr = ses_dev->page1_types;
	components = 0;
	for (i = 0; i < types; i++, type_ptr += 4) {
		for (j = 0; j < type_ptr[1]; j++) {
			char *name = NULL;
			struct enclosure_component *ecomp;
			int max_desc_len;

			if (desc_ptr) {
				if (desc_ptr + 3 >= buf + page7_len) {
					desc_ptr = NULL;
				} else {
					len = (desc_ptr[2] << 8) + desc_ptr[3];
					desc_ptr += 4;
					if (desc_ptr + len > buf + page7_len)
						desc_ptr = NULL;
					else {
						/* Add trailing zero - pushes into
						 * reserved space */
						desc_ptr[len] = '\0';
						name = desc_ptr;
					}
				}
			}
			if (type_ptr[0] == ENCLOSURE_COMPONENT_DEVICE ||
			    type_ptr[0] == ENCLOSURE_COMPONENT_ARRAY_DEVICE) {

				if (create)
					ecomp =	enclosure_component_alloc(
						edev,
						components++,
						type_ptr[0],
						name);
				else
					ecomp = &edev->component[components++];

				if (!IS_ERR(ecomp)) {
					if (addl_desc_ptr) {
						max_desc_len = ses_dev->page10_len -
						    (addl_desc_ptr - ses_dev->page10);
						if (ses_process_descriptor(ecomp,
						    addl_desc_ptr,
						    max_desc_len))
							addl_desc_ptr = NULL;
					}
					if (create)
						enclosure_component_register(
							ecomp);
				}
			}
			if (desc_ptr)
				desc_ptr += len;

			if (addl_desc_ptr &&
			    /* only find additional descriptions for specific devices */
			    (type_ptr[0] == ENCLOSURE_COMPONENT_DEVICE ||
			     type_ptr[0] == ENCLOSURE_COMPONENT_ARRAY_DEVICE ||
			     type_ptr[0] == ENCLOSURE_COMPONENT_SAS_EXPANDER ||
			     /* these elements are optional */
			     type_ptr[0] == ENCLOSURE_COMPONENT_SCSI_TARGET_PORT ||
			     type_ptr[0] == ENCLOSURE_COMPONENT_SCSI_INITIATOR_PORT ||
			     type_ptr[0] == ENCLOSURE_COMPONENT_CONTROLLER_ELECTRONICS)) {
				addl_desc_ptr += addl_desc_ptr[1] + 2;
				if (addl_desc_ptr + 1 >= ses_dev->page10 + ses_dev->page10_len)
					addl_desc_ptr = NULL;
			}
		}
	}
	if (!create)
		spin_unlock(&edev->enc_lock);
	kfree(buf);
	kfree(hdr_buf);
}

static void ses_match_to_enclosure(struct enclosure_device *edev,
				   struct scsi_device *sdev,
				   int refresh)
{
	struct scsi_device *edev_sdev = to_scsi_device(edev->edev.parent);
	struct efd efd = {
		.addr = 0,
	};

	if (refresh)
		ses_enclosure_data_process(edev, edev_sdev, 0);

	if (scsi_is_sas_rphy(sdev->sdev_target->dev.parent))
		efd.addr = sas_get_address(sdev);
	else if (scsi_is_ata(sdev))
		efd.addr = sdev->host->host_no + 1;

	if (efd.addr) {
		efd.dev = &sdev->sdev_gendev;

		enclosure_for_each_device(ses_enclosure_find_by_addr, &efd);
	}
}

static int poll_task_cb(void *arg)
{
	struct enclosure_device *edev = (struct enclosure_device*) arg;
	struct scsi_device *sdev = to_scsi_device(edev->edev.parent);
	struct scsi_device *tmp_sdev;

	while (!kthread_should_stop()) {
		shost_for_each_device(tmp_sdev, sdev->host) {
			if (tmp_sdev->lun != 0 || scsi_device_enclosure(tmp_sdev))
				continue;
			ses_match_to_enclosure(edev, tmp_sdev, 1);
		}
		if (!kthread_should_stop()) {
			schedule_timeout_interruptible(
				    msecs_to_jiffies(SES_POLL_PERIOD_S * 1000));
		}
	}
	return (0);
}

static int ses_intf_add(struct device *cdev,
			struct class_interface *intf)
{
	struct scsi_device *sdev = to_scsi_device(cdev->parent);
	struct scsi_device *tmp_sdev;
	unsigned char *buf = NULL, *hdr_buf, *type_ptr, page;
	struct ses_device *ses_dev;
	u32 result;
	int i, types, len, components = 0;
	int err = -ENOMEM;
	int num_enclosures;
	struct enclosure_device *edev;
	struct ses_component *scomp = NULL;

	if (!scsi_device_enclosure(sdev)) {
		/* not an enclosure, but might be in one */
		if (scsi_is_ahci(sdev)) {
			struct ata_port *ap = ata_shost_to_port(sdev->host);
			struct ahci_host_priv *hpriv = ap->host->private_data;
			struct Scsi_Host *shost = hpriv->em_shost;

			edev = enclosure_find(&shost->shost_gendev, NULL);
			if (edev)
				ses_match_to_enclosure(edev, sdev, 1);
		} else {
			struct enclosure_device *prev = NULL;

			while ((edev = enclosure_find(&sdev->host->shost_gendev, prev)) != NULL) {
				ses_match_to_enclosure(edev, sdev, 1);
				prev = edev;
			}
		}
		return -ENODEV;
	}

	/* TYPE_ENCLOSURE prints a message in probe */
	if (sdev->type != TYPE_ENCLOSURE)
		sdev_printk(KERN_NOTICE, sdev, "Embedded Enclosure Device\n");

	ses_dev = kzalloc(sizeof(*ses_dev), GFP_KERNEL);
	hdr_buf = kzalloc(INIT_ALLOC_SIZE, GFP_KERNEL);
	if (!hdr_buf || !ses_dev)
		goto err_init_free;

	page = 1;
	result = ses_recv_diag(sdev, page, hdr_buf, INIT_ALLOC_SIZE);
	if (result)
		goto recv_failed;

	len = (hdr_buf[2] << 8) + hdr_buf[3] + 4;
	buf = kzalloc(len, GFP_KERNEL);
	if (!buf)
		goto err_free;

	result = ses_recv_diag(sdev, page, buf, len);
	if (result)
		goto recv_failed;

	types = 0;

	/* we always have one main enclosure and the rest are referred
	 * to as secondary subenclosures */
	num_enclosures = buf[1] + 1;

	/* begin at the enclosure descriptor */
	type_ptr = buf + 8;
	/* skip all the enclosure descriptors */
	for (i = 0; i < num_enclosures && type_ptr < buf + len; i++) {
		types += type_ptr[2];
		type_ptr += type_ptr[3] + 4;
	}

	ses_dev->page1_types = type_ptr;
	ses_dev->page1_num_types = types;

	for (i = 0; i < types && type_ptr < buf + len; i++, type_ptr += 4) {
		if (type_ptr[0] == ENCLOSURE_COMPONENT_DEVICE ||
		    type_ptr[0] == ENCLOSURE_COMPONENT_ARRAY_DEVICE)
			components += type_ptr[1];
	}

	if (components == 0) {
		sdev_printk(KERN_WARNING, sdev, "enclosure has no enumerated components\n");
		goto err_free;
	}

	ses_dev->page1 = buf;
	ses_dev->page1_len = len;
	buf = NULL;

	page = 2;
	result = ses_recv_diag(sdev, page, hdr_buf, INIT_ALLOC_SIZE);
	if (result)
		goto page2_not_supported;

	len = (hdr_buf[2] << 8) + hdr_buf[3] + 4;
	buf = kzalloc(len, GFP_KERNEL);
	if (!buf)
		goto err_free;

	/* make sure getting page 2 actually works */
	result = ses_recv_diag(sdev, 2, buf, len);
	if (result)
		goto recv_failed;
	ses_dev->page2 = buf;
	ses_dev->page2_len = len;
	buf = NULL;

	/* The additional information page --- allows us
	 * to match up the devices */
	page = 10;
	result = ses_recv_diag(sdev, page, hdr_buf, INIT_ALLOC_SIZE);
	if (!result) {

		len = (hdr_buf[2] << 8) + hdr_buf[3] + 4;
		buf = kzalloc(len, GFP_KERNEL);
		if (!buf)
			goto err_free;

		result = ses_recv_diag(sdev, page, buf, len);
		if (result)
			goto recv_failed;
		ses_dev->page10 = buf;
		ses_dev->page10_len = len;
		buf = NULL;
	}
page2_not_supported:
	scomp = kcalloc(components, sizeof(struct ses_component), GFP_KERNEL);
	if (!scomp)
		goto err_free;

	edev = enclosure_register(cdev->parent, dev_name(&sdev->sdev_gendev),
				  components, &ses_enclosure_callbacks);
	if (IS_ERR(edev)) {
		err = PTR_ERR(edev);
		goto err_free;
	}

	kfree(hdr_buf);

	spin_lock_init(&edev->enc_lock);
	edev->scratch = ses_dev;
	for (i = 0; i < components; i++)
		edev->component[i].scratch = scomp + i;

	ses_enclosure_data_process(edev, sdev, 1);

	/* see if there are any devices matching before
	 * we found the enclosure */
	if (scsi_is_ahciem(sdev)) {
		for (i = 0; i < components; i++) {
			struct ses_component *tmp_scomp;
			struct Scsi_Host *tmp_shost;

			tmp_scomp = edev->component[i].scratch;
			if (!tmp_scomp->addr)
				continue;
			tmp_shost = scsi_host_lookup(tmp_scomp->addr - 1);
			shost_for_each_device(tmp_sdev, tmp_shost) {
				struct device *tmp_dev = &tmp_sdev->sdev_gendev;

				if (enclosure_add_device(edev, i, tmp_dev) == 0)
					kobject_uevent(&tmp_dev->kobj, KOBJ_CHANGE);
				break; /* there is only one device */
			}
			scsi_host_put(tmp_shost);
		}
		edev->poll_task = NULL;
	} else {
		edev->poll_task = kthread_create(poll_task_cb, (void *)edev,
			    dev_name(&sdev->sdev_gendev));
		if (!IS_ERR(edev->poll_task))
			wake_up_process(edev->poll_task);
		else
			edev->poll_task = NULL;
	}

	return 0;

 recv_failed:
	sdev_printk(KERN_ERR, sdev, "Failed to get diagnostic page 0x%x\n",
		    page);
	err = -ENODEV;
 err_free:
	kfree(buf);
	kfree(scomp);
	kfree(ses_dev->page10);
	kfree(ses_dev->page2);
	kfree(ses_dev->page1);
 err_init_free:
	kfree(ses_dev);
	kfree(hdr_buf);
	sdev_printk(KERN_ERR, sdev, "Failed to bind enclosure %d\n", err);
	return err;
}

static int ses_remove(struct device *dev)
{
	return 0;
}

static void ses_intf_remove_component(struct scsi_device *sdev)
{
	struct enclosure_device *edev, *prev = NULL;
	struct Scsi_Host *shost;

	if (scsi_is_ahci(sdev)) {
		struct ata_port *ap = ata_shost_to_port(sdev->host);
		struct ahci_host_priv *hpriv = ap->host->private_data;

		shost = hpriv->em_shost;
	} else
		shost = sdev->host;

	while ((edev = enclosure_find(&shost->shost_gendev, prev)) != NULL) {
		prev = edev;
		if (!enclosure_remove_device(edev, &sdev->sdev_gendev))
			break;
	}
	if (edev)
		put_device(&edev->edev);
}

static void ses_intf_remove_enclosure(struct scsi_device *sdev)
{
	struct enclosure_device *edev;
	struct ses_device *ses_dev;

	/*  exact match to this enclosure */
	edev = enclosure_find(&sdev->sdev_gendev, NULL);
	if (!edev)
		return;

	if (edev->poll_task) {
		kthread_stop(edev->poll_task);
		edev->poll_task = NULL;
	}

	ses_dev = edev->scratch;
	edev->scratch = NULL;

	kfree(ses_dev->page10);
	kfree(ses_dev->page1);
	kfree(ses_dev->page2);
	kfree(ses_dev);

	if (edev->components)
		kfree(edev->component[0].scratch);

	put_device(&edev->edev);
	enclosure_unregister(edev);
}

static void ses_intf_remove(struct device *cdev,
			    struct class_interface *intf)
{
	struct scsi_device *sdev = to_scsi_device(cdev->parent);

	if (!scsi_device_enclosure(sdev))
		ses_intf_remove_component(sdev);
	else
		ses_intf_remove_enclosure(sdev);
}

static struct class_interface ses_interface = {
	.add_dev	= ses_intf_add,
	.remove_dev	= ses_intf_remove,
};

static struct scsi_driver ses_template = {
	.gendrv = {
		.name		= "ses",
		.owner		= THIS_MODULE,
		.probe		= ses_probe,
		.remove		= ses_remove,
	},
};

static int __init ses_init(void)
{
	int err;

	err = scsi_register_interface(&ses_interface);
	if (err)
		return err;

	err = scsi_register_driver(&ses_template.gendrv);
	if (err)
		goto out_unreg;

	return 0;

 out_unreg:
	scsi_unregister_interface(&ses_interface);
	return err;
}

static void __exit ses_exit(void)
{
	scsi_unregister_driver(&ses_template.gendrv);
	scsi_unregister_interface(&ses_interface);
}

module_init(ses_init);
module_exit(ses_exit);

MODULE_ALIAS_SCSI_DEVICE(TYPE_ENCLOSURE);

MODULE_AUTHOR("James Bottomley");
MODULE_DESCRIPTION("SCSI Enclosure Services (ses) driver");
MODULE_LICENSE("GPL v2");<|MERGE_RESOLUTION|>--- conflicted
+++ resolved
@@ -448,15 +448,10 @@
 	struct ses_component *scomp = ecomp->scratch;
 	unsigned char *d;
 
-<<<<<<< HEAD
 	if (invalid) {
 		scomp->addr = 0;
-		return;
-	}
-=======
-	if (invalid)
 		return 0;
->>>>>>> 4fdad925
+	}
 
 	switch (proto) {
 	case SCSI_PROTOCOL_ATA:
@@ -580,13 +575,9 @@
 		/* skip past overall descriptor */
 		desc_ptr += len + 4;
 	}
-<<<<<<< HEAD
 	if (!create)
 		spin_lock(&edev->enc_lock);
-	if (ses_dev->page10)
-=======
 	if (ses_dev->page10 && ses_dev->page10_len > 9)
->>>>>>> 4fdad925
 		addl_desc_ptr = ses_dev->page10 + 8;
 	type_ptr = ses_dev->page1_types;
 	components = 0;
