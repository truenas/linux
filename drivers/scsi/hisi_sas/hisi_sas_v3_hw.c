--- conflicted
+++ resolved
@@ -2804,31 +2804,6 @@
 		sha->sas_port[i] = &hisi_hba->port[i].sas_port;
 	}
 
-<<<<<<< HEAD
-	if (hisi_hba->prot_mask) {
-		dev_info(dev, "Registering for DIF/DIX prot_mask=0x%x\n",
-			 prot_mask);
-		scsi_host_set_prot(hisi_hba->shost, prot_mask);
-	}
-=======
-	if (hisi_sas_debugfs_enable)
-		hisi_sas_debugfs_init(hisi_hba);
->>>>>>> 26af1a36
-
-	rc = scsi_add_host(shost, dev);
-	if (rc)
-		goto err_out_ha;
-
-	rc = sas_register_ha(sha);
-	if (rc)
-		goto err_out_register_ha;
-
-	rc = hisi_hba->hw->hw_init(hisi_hba);
-	if (rc)
-		goto err_out_register_ha;
-
-<<<<<<< HEAD
-=======
 	if (hisi_hba->prot_mask) {
 		dev_info(dev, "Registering for DIF/DIX prot_mask=0x%x\n",
 			 prot_mask);
@@ -2838,7 +2813,21 @@
 					    SHOST_DIX_GUARD_CRC);
 	}
 
->>>>>>> 26af1a36
+	if (hisi_sas_debugfs_enable)
+		hisi_sas_debugfs_init(hisi_hba);
+
+	rc = scsi_add_host(shost, dev);
+	if (rc)
+		goto err_out_ha;
+
+	rc = sas_register_ha(sha);
+	if (rc)
+		goto err_out_register_ha;
+
+	rc = hisi_hba->hw->hw_init(hisi_hba);
+	if (rc)
+		goto err_out_register_ha;
+
 	scsi_scan_host(shost);
 
 	return 0;
