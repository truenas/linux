// SPDX-License-Identifier: MIT
/*
 * Copyright (C) 2012-2014 Canonical Ltd (Maarten Lankhorst)
 *
 * Based on bo.c which bears the following copyright notice,
 * but is dual licensed:
 *
 * Copyright (c) 2006-2009 VMware, Inc., Palo Alto, CA., USA
 * All Rights Reserved.
 *
 * Permission is hereby granted, free of charge, to any person obtaining a
 * copy of this software and associated documentation files (the
 * "Software"), to deal in the Software without restriction, including
 * without limitation the rights to use, copy, modify, merge, publish,
 * distribute, sub license, and/or sell copies of the Software, and to
 * permit persons to whom the Software is furnished to do so, subject to
 * the following conditions:
 *
 * The above copyright notice and this permission notice (including the
 * next paragraph) shall be included in all copies or substantial portions
 * of the Software.
 *
 * THE SOFTWARE IS PROVIDED "AS IS", WITHOUT WARRANTY OF ANY KIND, EXPRESS OR
 * IMPLIED, INCLUDING BUT NOT LIMITED TO THE WARRANTIES OF MERCHANTABILITY,
 * FITNESS FOR A PARTICULAR PURPOSE AND NON-INFRINGEMENT. IN NO EVENT SHALL
 * THE COPYRIGHT HOLDERS, AUTHORS AND/OR ITS SUPPLIERS BE LIABLE FOR ANY CLAIM,
 * DAMAGES OR OTHER LIABILITY, WHETHER IN AN ACTION OF CONTRACT, TORT OR
 * OTHERWISE, ARISING FROM, OUT OF OR IN CONNECTION WITH THE SOFTWARE OR THE
 * USE OR OTHER DEALINGS IN THE SOFTWARE.
 *
 **************************************************************************/
/*
 * Authors: Thomas Hellstrom <thellstrom-at-vmware-dot-com>
 */

#include <linux/dma-resv.h>
#include <linux/dma-fence-array.h>
#include <linux/export.h>
#include <linux/mm.h>
#include <linux/sched/mm.h>
#include <linux/mmu_notifier.h>
#include <linux/seq_file.h>

/**
 * DOC: Reservation Object Overview
 *
 * The reservation object provides a mechanism to manage a container of
 * dma_fence object associated with a resource. A reservation object
 * can have any number of fences attaches to it. Each fence carries an usage
 * parameter determining how the operation represented by the fence is using the
 * resource. The RCU mechanism is used to protect read access to fences from
 * locked write-side updates.
 *
 * See struct dma_resv for more details.
 */

DEFINE_WD_CLASS(reservation_ww_class);
EXPORT_SYMBOL(reservation_ww_class);

/* Mask for the lower fence pointer bits */
#define DMA_RESV_LIST_MASK	0x3

struct dma_resv_list {
	struct rcu_head rcu;
	u32 num_fences, max_fences;
	struct dma_fence __rcu *table[];
};

/* Extract the fence and usage flags from an RCU protected entry in the list. */
static void dma_resv_list_entry(struct dma_resv_list *list, unsigned int index,
				struct dma_resv *resv, struct dma_fence **fence,
				enum dma_resv_usage *usage)
{
	long tmp;

	tmp = (long)rcu_dereference_check(list->table[index],
					  resv ? dma_resv_held(resv) : true);
	*fence = (struct dma_fence *)(tmp & ~DMA_RESV_LIST_MASK);
	if (usage)
		*usage = tmp & DMA_RESV_LIST_MASK;
}

/* Set the fence and usage flags at the specific index in the list. */
static void dma_resv_list_set(struct dma_resv_list *list,
			      unsigned int index,
			      struct dma_fence *fence,
			      enum dma_resv_usage usage)
{
	long tmp = ((long)fence) | usage;

	RCU_INIT_POINTER(list->table[index], (struct dma_fence *)tmp);
}

/*
 * Allocate a new dma_resv_list and make sure to correctly initialize
 * max_fences.
 */
static struct dma_resv_list *dma_resv_list_alloc(unsigned int max_fences)
{
	struct dma_resv_list *list;

	list = kmalloc(struct_size(list, table, max_fences), GFP_KERNEL);
	if (!list)
		return NULL;

	list->max_fences = (ksize(list) - offsetof(typeof(*list), table)) /
		sizeof(*list->table);

	return list;
}

/* Free a dma_resv_list and make sure to drop all references. */
static void dma_resv_list_free(struct dma_resv_list *list)
{
	unsigned int i;

	if (!list)
		return;

	for (i = 0; i < list->num_fences; ++i) {
		struct dma_fence *fence;

		dma_resv_list_entry(list, i, NULL, &fence, NULL);
		dma_fence_put(fence);
	}
	kfree_rcu(list, rcu);
}

/**
 * dma_resv_init - initialize a reservation object
 * @obj: the reservation object
 */
void dma_resv_init(struct dma_resv *obj)
{
	ww_mutex_init(&obj->lock, &reservation_ww_class);

	RCU_INIT_POINTER(obj->fences, NULL);
}
EXPORT_SYMBOL(dma_resv_init);

/**
 * dma_resv_fini - destroys a reservation object
 * @obj: the reservation object
 */
void dma_resv_fini(struct dma_resv *obj)
{
	/*
	 * This object should be dead and all references must have
	 * been released to it, so no need to be protected with rcu.
	 */
	dma_resv_list_free(rcu_dereference_protected(obj->fences, true));
	ww_mutex_destroy(&obj->lock);
}
EXPORT_SYMBOL(dma_resv_fini);

/* Dereference the fences while ensuring RCU rules */
static inline struct dma_resv_list *dma_resv_fences_list(struct dma_resv *obj)
{
	return rcu_dereference_check(obj->fences, dma_resv_held(obj));
}

/**
 * dma_resv_reserve_fences - Reserve space to add fences to a dma_resv object.
 * @obj: reservation object
 * @num_fences: number of fences we want to add
 *
 * Should be called before dma_resv_add_fence().  Must be called with @obj
 * locked through dma_resv_lock().
 *
 * Note that the preallocated slots need to be re-reserved if @obj is unlocked
 * at any time before calling dma_resv_add_fence(). This is validated when
 * CONFIG_DEBUG_MUTEXES is enabled.
 *
 * RETURNS
 * Zero for success, or -errno
 */
int dma_resv_reserve_fences(struct dma_resv *obj, unsigned int num_fences)
{
	struct dma_resv_list *old, *new;
	unsigned int i, j, k, max;

	dma_resv_assert_held(obj);

	old = dma_resv_fences_list(obj);
	if (old && old->max_fences) {
		if ((old->num_fences + num_fences) <= old->max_fences)
			return 0;
		max = max(old->num_fences + num_fences, old->max_fences * 2);
	} else {
		max = max(4ul, roundup_pow_of_two(num_fences));
	}

	new = dma_resv_list_alloc(max);
	if (!new)
		return -ENOMEM;

	/*
	 * no need to bump fence refcounts, rcu_read access
	 * requires the use of kref_get_unless_zero, and the
	 * references from the old struct are carried over to
	 * the new.
	 */
	for (i = 0, j = 0, k = max; i < (old ? old->num_fences : 0); ++i) {
		enum dma_resv_usage usage;
		struct dma_fence *fence;

		dma_resv_list_entry(old, i, obj, &fence, &usage);
		if (dma_fence_is_signaled(fence))
			RCU_INIT_POINTER(new->table[--k], fence);
		else
			dma_resv_list_set(new, j++, fence, usage);
	}
	new->num_fences = j;

	/*
	 * We are not changing the effective set of fences here so can
	 * merely update the pointer to the new array; both existing
	 * readers and new readers will see exactly the same set of
	 * active (unsignaled) fences. Individual fences and the
	 * old array are protected by RCU and so will not vanish under
	 * the gaze of the rcu_read_lock() readers.
	 */
	rcu_assign_pointer(obj->fences, new);

	if (!old)
		return 0;

	/* Drop the references to the signaled fences */
	for (i = k; i < max; ++i) {
		struct dma_fence *fence;

		fence = rcu_dereference_protected(new->table[i],
						  dma_resv_held(obj));
		dma_fence_put(fence);
	}
	kfree_rcu(old, rcu);

	return 0;
}
EXPORT_SYMBOL(dma_resv_reserve_fences);

#ifdef CONFIG_DEBUG_MUTEXES
/**
 * dma_resv_reset_max_fences - reset fences for debugging
 * @obj: the dma_resv object to reset
 *
 * Reset the number of pre-reserved fence slots to test that drivers do
 * correct slot allocation using dma_resv_reserve_fences(). See also
 * &dma_resv_list.max_fences.
 */
void dma_resv_reset_max_fences(struct dma_resv *obj)
{
	struct dma_resv_list *fences = dma_resv_fences_list(obj);

	dma_resv_assert_held(obj);

	/* Test fence slot reservation */
	if (fences)
		fences->max_fences = fences->num_fences;
}
EXPORT_SYMBOL(dma_resv_reset_max_fences);
#endif

/**
 * dma_resv_add_fence - Add a fence to the dma_resv obj
 * @obj: the reservation object
 * @fence: the fence to add
 * @usage: how the fence is used, see enum dma_resv_usage
 *
 * Add a fence to a slot, @obj must be locked with dma_resv_lock(), and
 * dma_resv_reserve_fences() has been called.
 *
 * See also &dma_resv.fence for a discussion of the semantics.
 */
void dma_resv_add_fence(struct dma_resv *obj, struct dma_fence *fence,
			enum dma_resv_usage usage)
{
	struct dma_resv_list *fobj;
	struct dma_fence *old;
	unsigned int i, count;

	dma_fence_get(fence);

	dma_resv_assert_held(obj);

	/* Drivers should not add containers here, instead add each fence
	 * individually.
	 */
	WARN_ON(dma_fence_is_container(fence));
<<<<<<< HEAD

	fobj = dma_resv_shared_list(obj);
	count = fobj->shared_count;
=======
>>>>>>> 88084a3d

	fobj = dma_resv_fences_list(obj);
	count = fobj->num_fences;

	for (i = 0; i < count; ++i) {
		enum dma_resv_usage old_usage;

		dma_resv_list_entry(fobj, i, obj, &old, &old_usage);
		if ((old->context == fence->context && old_usage >= usage) ||
		    dma_fence_is_signaled(old)) {
			dma_resv_list_set(fobj, i, fence, usage);
			dma_fence_put(old);
			return;
		}
	}

	BUG_ON(fobj->num_fences >= fobj->max_fences);
	count++;

	dma_resv_list_set(fobj, i, fence, usage);
	/* pointer update must be visible before we extend the num_fences */
	smp_store_mb(fobj->num_fences, count);
}
EXPORT_SYMBOL(dma_resv_add_fence);

/**
 * dma_resv_replace_fences - replace fences in the dma_resv obj
 * @obj: the reservation object
 * @context: the context of the fences to replace
 * @replacement: the new fence to use instead
 * @usage: how the new fence is used, see enum dma_resv_usage
 *
 * Replace fences with a specified context with a new fence. Only valid if the
 * operation represented by the original fence has no longer access to the
 * resources represented by the dma_resv object when the new fence completes.
 *
 * And example for using this is replacing a preemption fence with a page table
 * update fence which makes the resource inaccessible.
 */
void dma_resv_replace_fences(struct dma_resv *obj, uint64_t context,
			     struct dma_fence *replacement,
			     enum dma_resv_usage usage)
{
	struct dma_resv_list *list;
	unsigned int i;

	dma_resv_assert_held(obj);

	list = dma_resv_fences_list(obj);
	for (i = 0; list && i < list->num_fences; ++i) {
		struct dma_fence *old;

		dma_resv_list_entry(list, i, obj, &old, NULL);
		if (old->context != context)
			continue;

		dma_resv_list_set(list, i, replacement, usage);
		dma_fence_put(old);
	}
}
EXPORT_SYMBOL(dma_resv_replace_fences);

<<<<<<< HEAD
/* Restart the iterator by initializing all the necessary fields, but not the
 * relation to the dma_resv object. */
=======
/* Restart the unlocked iteration by initializing the cursor object. */
>>>>>>> 88084a3d
static void dma_resv_iter_restart_unlocked(struct dma_resv_iter *cursor)
{
	cursor->index = 0;
	cursor->num_fences = 0;
	cursor->fences = dma_resv_fences_list(cursor->obj);
	if (cursor->fences)
		cursor->num_fences = cursor->fences->num_fences;
	cursor->is_restarted = true;
}

/* Walk to the next not signaled fence and grab a reference to it */
static void dma_resv_iter_walk_unlocked(struct dma_resv_iter *cursor)
{
	if (!cursor->fences)
		return;

	do {
		/* Drop the reference from the previous round */
		dma_fence_put(cursor->fence);

		if (cursor->index >= cursor->num_fences) {
			cursor->fence = NULL;
			break;

		}

		dma_resv_list_entry(cursor->fences, cursor->index++,
				    cursor->obj, &cursor->fence,
				    &cursor->fence_usage);
		cursor->fence = dma_fence_get_rcu(cursor->fence);
		if (!cursor->fence) {
			dma_resv_iter_restart_unlocked(cursor);
			continue;
		}

		if (!dma_fence_is_signaled(cursor->fence) &&
		    cursor->usage >= cursor->fence_usage)
			break;
	} while (true);
}

/**
 * dma_resv_iter_first_unlocked - first fence in an unlocked dma_resv obj.
 * @cursor: the cursor with the current position
 *
 * Subsequent fences are iterated with dma_resv_iter_next_unlocked().
 *
 * Beware that the iterator can be restarted.  Code which accumulates statistics
 * or similar needs to check for this with dma_resv_iter_is_restarted(). For
 * this reason prefer the locked dma_resv_iter_first() whenver possible.
 *
 * Returns the first fence from an unlocked dma_resv obj.
 */
struct dma_fence *dma_resv_iter_first_unlocked(struct dma_resv_iter *cursor)
{
	rcu_read_lock();
	do {
		dma_resv_iter_restart_unlocked(cursor);
		dma_resv_iter_walk_unlocked(cursor);
	} while (dma_resv_fences_list(cursor->obj) != cursor->fences);
	rcu_read_unlock();

	return cursor->fence;
}
EXPORT_SYMBOL(dma_resv_iter_first_unlocked);

/**
 * dma_resv_iter_next_unlocked - next fence in an unlocked dma_resv obj.
 * @cursor: the cursor with the current position
 *
 * Beware that the iterator can be restarted.  Code which accumulates statistics
 * or similar needs to check for this with dma_resv_iter_is_restarted(). For
 * this reason prefer the locked dma_resv_iter_next() whenver possible.
 *
 * Returns the next fence from an unlocked dma_resv obj.
 */
struct dma_fence *dma_resv_iter_next_unlocked(struct dma_resv_iter *cursor)
{
	bool restart;

	rcu_read_lock();
	cursor->is_restarted = false;
	restart = dma_resv_fences_list(cursor->obj) != cursor->fences;
	do {
		if (restart)
			dma_resv_iter_restart_unlocked(cursor);
		dma_resv_iter_walk_unlocked(cursor);
		restart = true;
	} while (dma_resv_fences_list(cursor->obj) != cursor->fences);
	rcu_read_unlock();

	return cursor->fence;
}
EXPORT_SYMBOL(dma_resv_iter_next_unlocked);

/**
 * dma_resv_iter_first - first fence from a locked dma_resv object
 * @cursor: cursor to record the current position
 *
 * Subsequent fences are iterated with dma_resv_iter_next_unlocked().
 *
 * Return the first fence in the dma_resv object while holding the
 * &dma_resv.lock.
 */
struct dma_fence *dma_resv_iter_first(struct dma_resv_iter *cursor)
{
	struct dma_fence *fence;

	dma_resv_assert_held(cursor->obj);

	cursor->index = 0;
	cursor->fences = dma_resv_fences_list(cursor->obj);

	fence = dma_resv_iter_next(cursor);
	cursor->is_restarted = true;
	return fence;
}
EXPORT_SYMBOL_GPL(dma_resv_iter_first);

/**
 * dma_resv_iter_next - next fence from a locked dma_resv object
 * @cursor: cursor to record the current position
 *
 * Return the next fences from the dma_resv object while holding the
 * &dma_resv.lock.
 */
struct dma_fence *dma_resv_iter_next(struct dma_resv_iter *cursor)
{
	struct dma_fence *fence;

	dma_resv_assert_held(cursor->obj);

	cursor->is_restarted = false;

	do {
		if (!cursor->fences ||
		    cursor->index >= cursor->fences->num_fences)
			return NULL;

		dma_resv_list_entry(cursor->fences, cursor->index++,
				    cursor->obj, &fence, &cursor->fence_usage);
	} while (cursor->fence_usage > cursor->usage);

	return fence;
}
EXPORT_SYMBOL_GPL(dma_resv_iter_next);

/**
 * dma_resv_copy_fences - Copy all fences from src to dst.
 * @dst: the destination reservation object
 * @src: the source reservation object
 *
 * Copy all fences from src to dst. dst-lock must be held.
 */
int dma_resv_copy_fences(struct dma_resv *dst, struct dma_resv *src)
{
	struct dma_resv_iter cursor;
	struct dma_resv_list *list;
	struct dma_fence *f;

	dma_resv_assert_held(dst);

	list = NULL;

	dma_resv_iter_begin(&cursor, src, DMA_RESV_USAGE_BOOKKEEP);
	dma_resv_for_each_fence_unlocked(&cursor, f) {

		if (dma_resv_iter_is_restarted(&cursor)) {
			dma_resv_list_free(list);

			list = dma_resv_list_alloc(cursor.num_fences);
			if (!list) {
				dma_resv_iter_end(&cursor);
				return -ENOMEM;
			}
			list->num_fences = 0;
		}

		dma_fence_get(f);
		dma_resv_list_set(list, list->num_fences++, f,
				  dma_resv_iter_usage(&cursor));
	}
	dma_resv_iter_end(&cursor);

	list = rcu_replace_pointer(dst->fences, list, dma_resv_held(dst));
	dma_resv_list_free(list);
	return 0;
}
EXPORT_SYMBOL(dma_resv_copy_fences);

/**
 * dma_resv_get_fences - Get an object's fences
 * fences without update side lock held
 * @obj: the reservation object
<<<<<<< HEAD
 * @write: true if we should return all fences
=======
 * @usage: controls which fences to include, see enum dma_resv_usage.
>>>>>>> 88084a3d
 * @num_fences: the number of fences returned
 * @fences: the array of fence ptrs returned (array is krealloc'd to the
 * required size, and must be freed by caller)
 *
 * Retrieve all fences from the reservation object.
 * Returns either zero or -ENOMEM.
 */
<<<<<<< HEAD
int dma_resv_get_fences(struct dma_resv *obj, bool write,
=======
int dma_resv_get_fences(struct dma_resv *obj, enum dma_resv_usage usage,
>>>>>>> 88084a3d
			unsigned int *num_fences, struct dma_fence ***fences)
{
	struct dma_resv_iter cursor;
	struct dma_fence *fence;

	*num_fences = 0;
	*fences = NULL;

<<<<<<< HEAD
	dma_resv_iter_begin(&cursor, obj, write);
=======
	dma_resv_iter_begin(&cursor, obj, usage);
>>>>>>> 88084a3d
	dma_resv_for_each_fence_unlocked(&cursor, fence) {

		if (dma_resv_iter_is_restarted(&cursor)) {
			unsigned int count;

			while (*num_fences)
				dma_fence_put((*fences)[--(*num_fences)]);

<<<<<<< HEAD
			count = cursor.shared_count + 1;
=======
			count = cursor.num_fences + 1;
>>>>>>> 88084a3d

			/* Eventually re-allocate the array */
			*fences = krealloc_array(*fences, count,
						 sizeof(void *),
						 GFP_KERNEL);
			if (count && !*fences) {
				dma_resv_iter_end(&cursor);
				return -ENOMEM;
			}
		}

		(*fences)[(*num_fences)++] = dma_fence_get(fence);
	}
	dma_resv_iter_end(&cursor);

	return 0;
}
EXPORT_SYMBOL_GPL(dma_resv_get_fences);

/**
 * dma_resv_get_singleton - Get a single fence for all the fences
 * @obj: the reservation object
 * @usage: controls which fences to include, see enum dma_resv_usage.
 * @fence: the resulting fence
 *
 * Get a single fence representing all the fences inside the resv object.
 * Returns either 0 for success or -ENOMEM.
 *
 * Warning: This can't be used like this when adding the fence back to the resv
 * object since that can lead to stack corruption when finalizing the
 * dma_fence_array.
 *
 * Returns 0 on success and negative error values on failure.
 */
int dma_resv_get_singleton(struct dma_resv *obj, enum dma_resv_usage usage,
			   struct dma_fence **fence)
{
	struct dma_fence_array *array;
	struct dma_fence **fences;
	unsigned count;
	int r;

	r = dma_resv_get_fences(obj, usage, &count, &fences);
        if (r)
		return r;

	if (count == 0) {
		*fence = NULL;
		return 0;
	}

	if (count == 1) {
		*fence = fences[0];
		kfree(fences);
		return 0;
	}

	array = dma_fence_array_create(count, fences,
				       dma_fence_context_alloc(1),
				       1, false);
	if (!array) {
		while (count--)
			dma_fence_put(fences[count]);
		kfree(fences);
		return -ENOMEM;
	}

	*fence = &array->base;
	return 0;
}
EXPORT_SYMBOL_GPL(dma_resv_get_singleton);

/**
 * dma_resv_wait_timeout - Wait on reservation's objects fences
 * @obj: the reservation object
 * @usage: controls which fences to include, see enum dma_resv_usage.
 * @intr: if true, do interruptible wait
 * @timeout: timeout value in jiffies or zero to return immediately
 *
 * Callers are not required to hold specific locks, but maybe hold
 * dma_resv_lock() already
 * RETURNS
 * Returns -ERESTARTSYS if interrupted, 0 if the wait timed out, or
 * greater than zer on success.
 */
long dma_resv_wait_timeout(struct dma_resv *obj, enum dma_resv_usage usage,
			   bool intr, unsigned long timeout)
{
	long ret = timeout ? timeout : 1;
	struct dma_resv_iter cursor;
	struct dma_fence *fence;

	dma_resv_iter_begin(&cursor, obj, usage);
	dma_resv_for_each_fence_unlocked(&cursor, fence) {

		ret = dma_fence_wait_timeout(fence, intr, ret);
		if (ret <= 0) {
			dma_resv_iter_end(&cursor);
			return ret;
		}
	}
	dma_resv_iter_end(&cursor);

	return ret;
}
EXPORT_SYMBOL_GPL(dma_resv_wait_timeout);


/**
 * dma_resv_test_signaled - Test if a reservation object's fences have been
 * signaled.
 * @obj: the reservation object
 * @usage: controls which fences to include, see enum dma_resv_usage.
 *
 * Callers are not required to hold specific locks, but maybe hold
 * dma_resv_lock() already.
 *
 * RETURNS
 *
 * True if all fences signaled, else false.
 */
bool dma_resv_test_signaled(struct dma_resv *obj, enum dma_resv_usage usage)
{
	struct dma_resv_iter cursor;
	struct dma_fence *fence;

	dma_resv_iter_begin(&cursor, obj, usage);
	dma_resv_for_each_fence_unlocked(&cursor, fence) {
		dma_resv_iter_end(&cursor);
		return false;
	}
	dma_resv_iter_end(&cursor);
	return true;
}
EXPORT_SYMBOL_GPL(dma_resv_test_signaled);

/**
 * dma_resv_describe - Dump description of the resv object into seq_file
 * @obj: the reservation object
 * @seq: the seq_file to dump the description into
 *
 * Dump a textual description of the fences inside an dma_resv object into the
 * seq_file.
 */
void dma_resv_describe(struct dma_resv *obj, struct seq_file *seq)
{
	static const char *usage[] = { "kernel", "write", "read", "bookkeep" };
	struct dma_resv_iter cursor;
	struct dma_fence *fence;

	dma_resv_for_each_fence(&cursor, obj, DMA_RESV_USAGE_READ, fence) {
		seq_printf(seq, "\t%s fence:",
			   usage[dma_resv_iter_usage(&cursor)]);
		dma_fence_describe(fence, seq);
	}
}
EXPORT_SYMBOL_GPL(dma_resv_describe);

#if IS_ENABLED(CONFIG_LOCKDEP)
static int __init dma_resv_lockdep(void)
{
	struct mm_struct *mm = mm_alloc();
	struct ww_acquire_ctx ctx;
	struct dma_resv obj;
	struct address_space mapping;
	int ret;

	if (!mm)
		return -ENOMEM;

	dma_resv_init(&obj);
	address_space_init_once(&mapping);

	mmap_read_lock(mm);
	ww_acquire_init(&ctx, &reservation_ww_class);
	ret = dma_resv_lock(&obj, &ctx);
	if (ret == -EDEADLK)
		dma_resv_lock_slow(&obj, &ctx);
	fs_reclaim_acquire(GFP_KERNEL);
	/* for unmap_mapping_range on trylocked buffer objects in shrinkers */
	i_mmap_lock_write(&mapping);
	i_mmap_unlock_write(&mapping);
#ifdef CONFIG_MMU_NOTIFIER
	lock_map_acquire(&__mmu_notifier_invalidate_range_start_map);
	__dma_fence_might_wait();
	lock_map_release(&__mmu_notifier_invalidate_range_start_map);
#else
	__dma_fence_might_wait();
#endif
	fs_reclaim_release(GFP_KERNEL);
	ww_mutex_unlock(&obj.lock);
	ww_acquire_fini(&ctx);
	mmap_read_unlock(mm);

	mmput(mm);

	return 0;
}
subsys_initcall(dma_resv_lockdep);
#endif<|MERGE_RESOLUTION|>--- conflicted
+++ resolved
@@ -287,12 +287,6 @@
 	 * individually.
 	 */
 	WARN_ON(dma_fence_is_container(fence));
-<<<<<<< HEAD
-
-	fobj = dma_resv_shared_list(obj);
-	count = fobj->shared_count;
-=======
->>>>>>> 88084a3d
 
 	fobj = dma_resv_fences_list(obj);
 	count = fobj->num_fences;
@@ -355,12 +349,7 @@
 }
 EXPORT_SYMBOL(dma_resv_replace_fences);
 
-<<<<<<< HEAD
-/* Restart the iterator by initializing all the necessary fields, but not the
- * relation to the dma_resv object. */
-=======
 /* Restart the unlocked iteration by initializing the cursor object. */
->>>>>>> 88084a3d
 static void dma_resv_iter_restart_unlocked(struct dma_resv_iter *cursor)
 {
 	cursor->index = 0;
@@ -555,11 +544,7 @@
  * dma_resv_get_fences - Get an object's fences
  * fences without update side lock held
  * @obj: the reservation object
-<<<<<<< HEAD
- * @write: true if we should return all fences
-=======
  * @usage: controls which fences to include, see enum dma_resv_usage.
->>>>>>> 88084a3d
  * @num_fences: the number of fences returned
  * @fences: the array of fence ptrs returned (array is krealloc'd to the
  * required size, and must be freed by caller)
@@ -567,11 +552,7 @@
  * Retrieve all fences from the reservation object.
  * Returns either zero or -ENOMEM.
  */
-<<<<<<< HEAD
-int dma_resv_get_fences(struct dma_resv *obj, bool write,
-=======
 int dma_resv_get_fences(struct dma_resv *obj, enum dma_resv_usage usage,
->>>>>>> 88084a3d
 			unsigned int *num_fences, struct dma_fence ***fences)
 {
 	struct dma_resv_iter cursor;
@@ -580,11 +561,7 @@
 	*num_fences = 0;
 	*fences = NULL;
 
-<<<<<<< HEAD
-	dma_resv_iter_begin(&cursor, obj, write);
-=======
 	dma_resv_iter_begin(&cursor, obj, usage);
->>>>>>> 88084a3d
 	dma_resv_for_each_fence_unlocked(&cursor, fence) {
 
 		if (dma_resv_iter_is_restarted(&cursor)) {
@@ -593,11 +570,7 @@
 			while (*num_fences)
 				dma_fence_put((*fences)[--(*num_fences)]);
 
-<<<<<<< HEAD
-			count = cursor.shared_count + 1;
-=======
 			count = cursor.num_fences + 1;
->>>>>>> 88084a3d
 
 			/* Eventually re-allocate the array */
 			*fences = krealloc_array(*fences, count,
