/*
 * Copyright 2020 Advanced Micro Devices, Inc.
 *
 * Permission is hereby granted, free of charge, to any person obtaining a
 * copy of this software and associated documentation files (the "Software"),
 * to deal in the Software without restriction, including without limitation
 * the rights to use, copy, modify, merge, publish, distribute, sublicense,
 * and/or sell copies of the Software, and to permit persons to whom the
 * Software is furnished to do so, subject to the following conditions:
 *
 * The above copyright notice and this permission notice shall be included in
 * all copies or substantial portions of the Software.
 *
 * THE SOFTWARE IS PROVIDED "AS IS", WITHOUT WARRANTY OF ANY KIND, EXPRESS OR
 * IMPLIED, INCLUDING BUT NOT LIMITED TO THE WARRANTIES OF MERCHANTABILITY,
 * FITNESS FOR A PARTICULAR PURPOSE AND NONINFRINGEMENT.  IN NO EVENT SHALL
 * THE COPYRIGHT HOLDER(S) OR AUTHOR(S) BE LIABLE FOR ANY CLAIM, DAMAGES OR
 * OTHER LIABILITY, WHETHER IN AN ACTION OF CONTRACT, TORT OR OTHERWISE,
 * ARISING FROM, OUT OF OR IN CONNECTION WITH THE SOFTWARE OR THE USE OR
 * OTHER DEALINGS IN THE SOFTWARE.
 *
 * Authors: AMD
 *
 */


#include "dm_services.h"
#include "dm_helpers.h"
#include "core_types.h"
#include "resource.h"
#include "dcn30_hwseq.h"
#include "dccg.h"
#include "dce/dce_hwseq.h"
#include "dcn30_mpc.h"
#include "dcn30_dpp.h"
#include "dcn10/dcn10_cm_common.h"
#include "dcn30_cm_common.h"
#include "reg_helper.h"
#include "abm.h"
#include "clk_mgr.h"
#include "hubp.h"
#include "dchubbub.h"
#include "timing_generator.h"
#include "opp.h"
#include "ipp.h"
#include "mpc.h"
#include "mcif_wb.h"
#include "dc_dmub_srv.h"
#include "link_hwss.h"
#include "dpcd_defs.h"
#include "../dcn20/dcn20_hwseq.h"
#include "dcn30_resource.h"
#include "link.h"




#define DC_LOGGER_INIT(logger)

#define CTX \
	hws->ctx
#define REG(reg)\
	hws->regs->reg
#define DC_LOGGER \
		dc->ctx->logger


#undef FN
#define FN(reg_name, field_name) \
	hws->shifts->field_name, hws->masks->field_name

bool dcn30_set_blend_lut(
	struct pipe_ctx *pipe_ctx, const struct dc_plane_state *plane_state)
{
	struct dpp *dpp_base = pipe_ctx->plane_res.dpp;
	bool result = true;
	struct pwl_params *blend_lut = NULL;

	if (plane_state->blend_tf) {
		if (plane_state->blend_tf->type == TF_TYPE_HWPWL)
			blend_lut = &plane_state->blend_tf->pwl;
		else if (plane_state->blend_tf->type == TF_TYPE_DISTRIBUTED_POINTS) {
			cm3_helper_translate_curve_to_hw_format(
					plane_state->blend_tf, &dpp_base->regamma_params, false);
			blend_lut = &dpp_base->regamma_params;
		}
	}
	result = dpp_base->funcs->dpp_program_blnd_lut(dpp_base, blend_lut);

	return result;
}

static bool dcn30_set_mpc_shaper_3dlut(struct pipe_ctx *pipe_ctx,
				       const struct dc_stream_state *stream)
{
	struct dpp *dpp_base = pipe_ctx->plane_res.dpp;
	int mpcc_id = pipe_ctx->plane_res.hubp->inst;
	struct mpc *mpc = pipe_ctx->stream_res.opp->ctx->dc->res_pool->mpc;
	bool result = false;
	int acquired_rmu = 0;
	int mpcc_id_projected = 0;

	const struct pwl_params *shaper_lut = NULL;
	//get the shaper lut params
	if (stream->func_shaper) {
		if (stream->func_shaper->type == TF_TYPE_HWPWL) {
			shaper_lut = &stream->func_shaper->pwl;
		} else if (stream->func_shaper->type == TF_TYPE_DISTRIBUTED_POINTS) {
			cm_helper_translate_curve_to_hw_format(stream->func_shaper,
							       &dpp_base->shaper_params, true);
			shaper_lut = &dpp_base->shaper_params;
		}
	}

	if (stream->lut3d_func &&
	    stream->lut3d_func->state.bits.initialized == 1 &&
	    stream->lut3d_func->state.bits.rmu_idx_valid == 1) {
		if (stream->lut3d_func->state.bits.rmu_mux_num == 0)
			mpcc_id_projected = stream->lut3d_func->state.bits.mpc_rmu0_mux;
		else if (stream->lut3d_func->state.bits.rmu_mux_num == 1)
			mpcc_id_projected = stream->lut3d_func->state.bits.mpc_rmu1_mux;
		else if (stream->lut3d_func->state.bits.rmu_mux_num == 2)
			mpcc_id_projected = stream->lut3d_func->state.bits.mpc_rmu2_mux;
		if (mpcc_id_projected != mpcc_id)
			BREAK_TO_DEBUGGER();
		/* find the reason why logical layer assigned a different
		 * mpcc_id into acquire_post_bldn_3dlut
		 */
		acquired_rmu = mpc->funcs->acquire_rmu(mpc, mpcc_id,
						       stream->lut3d_func->state.bits.rmu_mux_num);
		if (acquired_rmu != stream->lut3d_func->state.bits.rmu_mux_num)
			BREAK_TO_DEBUGGER();

		result = mpc->funcs->program_3dlut(mpc, &stream->lut3d_func->lut_3d,
						   stream->lut3d_func->state.bits.rmu_mux_num);
		result = mpc->funcs->program_shaper(mpc, shaper_lut,
						    stream->lut3d_func->state.bits.rmu_mux_num);
	} else {
		// loop through the available mux and release the requested mpcc_id
		mpc->funcs->release_rmu(mpc, mpcc_id);
	}

	return result;
}

bool dcn30_set_input_transfer_func(struct dc *dc,
				struct pipe_ctx *pipe_ctx,
				const struct dc_plane_state *plane_state)
{
	struct dce_hwseq *hws = dc->hwseq;
	struct dpp *dpp_base = pipe_ctx->plane_res.dpp;
	enum dc_transfer_func_predefined tf;
	bool result = true;
	struct pwl_params *params = NULL;

	if (dpp_base == NULL || plane_state == NULL)
		return false;

	tf = TRANSFER_FUNCTION_UNITY;

	if (plane_state->in_transfer_func &&
		plane_state->in_transfer_func->type == TF_TYPE_PREDEFINED)
		tf = plane_state->in_transfer_func->tf;

	dpp_base->funcs->dpp_set_pre_degam(dpp_base, tf);

	if (plane_state->in_transfer_func) {
		if (plane_state->in_transfer_func->type == TF_TYPE_HWPWL)
			params = &plane_state->in_transfer_func->pwl;
		else if (plane_state->in_transfer_func->type == TF_TYPE_DISTRIBUTED_POINTS &&
			cm3_helper_translate_curve_to_hw_format(plane_state->in_transfer_func,
					&dpp_base->degamma_params, false))
			params = &dpp_base->degamma_params;
	}

	result = dpp_base->funcs->dpp_program_gamcor_lut(dpp_base, params);

	if (pipe_ctx->stream_res.opp && pipe_ctx->stream_res.opp->ctx) {
		if (dpp_base->funcs->dpp_program_blnd_lut)
			hws->funcs.set_blend_lut(pipe_ctx, plane_state);
		if (dpp_base->funcs->dpp_program_shaper_lut &&
				dpp_base->funcs->dpp_program_3dlut)
			hws->funcs.set_shaper_3dlut(pipe_ctx, plane_state);
	}

	return result;
}

bool dcn30_set_output_transfer_func(struct dc *dc,
				struct pipe_ctx *pipe_ctx,
				const struct dc_stream_state *stream)
{
	int mpcc_id = pipe_ctx->plane_res.hubp->inst;
	struct mpc *mpc = pipe_ctx->stream_res.opp->ctx->dc->res_pool->mpc;
	struct pwl_params *params = NULL;
	bool ret = false;

	/* program OGAM or 3DLUT only for the top pipe*/
	if (pipe_ctx->top_pipe == NULL) {
		/*program rmu shaper and 3dlut in MPC*/
		ret = dcn30_set_mpc_shaper_3dlut(pipe_ctx, stream);
		if (ret == false && mpc->funcs->set_output_gamma && stream->out_transfer_func) {
			if (stream->out_transfer_func->type == TF_TYPE_HWPWL)
				params = &stream->out_transfer_func->pwl;
			else if (pipe_ctx->stream->out_transfer_func->type ==
					TF_TYPE_DISTRIBUTED_POINTS &&
					cm3_helper_translate_curve_to_hw_format(
					stream->out_transfer_func,
					&mpc->blender_params, false))
				params = &mpc->blender_params;
			 /* there are no ROM LUTs in OUTGAM */
			if (stream->out_transfer_func->type == TF_TYPE_PREDEFINED)
				BREAK_TO_DEBUGGER();
		}
	}

	mpc->funcs->set_output_gamma(mpc, mpcc_id, params);
	return ret;
}

static void dcn30_set_writeback(
		struct dc *dc,
		struct dc_writeback_info *wb_info,
		struct dc_state *context)
{
	struct mcif_wb *mcif_wb;
	struct mcif_buf_params *mcif_buf_params;

	ASSERT(wb_info->dwb_pipe_inst < MAX_DWB_PIPES);
	ASSERT(wb_info->wb_enabled);
	ASSERT(wb_info->mpcc_inst >= 0);
	ASSERT(wb_info->mpcc_inst < dc->res_pool->mpcc_count);
	mcif_wb = dc->res_pool->mcif_wb[wb_info->dwb_pipe_inst];
	mcif_buf_params = &wb_info->mcif_buf_params;

	/* set DWB MPC mux */
	dc->res_pool->mpc->funcs->set_dwb_mux(dc->res_pool->mpc,
			wb_info->dwb_pipe_inst, wb_info->mpcc_inst);
	/* set MCIF_WB buffer and arbitration configuration */
	mcif_wb->funcs->config_mcif_buf(mcif_wb, mcif_buf_params, wb_info->dwb_params.dest_height);
	mcif_wb->funcs->config_mcif_arb(mcif_wb, &context->bw_ctx.bw.dcn.bw_writeback.mcif_wb_arb[wb_info->dwb_pipe_inst]);
}

void dcn30_update_writeback(
		struct dc *dc,
		struct dc_writeback_info *wb_info,
		struct dc_state *context)
{
	struct dwbc *dwb;
	dwb = dc->res_pool->dwbc[wb_info->dwb_pipe_inst];
	DC_LOG_DWB("%s dwb_pipe_inst = %d, mpcc_inst = %d",\
		__func__, wb_info->dwb_pipe_inst,\
		wb_info->mpcc_inst);

	dcn30_set_writeback(dc, wb_info, context);

	/* update DWB */
	dwb->funcs->update(dwb, &wb_info->dwb_params);
}

bool dcn30_mmhubbub_warmup(
	struct dc *dc,
	unsigned int num_dwb,
	struct dc_writeback_info *wb_info)
{
	struct dwbc *dwb;
	struct mcif_wb *mcif_wb;
	struct mcif_warmup_params warmup_params = {0};
	unsigned int  i, i_buf;
	/*make sure there is no active DWB eanbled */
	for (i = 0; i < num_dwb; i++) {
		dwb = dc->res_pool->dwbc[wb_info[i].dwb_pipe_inst];
		if (dwb->dwb_is_efc_transition || dwb->dwb_is_drc) {
			/*can not do warmup while any dwb enabled*/
			return false;
		}
	}

	if (wb_info->mcif_warmup_params.p_vmid == 0)
		return false;

	/*check whether this is new interface: warmup big buffer once*/
	if (wb_info->mcif_warmup_params.start_address.quad_part != 0 &&
		wb_info->mcif_warmup_params.region_size != 0) {
		/*mmhubbub is shared, so it does not matter which MCIF*/
		mcif_wb = dc->res_pool->mcif_wb[0];
		/*warmup a big chunk of VM buffer at once*/
		warmup_params.start_address.quad_part = wb_info->mcif_warmup_params.start_address.quad_part;
		warmup_params.address_increment =  wb_info->mcif_warmup_params.region_size;
		warmup_params.region_size = wb_info->mcif_warmup_params.region_size;
		warmup_params.p_vmid = wb_info->mcif_warmup_params.p_vmid;

		if (warmup_params.address_increment == 0)
			warmup_params.address_increment = dc->dml.soc.vmm_page_size_bytes;

		mcif_wb->funcs->warmup_mcif(mcif_wb, &warmup_params);
		return true;
	}
	/*following is the original: warmup each DWB's mcif buffer*/
	for (i = 0; i < num_dwb; i++) {
		dwb = dc->res_pool->dwbc[wb_info[i].dwb_pipe_inst];
		mcif_wb = dc->res_pool->mcif_wb[wb_info[i].dwb_pipe_inst];
		/*warmup is for VM mode only*/
		if (wb_info[i].mcif_buf_params.p_vmid == 0)
			return false;

		/* Warmup MCIF_WB */
		for (i_buf = 0; i_buf < MCIF_BUF_COUNT; i_buf++) {
			warmup_params.start_address.quad_part = wb_info[i].mcif_buf_params.luma_address[i_buf];
			warmup_params.address_increment = dc->dml.soc.vmm_page_size_bytes;
			warmup_params.region_size = wb_info[i].mcif_buf_params.luma_pitch * wb_info[i].dwb_params.dest_height;
			warmup_params.p_vmid = wb_info[i].mcif_buf_params.p_vmid;
			mcif_wb->funcs->warmup_mcif(mcif_wb, &warmup_params);
		}
	}
	return true;
}

void dcn30_enable_writeback(
		struct dc *dc,
		struct dc_writeback_info *wb_info,
		struct dc_state *context)
{
	struct dwbc *dwb;
	struct mcif_wb *mcif_wb;

	dwb = dc->res_pool->dwbc[wb_info->dwb_pipe_inst];
	mcif_wb = dc->res_pool->mcif_wb[wb_info->dwb_pipe_inst];

	DC_LOG_DWB("%s dwb_pipe_inst = %d, mpcc_inst = %d",\
		__func__, wb_info->dwb_pipe_inst,\
		wb_info->mpcc_inst);
	/* Update writeback pipe */
	dcn30_set_writeback(dc, wb_info, context);

	/* Enable MCIF_WB */
	mcif_wb->funcs->enable_mcif(mcif_wb);
	/* Enable DWB */
	dwb->funcs->enable(dwb, &wb_info->dwb_params);
}

void dcn30_disable_writeback(
		struct dc *dc,
		unsigned int dwb_pipe_inst)
{
	struct dwbc *dwb;
	struct mcif_wb *mcif_wb;

	ASSERT(dwb_pipe_inst < MAX_DWB_PIPES);
	dwb = dc->res_pool->dwbc[dwb_pipe_inst];
	mcif_wb = dc->res_pool->mcif_wb[dwb_pipe_inst];
	DC_LOG_DWB("%s dwb_pipe_inst = %d",\
		__func__, dwb_pipe_inst);

	/* disable DWB */
	dwb->funcs->disable(dwb);
	/* disable MCIF */
	mcif_wb->funcs->disable_mcif(mcif_wb);
	/* disable MPC DWB mux */
	dc->res_pool->mpc->funcs->disable_dwb_mux(dc->res_pool->mpc, dwb_pipe_inst);
}

void dcn30_program_all_writeback_pipes_in_tree(
		struct dc *dc,
		const struct dc_stream_state *stream,
		struct dc_state *context)
{
	struct dc_writeback_info wb_info;
	struct dwbc *dwb;
	struct dc_stream_status *stream_status = NULL;
	int i_wb, i_pipe, i_stream;
	DC_LOG_DWB("%s", __func__);

	ASSERT(stream);
	for (i_stream = 0; i_stream < context->stream_count; i_stream++) {
		if (context->streams[i_stream] == stream) {
			stream_status = &context->stream_status[i_stream];
			break;
		}
	}
	ASSERT(stream_status);

	ASSERT(stream->num_wb_info <= dc->res_pool->res_cap->num_dwb);
	/* For each writeback pipe */
	for (i_wb = 0; i_wb < stream->num_wb_info; i_wb++) {

		/* copy writeback info to local non-const so mpcc_inst can be set */
		wb_info = stream->writeback_info[i_wb];
		if (wb_info.wb_enabled) {

			/* get the MPCC instance for writeback_source_plane */
			wb_info.mpcc_inst = -1;
			for (i_pipe = 0; i_pipe < dc->res_pool->pipe_count; i_pipe++) {
				struct pipe_ctx *pipe_ctx = &context->res_ctx.pipe_ctx[i_pipe];

				if (!pipe_ctx->plane_state)
					continue;

				if (pipe_ctx->plane_state == wb_info.writeback_source_plane) {
					wb_info.mpcc_inst = pipe_ctx->plane_res.mpcc_inst;
					break;
				}
			}

			if (wb_info.mpcc_inst == -1) {
				/* Disable writeback pipe and disconnect from MPCC
				 * if source plane has been removed
				 */
				dc->hwss.disable_writeback(dc, wb_info.dwb_pipe_inst);
				continue;
			}

			ASSERT(wb_info.dwb_pipe_inst < dc->res_pool->res_cap->num_dwb);
			dwb = dc->res_pool->dwbc[wb_info.dwb_pipe_inst];
			if (dwb->funcs->is_enabled(dwb)) {
				/* writeback pipe already enabled, only need to update */
				dc->hwss.update_writeback(dc, &wb_info, context);
			} else {
				/* Enable writeback pipe and connect to MPCC */
				dc->hwss.enable_writeback(dc, &wb_info, context);
			}
		} else {
			/* Disable writeback pipe and disconnect from MPCC */
			dc->hwss.disable_writeback(dc, wb_info.dwb_pipe_inst);
		}
	}
}

void dcn30_init_hw(struct dc *dc)
{
	struct abm **abms = dc->res_pool->multiple_abms;
	struct dce_hwseq *hws = dc->hwseq;
	struct dc_bios *dcb = dc->ctx->dc_bios;
	struct resource_pool *res_pool = dc->res_pool;
	int i;
	int edp_num;
	uint32_t backlight = MAX_BACKLIGHT_LEVEL;

	if (dc->clk_mgr && dc->clk_mgr->funcs->init_clocks)
		dc->clk_mgr->funcs->init_clocks(dc->clk_mgr);

	// Initialize the dccg
	if (res_pool->dccg->funcs->dccg_init)
		res_pool->dccg->funcs->dccg_init(res_pool->dccg);

	if (!dcb->funcs->is_accelerated_mode(dcb)) {
		hws->funcs.bios_golden_init(dc);
		hws->funcs.disable_vga(dc->hwseq);
	}

	if (dc->debug.enable_mem_low_power.bits.dmcu) {
		// Force ERAM to shutdown if DMCU is not enabled
		if (dc->debug.disable_dmcu || dc->config.disable_dmcu) {
			REG_UPDATE(DMU_MEM_PWR_CNTL, DMCU_ERAM_MEM_PWR_FORCE, 3);
		}
	}

	// Set default OPTC memory power states
	if (dc->debug.enable_mem_low_power.bits.optc) {
		// Shutdown when unassigned and light sleep in VBLANK
		REG_SET_2(ODM_MEM_PWR_CTRL3, 0, ODM_MEM_UNASSIGNED_PWR_MODE, 3, ODM_MEM_VBLANK_PWR_MODE, 1);
	}

	if (dc->ctx->dc_bios->fw_info_valid) {
		res_pool->ref_clocks.xtalin_clock_inKhz =
				dc->ctx->dc_bios->fw_info.pll_info.crystal_frequency;

		if (res_pool->dccg && res_pool->hubbub) {

			(res_pool->dccg->funcs->get_dccg_ref_freq)(res_pool->dccg,
					dc->ctx->dc_bios->fw_info.pll_info.crystal_frequency,
					&res_pool->ref_clocks.dccg_ref_clock_inKhz);

			(res_pool->hubbub->funcs->get_dchub_ref_freq)(res_pool->hubbub,
					res_pool->ref_clocks.dccg_ref_clock_inKhz,
					&res_pool->ref_clocks.dchub_ref_clock_inKhz);
		} else {
			// Not all ASICs have DCCG sw component
			res_pool->ref_clocks.dccg_ref_clock_inKhz =
					res_pool->ref_clocks.xtalin_clock_inKhz;
			res_pool->ref_clocks.dchub_ref_clock_inKhz =
					res_pool->ref_clocks.xtalin_clock_inKhz;
		}
	} else
		ASSERT_CRITICAL(false);

	for (i = 0; i < dc->link_count; i++) {
		/* Power up AND update implementation according to the
		 * required signal (which may be different from the
		 * default signal on connector).
		 */
		struct dc_link *link = dc->links[i];

		link->link_enc->funcs->hw_init(link->link_enc);

		/* Check for enabled DIG to identify enabled display */
		if (link->link_enc->funcs->is_dig_enabled &&
			link->link_enc->funcs->is_dig_enabled(link->link_enc)) {
			link->link_status.link_active = true;
			if (link->link_enc->funcs->fec_is_active &&
					link->link_enc->funcs->fec_is_active(link->link_enc))
				link->fec_state = dc_link_fec_enabled;
		}
	}

	/* we want to turn off all dp displays before doing detection */
	dc->link_srv->blank_all_dp_displays(dc);

	if (hws->funcs.enable_power_gating_plane)
		hws->funcs.enable_power_gating_plane(dc->hwseq, true);

	/* If taking control over from VBIOS, we may want to optimize our first
	 * mode set, so we need to skip powering down pipes until we know which
	 * pipes we want to use.
	 * Otherwise, if taking control is not possible, we need to power
	 * everything down.
	 */
	if (dcb->funcs->is_accelerated_mode(dcb) || !dc->config.seamless_boot_edp_requested) {
		hws->funcs.init_pipes(dc, dc->current_state);
		if (dc->res_pool->hubbub->funcs->allow_self_refresh_control)
			dc->res_pool->hubbub->funcs->allow_self_refresh_control(dc->res_pool->hubbub,
					!dc->res_pool->hubbub->ctx->dc->debug.disable_stutter);
	}

	/* In headless boot cases, DIG may be turned
	 * on which causes HW/SW discrepancies.
	 * To avoid this, power down hardware on boot
	 * if DIG is turned on and seamless boot not enabled
	 */
	if (!dc->config.seamless_boot_edp_requested) {
		struct dc_link *edp_links[MAX_NUM_EDP];
		struct dc_link *edp_link = NULL;

		dc_get_edp_links(dc, edp_links, &edp_num);
		if (edp_num)
			edp_link = edp_links[0];
		if (edp_link && edp_link->link_enc->funcs->is_dig_enabled &&
				edp_link->link_enc->funcs->is_dig_enabled(edp_link->link_enc) &&
				dc->hwss.edp_backlight_control &&
				dc->hwss.power_down &&
				dc->hwss.edp_power_control) {
			dc->hwss.edp_backlight_control(edp_link, false);
			dc->hwss.power_down(dc);
			dc->hwss.edp_power_control(edp_link, false);
		} else {
			for (i = 0; i < dc->link_count; i++) {
				struct dc_link *link = dc->links[i];

				if (link->link_enc->funcs->is_dig_enabled &&
						link->link_enc->funcs->is_dig_enabled(link->link_enc) &&
						dc->hwss.power_down) {
					dc->hwss.power_down(dc);
					break;
				}

			}
		}
	}

	for (i = 0; i < res_pool->audio_count; i++) {
		struct audio *audio = res_pool->audios[i];

		audio->funcs->hw_init(audio);
	}

	for (i = 0; i < dc->link_count; i++) {
		struct dc_link *link = dc->links[i];

		if (link->panel_cntl)
			backlight = link->panel_cntl->funcs->hw_init(link->panel_cntl);
	}

	for (i = 0; i < dc->res_pool->pipe_count; i++) {
		if (abms[i] != NULL)
			abms[i]->funcs->abm_init(abms[i], backlight);
	}

	/* power AFMT HDMI memory TODO: may move to dis/en output save power*/
	REG_WRITE(DIO_MEM_PWR_CTRL, 0);

	if (!dc->debug.disable_clock_gate) {
		/* enable all DCN clock gating */
		REG_WRITE(DCCG_GATE_DISABLE_CNTL, 0);

		REG_WRITE(DCCG_GATE_DISABLE_CNTL2, 0);

		REG_UPDATE(DCFCLK_CNTL, DCFCLK_GATE_DIS, 0);
	}

	if (!dcb->funcs->is_accelerated_mode(dcb) && dc->res_pool->hubbub->funcs->init_watermarks)
		dc->res_pool->hubbub->funcs->init_watermarks(dc->res_pool->hubbub);

	if (dc->clk_mgr->funcs->notify_wm_ranges)
		dc->clk_mgr->funcs->notify_wm_ranges(dc->clk_mgr);

	//if softmax is enabled then hardmax will be set by a different call
	if (dc->clk_mgr->funcs->set_hard_max_memclk && !dc->clk_mgr->dc_mode_softmax_enabled)
		dc->clk_mgr->funcs->set_hard_max_memclk(dc->clk_mgr);

	if (dc->res_pool->hubbub->funcs->force_pstate_change_control)
		dc->res_pool->hubbub->funcs->force_pstate_change_control(
				dc->res_pool->hubbub, false, false);
	if (dc->res_pool->hubbub->funcs->init_crb)
		dc->res_pool->hubbub->funcs->init_crb(dc->res_pool->hubbub);

	// Get DMCUB capabilities
	dc_dmub_srv_query_caps_cmd(dc->ctx->dmub_srv);
	dc->caps.dmub_caps.psr = dc->ctx->dmub_srv->dmub->feature_caps.psr;
	dc->caps.dmub_caps.mclk_sw = dc->ctx->dmub_srv->dmub->feature_caps.fw_assisted_mclk_switch;
}

void dcn30_set_avmute(struct pipe_ctx *pipe_ctx, bool enable)
{
	if (pipe_ctx == NULL)
		return;

	if (dc_is_hdmi_signal(pipe_ctx->stream->signal) && pipe_ctx->stream_res.stream_enc != NULL)
		pipe_ctx->stream_res.stream_enc->funcs->set_avmute(
				pipe_ctx->stream_res.stream_enc,
				enable);
}

void dcn30_update_info_frame(struct pipe_ctx *pipe_ctx)
{
	bool is_hdmi_tmds;
	bool is_dp;

	ASSERT(pipe_ctx->stream);

	if (pipe_ctx->stream_res.stream_enc == NULL)
		return;  /* this is not root pipe */

	is_hdmi_tmds = dc_is_hdmi_tmds_signal(pipe_ctx->stream->signal);
	is_dp = dc_is_dp_signal(pipe_ctx->stream->signal);

	if (!is_hdmi_tmds && !is_dp)
		return;

	if (is_hdmi_tmds)
		pipe_ctx->stream_res.stream_enc->funcs->update_hdmi_info_packets(
			pipe_ctx->stream_res.stream_enc,
			&pipe_ctx->stream_res.encoder_info_frame);
	else {
		if (pipe_ctx->stream_res.stream_enc->funcs->update_dp_info_packets_sdp_line_num)
			pipe_ctx->stream_res.stream_enc->funcs->update_dp_info_packets_sdp_line_num(
				pipe_ctx->stream_res.stream_enc,
				&pipe_ctx->stream_res.encoder_info_frame);

		pipe_ctx->stream_res.stream_enc->funcs->update_dp_info_packets(
			pipe_ctx->stream_res.stream_enc,
			&pipe_ctx->stream_res.encoder_info_frame);
	}
}

void dcn30_program_dmdata_engine(struct pipe_ctx *pipe_ctx)
{
	struct dc_stream_state    *stream     = pipe_ctx->stream;
	struct hubp               *hubp       = pipe_ctx->plane_res.hubp;
	bool                       enable     = false;
	struct stream_encoder     *stream_enc = pipe_ctx->stream_res.stream_enc;
	enum dynamic_metadata_mode mode       = dc_is_dp_signal(stream->signal)
							? dmdata_dp
							: dmdata_hdmi;

	/* if using dynamic meta, don't set up generic infopackets */
	if (pipe_ctx->stream->dmdata_address.quad_part != 0) {
		pipe_ctx->stream_res.encoder_info_frame.hdrsmd.valid = false;
		enable = true;
	}

	if (!hubp)
		return;

	if (!stream_enc || !stream_enc->funcs->set_dynamic_metadata)
		return;

	stream_enc->funcs->set_dynamic_metadata(stream_enc, enable,
							hubp->inst, mode);
}

bool dcn30_apply_idle_power_optimizations(struct dc *dc, bool enable)
{
	union dmub_rb_cmd cmd;
	uint32_t tmr_delay = 0, tmr_scale = 0;
	struct dc_cursor_attributes cursor_attr;
	bool cursor_cache_enable = false;
	struct dc_stream_state *stream = NULL;
	struct dc_plane_state *plane = NULL;

	if (!dc->ctx->dmub_srv)
		return false;

	if (enable) {
		if (dc->current_state) {
			int i;

			/* First, check no-memory-requests case */
			for (i = 0; i < dc->current_state->stream_count; i++) {
				if (dc->current_state->stream_status[i].plane_count)
					/* Fail eligibility on a visible stream */
					break;
			}

			if (i == dc->current_state->stream_count) {
				/* Enable no-memory-requests case */
				memset(&cmd, 0, sizeof(cmd));
				cmd.mall.header.type = DMUB_CMD__MALL;
				cmd.mall.header.sub_type = DMUB_CMD__MALL_ACTION_NO_DF_REQ;
				cmd.mall.header.payload_bytes = sizeof(cmd.mall) - sizeof(cmd.mall.header);

				dm_execute_dmub_cmd(dc->ctx, &cmd, DM_DMUB_WAIT_TYPE_NO_WAIT);

				return true;
			}

			stream = dc->current_state->streams[0];
			plane = (stream ? dc->current_state->stream_status[0].plane_states[0] : NULL);

			if (stream && plane) {
				cursor_cache_enable = stream->cursor_position.enable &&
						plane->address.grph.cursor_cache_addr.quad_part;
				cursor_attr = stream->cursor_attributes;
			}

			/*
			 * Second, check MALL eligibility
			 *
			 * single display only, single surface only, 8 and 16 bit formats only, no VM,
			 * do not use MALL for displays that support PSR as they use D0i3.2 in DMCUB FW
			 *
			 * TODO: When we implement multi-display, PSR displays will be allowed if there is
			 * a non-PSR display present, since in that case we can't do D0i3.2
			 */
			if (dc->current_state->stream_count == 1 &&
					stream->link->psr_settings.psr_version == DC_PSR_VERSION_UNSUPPORTED &&
					dc->current_state->stream_status[0].plane_count == 1 &&
					plane->format <= SURFACE_PIXEL_FORMAT_GRPH_ABGR16161616F &&
					plane->format >= SURFACE_PIXEL_FORMAT_GRPH_ARGB8888 &&
					plane->address.page_table_base.quad_part == 0 &&
					dc->hwss.does_plane_fit_in_mall &&
					dc->hwss.does_plane_fit_in_mall(dc, plane,
							cursor_cache_enable ? &cursor_attr : NULL)) {
				unsigned int v_total = stream->adjust.v_total_max ?
						stream->adjust.v_total_max : stream->timing.v_total;
				unsigned int refresh_hz = div_u64((unsigned long long) stream->timing.pix_clk_100hz *
						100LL, (v_total * stream->timing.h_total));

				/*
				 * one frame time in microsec:
				 * Delay_Us = 1000000 / refresh
				 * dynamic_delay_us = 1000000 / refresh + 2 * stutter_period
				 *
				 * one frame time modified by 'additional timer percent' (p):
				 * Delay_Us_modified = dynamic_delay_us + dynamic_delay_us * p / 100
				 *                   = dynamic_delay_us * (1 + p / 100)
				 *                   = (1000000 / refresh + 2 * stutter_period) * (100 + p) / 100
				 *                   = (1000000 + 2 * stutter_period * refresh) * (100 + p) / (100 * refresh)
				 *
				 * formula for timer duration based on parameters, from regspec:
				 * dynamic_delay_us = 65.28 * (64 + MallFrameCacheTmrDly) * 2^MallFrameCacheTmrScale
				 *
				 * dynamic_delay_us / 65.28 = (64 + MallFrameCacheTmrDly) * 2^MallFrameCacheTmrScale
				 * (dynamic_delay_us / 65.28) / 2^MallFrameCacheTmrScale = 64 + MallFrameCacheTmrDly
				 * MallFrameCacheTmrDly = ((dynamic_delay_us / 65.28) / 2^MallFrameCacheTmrScale) - 64
				 *                      = (1000000 + 2 * stutter_period * refresh) * (100 + p) / (100 * refresh) / 65.28 / 2^MallFrameCacheTmrScale - 64
				 *                      = (1000000 + 2 * stutter_period * refresh) * (100 + p) / (refresh * 6528 * 2^MallFrameCacheTmrScale) - 64
				 *
				 * need to round up the result of the division before the subtraction
				 */
				unsigned int denom = refresh_hz * 6528;
				unsigned int stutter_period = dc->current_state->perf_params.stutter_period_us;

				tmr_delay = div_u64(((1000000LL + 2 * stutter_period * refresh_hz) *
						(100LL + dc->debug.mall_additional_timer_percent) + denom - 1),
						denom) - 64LL;

				/* In some cases the stutter period is really big (tiny modes) in these
				 * cases MALL cant be enabled, So skip these cases to avoid a ASSERT()
				 *
				 * We can check if stutter_period is more than 1/10th the frame time to
				 * consider if we can actually meet the range of hysteresis timer
				 */
				if (stutter_period > 100000/refresh_hz)
					return false;

				/* scale should be increased until it fits into 6 bits */
				while (tmr_delay & ~0x3F) {
					tmr_scale++;

					if (tmr_scale > 3) {
						/* Delay exceeds range of hysteresis timer */
						ASSERT(false);
						return false;
					}

					denom *= 2;
					tmr_delay = div_u64(((1000000LL + 2 * stutter_period * refresh_hz) *
							(100LL + dc->debug.mall_additional_timer_percent) + denom - 1),
							denom) - 64LL;
				}

				/* Copy HW cursor */
				if (cursor_cache_enable) {
					memset(&cmd, 0, sizeof(cmd));
					cmd.mall.header.type = DMUB_CMD__MALL;
					cmd.mall.header.sub_type = DMUB_CMD__MALL_ACTION_COPY_CURSOR;
					cmd.mall.header.payload_bytes =
							sizeof(cmd.mall) - sizeof(cmd.mall.header);

					switch (cursor_attr.color_format) {
					case CURSOR_MODE_MONO:
						cmd.mall.cursor_bpp = 2;
						break;
					case CURSOR_MODE_COLOR_1BIT_AND:
					case CURSOR_MODE_COLOR_PRE_MULTIPLIED_ALPHA:
					case CURSOR_MODE_COLOR_UN_PRE_MULTIPLIED_ALPHA:
						cmd.mall.cursor_bpp = 32;
						break;

					case CURSOR_MODE_COLOR_64BIT_FP_PRE_MULTIPLIED:
					case CURSOR_MODE_COLOR_64BIT_FP_UN_PRE_MULTIPLIED:
						cmd.mall.cursor_bpp = 64;
						break;
					}

					cmd.mall.cursor_copy_src.quad_part = cursor_attr.address.quad_part;
					cmd.mall.cursor_copy_dst.quad_part =
							(plane->address.grph.cursor_cache_addr.quad_part + 2047) & ~2047;
					cmd.mall.cursor_width = cursor_attr.width;
					cmd.mall.cursor_height = cursor_attr.height;
					cmd.mall.cursor_pitch = cursor_attr.pitch;

					dm_execute_dmub_cmd(dc->ctx, &cmd, DM_DMUB_WAIT_TYPE_WAIT);

					/* Use copied cursor, and it's okay to not switch back */
					cursor_attr.address.quad_part = cmd.mall.cursor_copy_dst.quad_part;
					dc_stream_set_cursor_attributes(stream, &cursor_attr);
				}

				/* Enable MALL */
				memset(&cmd, 0, sizeof(cmd));
				cmd.mall.header.type = DMUB_CMD__MALL;
				cmd.mall.header.sub_type = DMUB_CMD__MALL_ACTION_ALLOW;
				cmd.mall.header.payload_bytes = sizeof(cmd.mall) - sizeof(cmd.mall.header);
				cmd.mall.tmr_delay = tmr_delay;
				cmd.mall.tmr_scale = tmr_scale;
				cmd.mall.debug_bits = dc->debug.mall_error_as_fatal;

				dm_execute_dmub_cmd(dc->ctx, &cmd, DM_DMUB_WAIT_TYPE_NO_WAIT);

				return true;
			}
		}

		/* No applicable optimizations */
		return false;
	}

	/* Disable MALL */
	memset(&cmd, 0, sizeof(cmd));
	cmd.mall.header.type = DMUB_CMD__MALL;
	cmd.mall.header.sub_type = DMUB_CMD__MALL_ACTION_DISALLOW;
	cmd.mall.header.payload_bytes =
		sizeof(cmd.mall) - sizeof(cmd.mall.header);

	dm_execute_dmub_cmd(dc->ctx, &cmd, DM_DMUB_WAIT_TYPE_WAIT);

	return true;
}

bool dcn30_does_plane_fit_in_mall(struct dc *dc, struct dc_plane_state *plane, struct dc_cursor_attributes *cursor_attr)
{
	// add meta size?
	unsigned int surface_size = plane->plane_size.surface_pitch * plane->plane_size.surface_size.height *
			(plane->format >= SURFACE_PIXEL_FORMAT_GRPH_ARGB16161616 ? 8 : 4);
	unsigned int mall_size = dc->caps.mall_size_total;
	unsigned int cursor_size = 0;

	if (dc->debug.mall_size_override)
		mall_size = 1024 * 1024 * dc->debug.mall_size_override;

	if (cursor_attr) {
		cursor_size = dc->caps.max_cursor_size * dc->caps.max_cursor_size;

		switch (cursor_attr->color_format) {
		case CURSOR_MODE_MONO:
			cursor_size /= 2;
			break;
		case CURSOR_MODE_COLOR_1BIT_AND:
		case CURSOR_MODE_COLOR_PRE_MULTIPLIED_ALPHA:
		case CURSOR_MODE_COLOR_UN_PRE_MULTIPLIED_ALPHA:
			cursor_size *= 4;
			break;

		case CURSOR_MODE_COLOR_64BIT_FP_PRE_MULTIPLIED:
		case CURSOR_MODE_COLOR_64BIT_FP_UN_PRE_MULTIPLIED:
			cursor_size *= 8;
			break;
		}
	}

	return (surface_size + cursor_size) < mall_size;
}

void dcn30_hardware_release(struct dc *dc)
{
	bool subvp_in_use = false;
	uint32_t i;

	dc_dmub_srv_p_state_delegate(dc, false, NULL);
	dc_dmub_setup_subvp_dmub_command(dc, dc->current_state, false);

	/* SubVP treated the same way as FPO. If driver disable and
	 * we are using a SubVP config, disable and force on DCN side
	 * to prevent P-State hang on driver enable.
	 */
	for (i = 0; i < dc->res_pool->pipe_count; i++) {
		struct pipe_ctx *pipe = &dc->current_state->res_ctx.pipe_ctx[i];

		if (!pipe->stream)
			continue;

		if (pipe->stream->mall_stream_config.type == SUBVP_MAIN) {
			subvp_in_use = true;
			break;
		}
	}
	/* If pstate unsupported, or still supported
	 * by firmware, force it supported by dcn
	 */
	if (dc->current_state)
		if ((!dc->clk_mgr->clks.p_state_change_support || subvp_in_use ||
				dc->current_state->bw_ctx.bw.dcn.clk.fw_based_mclk_switching) &&
				dc->res_pool->hubbub->funcs->force_pstate_change_control)
			dc->res_pool->hubbub->funcs->force_pstate_change_control(
					dc->res_pool->hubbub, true, true);
}

void dcn30_set_disp_pattern_generator(const struct dc *dc,
		struct pipe_ctx *pipe_ctx,
		enum controller_dp_test_pattern test_pattern,
		enum controller_dp_color_space color_space,
		enum dc_color_depth color_depth,
		const struct tg_color *solid_color,
		int width, int height, int offset)
{
	pipe_ctx->stream_res.opp->funcs->opp_set_disp_pattern_generator(pipe_ctx->stream_res.opp, test_pattern,
			color_space, color_depth, solid_color, width, height, offset);
}

void dcn30_prepare_bandwidth(struct dc *dc,
<<<<<<< HEAD
	struct dc_state *context)
=======
			     struct dc_state *context)
>>>>>>> 3b718dca
{
	bool p_state_change_support = context->bw_ctx.bw.dcn.clk.p_state_change_support;
	/* Any transition into an FPO config should disable MCLK switching first to avoid
	 * driver and FW P-State synchronization issues.
	 */
	if (context->bw_ctx.bw.dcn.clk.fw_based_mclk_switching || dc->clk_mgr->clks.fw_based_mclk_switching) {
		dc->optimized_required = true;
		context->bw_ctx.bw.dcn.clk.p_state_change_support = false;
	}

	if (dc->clk_mgr->dc_mode_softmax_enabled)
		if (dc->clk_mgr->clks.dramclk_khz <= dc->clk_mgr->bw_params->dc_mode_softmax_memclk * 1000 &&
				context->bw_ctx.bw.dcn.clk.dramclk_khz > dc->clk_mgr->bw_params->dc_mode_softmax_memclk * 1000)
			dc->clk_mgr->funcs->set_max_memclk(dc->clk_mgr, dc->clk_mgr->bw_params->clk_table.entries[dc->clk_mgr->bw_params->clk_table.num_entries - 1].memclk_mhz);

	dcn20_prepare_bandwidth(dc, context);
	/*
	 * enabled -> enabled: do not disable
	 * enabled -> disabled: disable
	 * disabled -> enabled: don't care
	 * disabled -> disabled: don't care
	 */
	if (!context->bw_ctx.bw.dcn.clk.fw_based_mclk_switching)
		dc_dmub_srv_p_state_delegate(dc, false, context);

	if (context->bw_ctx.bw.dcn.clk.fw_based_mclk_switching || dc->clk_mgr->clks.fw_based_mclk_switching) {
		/* After disabling P-State, restore the original value to ensure we get the correct P-State
		 * on the next optimize. */
		context->bw_ctx.bw.dcn.clk.p_state_change_support = p_state_change_support;
	}
}
<|MERGE_RESOLUTION|>--- conflicted
+++ resolved
@@ -949,11 +949,7 @@
 }
 
 void dcn30_prepare_bandwidth(struct dc *dc,
-<<<<<<< HEAD
-	struct dc_state *context)
-=======
 			     struct dc_state *context)
->>>>>>> 3b718dca
 {
 	bool p_state_change_support = context->bw_ctx.bw.dcn.clk.p_state_change_support;
 	/* Any transition into an FPO config should disable MCLK switching first to avoid
