--- conflicted
+++ resolved
@@ -25,28 +25,17 @@
 struct sg_table *intel_region_ttm_resource_to_st(struct intel_memory_region *mem,
 						 struct ttm_resource *res);
 
-<<<<<<< HEAD
-void intel_region_ttm_node_free(struct intel_memory_region *mem,
-				struct ttm_resource *node);
-=======
 void intel_region_ttm_resource_free(struct intel_memory_region *mem,
 				    struct ttm_resource *res);
 
 int intel_region_to_ttm_type(const struct intel_memory_region *mem);
->>>>>>> 927dfdd0
 
 struct ttm_device_funcs *i915_ttm_driver(void);
 
 #ifdef CONFIG_DRM_I915_SELFTEST
 struct ttm_resource *
-<<<<<<< HEAD
-intel_region_ttm_node_alloc(struct intel_memory_region *mem,
-			    resource_size_t size,
-			    unsigned int flags);
-=======
 intel_region_ttm_resource_alloc(struct intel_memory_region *mem,
 				resource_size_t size,
 				unsigned int flags);
->>>>>>> 927dfdd0
 #endif
 #endif /* _INTEL_REGION_TTM_H_ */