--- conflicted
+++ resolved
@@ -1260,14 +1260,10 @@
 	int ret;
 
 
-<<<<<<< HEAD
-	if (sscanf(buf, "%i", &mode) != 1  || (mode != 2 || mode != 1))
-=======
 	ret = kstrtoint(buf, 0, &mode);
 	if (ret)
 		return ret;
 	if (mode != SCI_KBD_MODE_FNZ && mode != SCI_KBD_MODE_AUTO)
->>>>>>> 9e82bf01
 		return -EINVAL;
 
 	/* Set the Keyboard Backlight Mode where:
