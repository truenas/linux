// SPDX-License-Identifier: GPL-2.0
// SPI interface for ChromeOS Embedded Controller
//
// Copyright (C) 2012 Google, Inc

#include <linux/delay.h>
#include <linux/kernel.h>
#include <linux/module.h>
#include <linux/mfd/cros_ec.h>
#include <linux/mfd/cros_ec_commands.h>
#include <linux/of.h>
#include <linux/platform_device.h>
#include <linux/slab.h>
#include <linux/spi/spi.h>
#include <uapi/linux/sched/types.h>

/* The header byte, which follows the preamble */
#define EC_MSG_HEADER			0xec

/*
 * Number of EC preamble bytes we read at a time. Since it takes
 * about 400-500us for the EC to respond there is not a lot of
 * point in tuning this. If the EC could respond faster then
 * we could increase this so that might expect the preamble and
 * message to occur in a single transaction. However, the maximum
 * SPI transfer size is 256 bytes, so at 5MHz we need a response
 * time of perhaps <320us (200 bytes / 1600 bits).
 */
#define EC_MSG_PREAMBLE_COUNT		32

/*
 * Allow for a long time for the EC to respond.  We support i2c
 * tunneling and support fairly long messages for the tunnel (249
 * bytes long at the moment).  If we're talking to a 100 kHz device
 * on the other end and need to transfer ~256 bytes, then we need:
 *  10 us/bit * ~10 bits/byte * ~256 bytes = ~25ms
 *
 * We'll wait 8 times that to handle clock stretching and other
 * paranoia.  Note that some battery gas gauge ICs claim to have a
 * clock stretch of 144ms in rare situations.  That's incentive for
 * not directly passing i2c through, but it's too late for that for
 * existing hardware.
 *
 * It's pretty unlikely that we'll really see a 249 byte tunnel in
 * anything other than testing.  If this was more common we might
 * consider having slow commands like this require a GET_STATUS
 * wait loop.  The 'flash write' command would be another candidate
 * for this, clocking in at 2-3ms.
 */
#define EC_MSG_DEADLINE_MS		200

/*
  * Time between raising the SPI chip select (for the end of a
  * transaction) and dropping it again (for the next transaction).
  * If we go too fast, the EC will miss the transaction. We know that we
  * need at least 70 us with the 16 MHz STM32 EC, so go with 200 us to be
  * safe.
  */
#define EC_SPI_RECOVERY_TIME_NS	(200 * 1000)

/**
 * struct cros_ec_spi - information about a SPI-connected EC
 *
 * @spi: SPI device we are connected to
 * @last_transfer_ns: time that we last finished a transfer.
 * @start_of_msg_delay: used to set the delay_usecs on the spi_transfer that
 *      is sent when we want to turn on CS at the start of a transaction.
 * @end_of_msg_delay: used to set the delay_usecs on the spi_transfer that
 *      is sent when we want to turn off CS at the end of a transaction.
 * @high_pri_worker: Used to schedule high priority work.
 */
struct cros_ec_spi {
	struct spi_device *spi;
	s64 last_transfer_ns;
	unsigned int start_of_msg_delay;
	unsigned int end_of_msg_delay;
	struct kthread_worker *high_pri_worker;
};

typedef int (*cros_ec_xfer_fn_t) (struct cros_ec_device *ec_dev,
				  struct cros_ec_command *ec_msg);

/**
 * struct cros_ec_xfer_work_params - params for our high priority workers
 *
 * @work: The work_struct needed to queue work
 * @fn: The function to use to transfer
 * @ec_dev: ChromeOS EC device
 * @ec_msg: Message to transfer
 * @ret: The return value of the function
 */

struct cros_ec_xfer_work_params {
	struct kthread_work work;
	cros_ec_xfer_fn_t fn;
	struct cros_ec_device *ec_dev;
	struct cros_ec_command *ec_msg;
	int ret;
};

static void debug_packet(struct device *dev, const char *name, u8 *ptr,
			 int len)
{
#ifdef DEBUG
	int i;

	dev_dbg(dev, "%s: ", name);
	for (i = 0; i < len; i++)
		pr_cont(" %02x", ptr[i]);

	pr_cont("\n");
#endif
}

static int terminate_request(struct cros_ec_device *ec_dev)
{
	struct cros_ec_spi *ec_spi = ec_dev->priv;
	struct spi_message msg;
	struct spi_transfer trans;
	int ret;

	/*
	 * Turn off CS, possibly adding a delay to ensure the rising edge
	 * doesn't come too soon after the end of the data.
	 */
	spi_message_init(&msg);
	memset(&trans, 0, sizeof(trans));
	trans.delay_usecs = ec_spi->end_of_msg_delay;
	spi_message_add_tail(&trans, &msg);

	ret = spi_sync_locked(ec_spi->spi, &msg);

	/* Reset end-of-response timer */
	ec_spi->last_transfer_ns = ktime_get_ns();
	if (ret < 0) {
		dev_err(ec_dev->dev,
			"cs-deassert spi transfer failed: %d\n",
			ret);
	}

	return ret;
}

/**
 * receive_n_bytes - receive n bytes from the EC.
 *
 * Assumes buf is a pointer into the ec_dev->din buffer
 */
static int receive_n_bytes(struct cros_ec_device *ec_dev, u8 *buf, int n)
{
	struct cros_ec_spi *ec_spi = ec_dev->priv;
	struct spi_transfer trans;
	struct spi_message msg;
	int ret;

	BUG_ON(buf - ec_dev->din + n > ec_dev->din_size);

	memset(&trans, 0, sizeof(trans));
	trans.cs_change = 1;
	trans.rx_buf = buf;
	trans.len = n;

	spi_message_init(&msg);
	spi_message_add_tail(&trans, &msg);
	ret = spi_sync_locked(ec_spi->spi, &msg);
	if (ret < 0)
		dev_err(ec_dev->dev, "spi transfer failed: %d\n", ret);

	return ret;
}

/**
 * cros_ec_spi_receive_packet - Receive a packet from the EC.
 *
 * This function has two phases: reading the preamble bytes (since if we read
 * data from the EC before it is ready to send, we just get preamble) and
 * reading the actual message.
 *
 * The received data is placed into ec_dev->din.
 *
 * @ec_dev: ChromeOS EC device
 * @need_len: Number of message bytes we need to read
 */
static int cros_ec_spi_receive_packet(struct cros_ec_device *ec_dev,
				      int need_len)
{
	struct ec_host_response *response;
	u8 *ptr, *end;
	int ret;
	unsigned long deadline;
	int todo;

	BUG_ON(ec_dev->din_size < EC_MSG_PREAMBLE_COUNT);

	/* Receive data until we see the header byte */
	deadline = jiffies + msecs_to_jiffies(EC_MSG_DEADLINE_MS);
	while (true) {
		unsigned long start_jiffies = jiffies;

		ret = receive_n_bytes(ec_dev,
				      ec_dev->din,
				      EC_MSG_PREAMBLE_COUNT);
		if (ret < 0)
			return ret;

		ptr = ec_dev->din;
		for (end = ptr + EC_MSG_PREAMBLE_COUNT; ptr != end; ptr++) {
			if (*ptr == EC_SPI_FRAME_START) {
				dev_dbg(ec_dev->dev, "msg found at %zd\n",
					ptr - ec_dev->din);
				break;
			}
		}
		if (ptr != end)
			break;

		/*
		 * Use the time at the start of the loop as a timeout.  This
		 * gives us one last shot at getting the transfer and is useful
		 * in case we got context switched out for a while.
		 */
		if (time_after(start_jiffies, deadline)) {
			dev_warn(ec_dev->dev, "EC failed to respond in time\n");
			return -ETIMEDOUT;
		}
	}

	/*
	 * ptr now points to the header byte. Copy any valid data to the
	 * start of our buffer
	 */
	todo = end - ++ptr;
	BUG_ON(todo < 0 || todo > ec_dev->din_size);
	todo = min(todo, need_len);
	memmove(ec_dev->din, ptr, todo);
	ptr = ec_dev->din + todo;
	dev_dbg(ec_dev->dev, "need %d, got %d bytes from preamble\n",
		need_len, todo);
	need_len -= todo;

	/* If the entire response struct wasn't read, get the rest of it. */
	if (todo < sizeof(*response)) {
		ret = receive_n_bytes(ec_dev, ptr, sizeof(*response) - todo);
		if (ret < 0)
			return -EBADMSG;
		ptr += (sizeof(*response) - todo);
		todo = sizeof(*response);
	}

	response = (struct ec_host_response *)ec_dev->din;

	/* Abort if data_len is too large. */
	if (response->data_len > ec_dev->din_size)
		return -EMSGSIZE;

	/* Receive data until we have it all */
	while (need_len > 0) {
		/*
		 * We can't support transfers larger than the SPI FIFO size
		 * unless we have DMA. We don't have DMA on the ISP SPI ports
		 * for Exynos. We need a way of asking SPI driver for
		 * maximum-supported transfer size.
		 */
		todo = min(need_len, 256);
		dev_dbg(ec_dev->dev, "loop, todo=%d, need_len=%d, ptr=%zd\n",
			todo, need_len, ptr - ec_dev->din);

		ret = receive_n_bytes(ec_dev, ptr, todo);
		if (ret < 0)
			return ret;

		ptr += todo;
		need_len -= todo;
	}

	dev_dbg(ec_dev->dev, "loop done, ptr=%zd\n", ptr - ec_dev->din);

	return 0;
}

/**
 * cros_ec_spi_receive_response - Receive a response from the EC.
 *
 * This function has two phases: reading the preamble bytes (since if we read
 * data from the EC before it is ready to send, we just get preamble) and
 * reading the actual message.
 *
 * The received data is placed into ec_dev->din.
 *
 * @ec_dev: ChromeOS EC device
 * @need_len: Number of message bytes we need to read
 */
static int cros_ec_spi_receive_response(struct cros_ec_device *ec_dev,
					int need_len)
{
	u8 *ptr, *end;
	int ret;
	unsigned long deadline;
	int todo;

	BUG_ON(ec_dev->din_size < EC_MSG_PREAMBLE_COUNT);

	/* Receive data until we see the header byte */
	deadline = jiffies + msecs_to_jiffies(EC_MSG_DEADLINE_MS);
	while (true) {
		unsigned long start_jiffies = jiffies;

		ret = receive_n_bytes(ec_dev,
				      ec_dev->din,
				      EC_MSG_PREAMBLE_COUNT);
		if (ret < 0)
			return ret;

		ptr = ec_dev->din;
		for (end = ptr + EC_MSG_PREAMBLE_COUNT; ptr != end; ptr++) {
			if (*ptr == EC_SPI_FRAME_START) {
				dev_dbg(ec_dev->dev, "msg found at %zd\n",
					ptr - ec_dev->din);
				break;
			}
		}
		if (ptr != end)
			break;

		/*
		 * Use the time at the start of the loop as a timeout.  This
		 * gives us one last shot at getting the transfer and is useful
		 * in case we got context switched out for a while.
		 */
		if (time_after(start_jiffies, deadline)) {
			dev_warn(ec_dev->dev, "EC failed to respond in time\n");
			return -ETIMEDOUT;
		}
	}

	/*
	 * ptr now points to the header byte. Copy any valid data to the
	 * start of our buffer
	 */
	todo = end - ++ptr;
	BUG_ON(todo < 0 || todo > ec_dev->din_size);
	todo = min(todo, need_len);
	memmove(ec_dev->din, ptr, todo);
	ptr = ec_dev->din + todo;
	dev_dbg(ec_dev->dev, "need %d, got %d bytes from preamble\n",
		 need_len, todo);
	need_len -= todo;

	/* Receive data until we have it all */
	while (need_len > 0) {
		/*
		 * We can't support transfers larger than the SPI FIFO size
		 * unless we have DMA. We don't have DMA on the ISP SPI ports
		 * for Exynos. We need a way of asking SPI driver for
		 * maximum-supported transfer size.
		 */
		todo = min(need_len, 256);
		dev_dbg(ec_dev->dev, "loop, todo=%d, need_len=%d, ptr=%zd\n",
			todo, need_len, ptr - ec_dev->din);

		ret = receive_n_bytes(ec_dev, ptr, todo);
		if (ret < 0)
			return ret;

		debug_packet(ec_dev->dev, "interim", ptr, todo);
		ptr += todo;
		need_len -= todo;
	}

	dev_dbg(ec_dev->dev, "loop done, ptr=%zd\n", ptr - ec_dev->din);

	return 0;
}

/**
 * do_cros_ec_pkt_xfer_spi - Transfer a packet over SPI and receive the reply
 *
 * @ec_dev: ChromeOS EC device
 * @ec_msg: Message to transfer
 */
static int do_cros_ec_pkt_xfer_spi(struct cros_ec_device *ec_dev,
				   struct cros_ec_command *ec_msg)
{
	struct ec_host_response *response;
	struct cros_ec_spi *ec_spi = ec_dev->priv;
	struct spi_transfer trans, trans_delay;
	struct spi_message msg;
	int i, len;
	u8 *ptr;
	u8 *rx_buf;
	u8 sum;
	u8 rx_byte;
	int ret = 0, final_ret;
	unsigned long delay;

	len = cros_ec_prepare_tx(ec_dev, ec_msg);
	dev_dbg(ec_dev->dev, "prepared, len=%d\n", len);

	/* If it's too soon to do another transaction, wait */
	delay = ktime_get_ns() - ec_spi->last_transfer_ns;
	if (delay < EC_SPI_RECOVERY_TIME_NS)
		ndelay(EC_SPI_RECOVERY_TIME_NS - delay);

	rx_buf = kzalloc(len, GFP_KERNEL);
	if (!rx_buf)
		return -ENOMEM;

	spi_bus_lock(ec_spi->spi->master);

	/*
	 * Leave a gap between CS assertion and clocking of data to allow the
	 * EC time to wakeup.
	 */
	spi_message_init(&msg);
	if (ec_spi->start_of_msg_delay) {
		memset(&trans_delay, 0, sizeof(trans_delay));
		trans_delay.delay_usecs = ec_spi->start_of_msg_delay;
		spi_message_add_tail(&trans_delay, &msg);
	}

	/* Transmit phase - send our message */
	memset(&trans, 0, sizeof(trans));
	trans.tx_buf = ec_dev->dout;
	trans.rx_buf = rx_buf;
	trans.len = len;
	trans.cs_change = 1;
	spi_message_add_tail(&trans, &msg);
	ret = spi_sync_locked(ec_spi->spi, &msg);

	/* Get the response */
	if (!ret) {
		/* Verify that EC can process command */
		for (i = 0; i < len; i++) {
			rx_byte = rx_buf[i];
			/*
			 * Seeing the PAST_END, RX_BAD_DATA, or NOT_READY
			 * markers are all signs that the EC didn't fully
			 * receive our command. e.g., if the EC is flashing
			 * itself, it can't respond to any commands and instead
			 * clocks out EC_SPI_PAST_END from its SPI hardware
			 * buffer. Similar occurrences can happen if the AP is
			 * too slow to clock out data after asserting CS -- the
			 * EC will abort and fill its buffer with
			 * EC_SPI_RX_BAD_DATA.
			 *
			 * In all cases, these errors should be safe to retry.
			 * Report -EAGAIN and let the caller decide what to do
			 * about that.
			 */
			if (rx_byte == EC_SPI_PAST_END  ||
			    rx_byte == EC_SPI_RX_BAD_DATA ||
			    rx_byte == EC_SPI_NOT_READY) {
				ret = -EAGAIN;
				break;
			}
		}
	}

	if (!ret)
		ret = cros_ec_spi_receive_packet(ec_dev,
				ec_msg->insize + sizeof(*response));
	else if (ret != -EAGAIN)
		dev_err(ec_dev->dev, "spi transfer failed: %d\n", ret);

	final_ret = terminate_request(ec_dev);

	spi_bus_unlock(ec_spi->spi->master);

	if (!ret)
		ret = final_ret;
	if (ret < 0)
		goto exit;

	ptr = ec_dev->din;

	/* check response error code */
	response = (struct ec_host_response *)ptr;
	ec_msg->result = response->result;

	ret = cros_ec_check_result(ec_dev, ec_msg);
	if (ret)
		goto exit;

	len = response->data_len;
	sum = 0;
	if (len > ec_msg->insize) {
		dev_err(ec_dev->dev, "packet too long (%d bytes, expected %d)",
			len, ec_msg->insize);
		ret = -EMSGSIZE;
		goto exit;
	}

	for (i = 0; i < sizeof(*response); i++)
		sum += ptr[i];

	/* copy response packet payload and compute checksum */
	memcpy(ec_msg->data, ptr + sizeof(*response), len);
	for (i = 0; i < len; i++)
		sum += ec_msg->data[i];

	if (sum) {
		dev_err(ec_dev->dev,
			"bad packet checksum, calculated %x\n",
			sum);
		ret = -EBADMSG;
		goto exit;
	}

	ret = len;
exit:
	kfree(rx_buf);
	if (ec_msg->command == EC_CMD_REBOOT_EC)
		msleep(EC_REBOOT_DELAY_MS);

	return ret;
}

/**
 * do_cros_ec_cmd_xfer_spi - Transfer a message over SPI and receive the reply
 *
 * @ec_dev: ChromeOS EC device
 * @ec_msg: Message to transfer
 */
static int do_cros_ec_cmd_xfer_spi(struct cros_ec_device *ec_dev,
				   struct cros_ec_command *ec_msg)
{
	struct cros_ec_spi *ec_spi = ec_dev->priv;
	struct spi_transfer trans;
	struct spi_message msg;
	int i, len;
	u8 *ptr;
	u8 *rx_buf;
	u8 rx_byte;
	int sum;
	int ret = 0, final_ret;
	unsigned long delay;

	len = cros_ec_prepare_tx(ec_dev, ec_msg);
	dev_dbg(ec_dev->dev, "prepared, len=%d\n", len);

	/* If it's too soon to do another transaction, wait */
	delay = ktime_get_ns() - ec_spi->last_transfer_ns;
	if (delay < EC_SPI_RECOVERY_TIME_NS)
		ndelay(EC_SPI_RECOVERY_TIME_NS - delay);

	rx_buf = kzalloc(len, GFP_KERNEL);
	if (!rx_buf)
		return -ENOMEM;

	spi_bus_lock(ec_spi->spi->master);

	/* Transmit phase - send our message */
	debug_packet(ec_dev->dev, "out", ec_dev->dout, len);
	memset(&trans, 0, sizeof(trans));
	trans.tx_buf = ec_dev->dout;
	trans.rx_buf = rx_buf;
	trans.len = len;
	trans.cs_change = 1;
	spi_message_init(&msg);
	spi_message_add_tail(&trans, &msg);
	ret = spi_sync_locked(ec_spi->spi, &msg);

	/* Get the response */
	if (!ret) {
		/* Verify that EC can process command */
		for (i = 0; i < len; i++) {
			rx_byte = rx_buf[i];
			/* See comments in cros_ec_pkt_xfer_spi() */
			if (rx_byte == EC_SPI_PAST_END  ||
			    rx_byte == EC_SPI_RX_BAD_DATA ||
			    rx_byte == EC_SPI_NOT_READY) {
				ret = -EAGAIN;
				break;
			}
		}
	}

	if (!ret)
		ret = cros_ec_spi_receive_response(ec_dev,
				ec_msg->insize + EC_MSG_TX_PROTO_BYTES);
	else if (ret != -EAGAIN)
		dev_err(ec_dev->dev, "spi transfer failed: %d\n", ret);

	final_ret = terminate_request(ec_dev);

	spi_bus_unlock(ec_spi->spi->master);

	if (!ret)
		ret = final_ret;
	if (ret < 0)
		goto exit;

	ptr = ec_dev->din;

	/* check response error code */
	ec_msg->result = ptr[0];
	ret = cros_ec_check_result(ec_dev, ec_msg);
	if (ret)
		goto exit;

	len = ptr[1];
	sum = ptr[0] + ptr[1];
	if (len > ec_msg->insize) {
		dev_err(ec_dev->dev, "packet too long (%d bytes, expected %d)",
			len, ec_msg->insize);
		ret = -ENOSPC;
		goto exit;
	}

	/* copy response packet payload and compute checksum */
	for (i = 0; i < len; i++) {
		sum += ptr[i + 2];
		if (ec_msg->insize)
			ec_msg->data[i] = ptr[i + 2];
	}
	sum &= 0xff;

	debug_packet(ec_dev->dev, "in", ptr, len + 3);

	if (sum != ptr[len + 2]) {
		dev_err(ec_dev->dev,
			"bad packet checksum, expected %02x, got %02x\n",
			sum, ptr[len + 2]);
		ret = -EBADMSG;
		goto exit;
	}

	ret = len;
exit:
	kfree(rx_buf);
	if (ec_msg->command == EC_CMD_REBOOT_EC)
		msleep(EC_REBOOT_DELAY_MS);

	return ret;
}

static void cros_ec_xfer_high_pri_work(struct kthread_work *work)
{
	struct cros_ec_xfer_work_params *params;

	params = container_of(work, struct cros_ec_xfer_work_params, work);
	params->ret = params->fn(params->ec_dev, params->ec_msg);
}

static int cros_ec_xfer_high_pri(struct cros_ec_device *ec_dev,
				 struct cros_ec_command *ec_msg,
				 cros_ec_xfer_fn_t fn)
{
	struct cros_ec_spi *ec_spi = ec_dev->priv;
	struct cros_ec_xfer_work_params params = {
		.work = KTHREAD_WORK_INIT(params.work,
					  cros_ec_xfer_high_pri_work),
		.ec_dev = ec_dev,
		.ec_msg = ec_msg,
		.fn = fn,
	};

	/*
	 * This looks a bit ridiculous.  Why do the work on a
	 * different thread if we're just going to block waiting for
	 * the thread to finish?  The key here is that the thread is
	 * running at high priority but the calling context might not
	 * be.  We need to be at high priority to avoid getting
	 * context switched out for too long and the EC giving up on
	 * the transfer.
	 */
	kthread_queue_work(ec_spi->high_pri_worker, &params.work);
	kthread_flush_work(&params.work);

	return params.ret;
}

static int cros_ec_pkt_xfer_spi(struct cros_ec_device *ec_dev,
				struct cros_ec_command *ec_msg)
{
	return cros_ec_xfer_high_pri(ec_dev, ec_msg, do_cros_ec_pkt_xfer_spi);
}

static int cros_ec_cmd_xfer_spi(struct cros_ec_device *ec_dev,
				struct cros_ec_command *ec_msg)
{
	return cros_ec_xfer_high_pri(ec_dev, ec_msg, do_cros_ec_cmd_xfer_spi);
}

static void cros_ec_spi_dt_probe(struct cros_ec_spi *ec_spi, struct device *dev)
{
	struct device_node *np = dev->of_node;
	u32 val;
	int ret;

	ret = of_property_read_u32(np, "google,cros-ec-spi-pre-delay", &val);
	if (!ret)
		ec_spi->start_of_msg_delay = val;

	ret = of_property_read_u32(np, "google,cros-ec-spi-msg-delay", &val);
	if (!ret)
		ec_spi->end_of_msg_delay = val;
}

static void cros_ec_spi_high_pri_release(void *worker)
{
	kthread_destroy_worker(worker);
}

static int cros_ec_spi_devm_high_pri_alloc(struct device *dev,
					   struct cros_ec_spi *ec_spi)
{
	struct sched_param sched_priority = {
<<<<<<< HEAD
		.sched_priority = MAX_RT_PRIO - 1,
=======
		.sched_priority = MAX_RT_PRIO / 2,
>>>>>>> fdeae8f5
	};
	int err;

	ec_spi->high_pri_worker =
		kthread_create_worker(0, "cros_ec_spi_high_pri");

	if (IS_ERR(ec_spi->high_pri_worker)) {
		err = PTR_ERR(ec_spi->high_pri_worker);
		dev_err(dev, "Can't create cros_ec high pri worker: %d\n", err);
		return err;
	}

	err = devm_add_action_or_reset(dev, cros_ec_spi_high_pri_release,
				       ec_spi->high_pri_worker);
	if (err)
		return err;

	err = sched_setscheduler_nocheck(ec_spi->high_pri_worker->task,
					 SCHED_FIFO, &sched_priority);
	if (err)
		dev_err(dev, "Can't set cros_ec high pri priority: %d\n", err);
	return err;
}

static int cros_ec_spi_probe(struct spi_device *spi)
{
	struct device *dev = &spi->dev;
	struct cros_ec_device *ec_dev;
	struct cros_ec_spi *ec_spi;
	int err;

	spi->bits_per_word = 8;
	spi->mode = SPI_MODE_0;
	spi->rt = true;
	err = spi_setup(spi);
	if (err < 0)
		return err;

	ec_spi = devm_kzalloc(dev, sizeof(*ec_spi), GFP_KERNEL);
	if (ec_spi == NULL)
		return -ENOMEM;
	ec_spi->spi = spi;
	ec_dev = devm_kzalloc(dev, sizeof(*ec_dev), GFP_KERNEL);
	if (!ec_dev)
		return -ENOMEM;

	/* Check for any DT properties */
	cros_ec_spi_dt_probe(ec_spi, dev);

	spi_set_drvdata(spi, ec_dev);
	ec_dev->dev = dev;
	ec_dev->priv = ec_spi;
	ec_dev->irq = spi->irq;
	ec_dev->cmd_xfer = cros_ec_cmd_xfer_spi;
	ec_dev->pkt_xfer = cros_ec_pkt_xfer_spi;
	ec_dev->phys_name = dev_name(&ec_spi->spi->dev);
	ec_dev->din_size = EC_MSG_PREAMBLE_COUNT +
			   sizeof(struct ec_host_response) +
			   sizeof(struct ec_response_get_protocol_info);
	ec_dev->dout_size = sizeof(struct ec_host_request);

	ec_spi->last_transfer_ns = ktime_get_ns();

	err = cros_ec_spi_devm_high_pri_alloc(dev, ec_spi);
	if (err)
		return err;

	err = cros_ec_register(ec_dev);
	if (err) {
		dev_err(dev, "cannot register EC\n");
		return err;
	}

	device_init_wakeup(&spi->dev, true);

	return 0;
}

#ifdef CONFIG_PM_SLEEP
static int cros_ec_spi_suspend(struct device *dev)
{
	struct cros_ec_device *ec_dev = dev_get_drvdata(dev);

	return cros_ec_suspend(ec_dev);
}

static int cros_ec_spi_resume(struct device *dev)
{
	struct cros_ec_device *ec_dev = dev_get_drvdata(dev);

	return cros_ec_resume(ec_dev);
}
#endif

static SIMPLE_DEV_PM_OPS(cros_ec_spi_pm_ops, cros_ec_spi_suspend,
			 cros_ec_spi_resume);

static const struct of_device_id cros_ec_spi_of_match[] = {
	{ .compatible = "google,cros-ec-spi", },
	{ /* sentinel */ },
};
MODULE_DEVICE_TABLE(of, cros_ec_spi_of_match);

static const struct spi_device_id cros_ec_spi_id[] = {
	{ "cros-ec-spi", 0 },
	{ }
};
MODULE_DEVICE_TABLE(spi, cros_ec_spi_id);

static struct spi_driver cros_ec_driver_spi = {
	.driver	= {
		.name	= "cros-ec-spi",
		.of_match_table = cros_ec_spi_of_match,
		.pm	= &cros_ec_spi_pm_ops,
	},
	.probe		= cros_ec_spi_probe,
	.id_table	= cros_ec_spi_id,
};

module_spi_driver(cros_ec_driver_spi);

MODULE_LICENSE("GPL v2");
MODULE_DESCRIPTION("SPI interface for ChromeOS Embedded Controller");<|MERGE_RESOLUTION|>--- conflicted
+++ resolved
@@ -706,11 +706,7 @@
 					   struct cros_ec_spi *ec_spi)
 {
 	struct sched_param sched_priority = {
-<<<<<<< HEAD
-		.sched_priority = MAX_RT_PRIO - 1,
-=======
 		.sched_priority = MAX_RT_PRIO / 2,
->>>>>>> fdeae8f5
 	};
 	int err;
 
