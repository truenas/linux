/*
 * Copyright (C) 2015, SUSE
 *
 * This program is free software; you can redistribute it and/or modify
 * it under the terms of the GNU General Public License as published by
 * the Free Software Foundation; either version 2, or (at your option)
 * any later version.
 *
 */


#include <linux/module.h>
#include <linux/kthread.h>
#include <linux/dlm.h>
#include <linux/sched.h>
#include <linux/raid/md_p.h>
#include "md.h"
#include "md-bitmap.h"
#include "md-cluster.h"

#define LVB_SIZE	64
#define NEW_DEV_TIMEOUT 5000

struct dlm_lock_resource {
	dlm_lockspace_t *ls;
	struct dlm_lksb lksb;
	char *name; /* lock name. */
	uint32_t flags; /* flags to pass to dlm_lock() */
	wait_queue_head_t sync_locking; /* wait queue for synchronized locking */
	bool sync_locking_done;
	void (*bast)(void *arg, int mode); /* blocking AST function pointer*/
	struct mddev *mddev; /* pointing back to mddev. */
	int mode;
};

struct suspend_info {
	int slot;
	sector_t lo;
	sector_t hi;
	struct list_head list;
};

struct resync_info {
	__le64 lo;
	__le64 hi;
};

/* md_cluster_info flags */
#define		MD_CLUSTER_WAITING_FOR_NEWDISK		1
#define		MD_CLUSTER_SUSPEND_READ_BALANCING	2
#define		MD_CLUSTER_BEGIN_JOIN_CLUSTER		3

/* Lock the send communication. This is done through
 * bit manipulation as opposed to a mutex in order to
 * accomodate lock and hold. See next comment.
 */
#define		MD_CLUSTER_SEND_LOCK			4
/* If cluster operations (such as adding a disk) must lock the
 * communication channel, so as to perform extra operations
 * (update metadata) and no other operation is allowed on the
 * MD. Token needs to be locked and held until the operation
 * completes witha md_update_sb(), which would eventually release
 * the lock.
 */
#define		MD_CLUSTER_SEND_LOCKED_ALREADY		5
/* We should receive message after node joined cluster and
 * set up all the related infos such as bitmap and personality */
#define		MD_CLUSTER_ALREADY_IN_CLUSTER		6
#define		MD_CLUSTER_PENDING_RECV_EVENT		7
#define 	MD_CLUSTER_HOLDING_MUTEX_FOR_RECVD		8

struct md_cluster_info {
	struct mddev *mddev; /* the md device which md_cluster_info belongs to */
	/* dlm lock space and resources for clustered raid. */
	dlm_lockspace_t *lockspace;
	int slot_number;
	struct completion completion;
	struct mutex recv_mutex;
	struct dlm_lock_resource *bitmap_lockres;
	struct dlm_lock_resource **other_bitmap_lockres;
	struct dlm_lock_resource *resync_lockres;
	struct list_head suspend_list;
	spinlock_t suspend_lock;
	struct md_thread *recovery_thread;
	unsigned long recovery_map;
	/* communication loc resources */
	struct dlm_lock_resource *ack_lockres;
	struct dlm_lock_resource *message_lockres;
	struct dlm_lock_resource *token_lockres;
	struct dlm_lock_resource *no_new_dev_lockres;
	struct md_thread *recv_thread;
	struct completion newdisk_completion;
	wait_queue_head_t wait;
	unsigned long state;
	/* record the region in RESYNCING message */
	sector_t sync_low;
	sector_t sync_hi;
};

enum msg_type {
	METADATA_UPDATED = 0,
	RESYNCING,
	NEWDISK,
	REMOVE,
	RE_ADD,
	BITMAP_NEEDS_SYNC,
	CHANGE_CAPACITY,
};

struct cluster_msg {
	__le32 type;
	__le32 slot;
	/* TODO: Unionize this for smaller footprint */
	__le64 low;
	__le64 high;
	char uuid[16];
	__le32 raid_slot;
};

static void sync_ast(void *arg)
{
	struct dlm_lock_resource *res;

	res = arg;
	res->sync_locking_done = true;
	wake_up(&res->sync_locking);
}

static int dlm_lock_sync(struct dlm_lock_resource *res, int mode)
{
	int ret = 0;

	ret = dlm_lock(res->ls, mode, &res->lksb,
			res->flags, res->name, strlen(res->name),
			0, sync_ast, res, res->bast);
	if (ret)
		return ret;
	wait_event(res->sync_locking, res->sync_locking_done);
	res->sync_locking_done = false;
	if (res->lksb.sb_status == 0)
		res->mode = mode;
	return res->lksb.sb_status;
}

static int dlm_unlock_sync(struct dlm_lock_resource *res)
{
	return dlm_lock_sync(res, DLM_LOCK_NL);
}

/*
 * An variation of dlm_lock_sync, which make lock request could
 * be interrupted
 */
static int dlm_lock_sync_interruptible(struct dlm_lock_resource *res, int mode,
				       struct mddev *mddev)
{
	int ret = 0;

	ret = dlm_lock(res->ls, mode, &res->lksb,
			res->flags, res->name, strlen(res->name),
			0, sync_ast, res, res->bast);
	if (ret)
		return ret;

	wait_event(res->sync_locking, res->sync_locking_done
				      || kthread_should_stop()
				      || test_bit(MD_CLOSING, &mddev->flags));
	if (!res->sync_locking_done) {
		/*
		 * the convert queue contains the lock request when request is
		 * interrupted, and sync_ast could still be run, so need to
		 * cancel the request and reset completion
		 */
		ret = dlm_unlock(res->ls, res->lksb.sb_lkid, DLM_LKF_CANCEL,
			&res->lksb, res);
		res->sync_locking_done = false;
		if (unlikely(ret != 0))
			pr_info("failed to cancel previous lock request "
				 "%s return %d\n", res->name, ret);
		return -EPERM;
	} else
		res->sync_locking_done = false;
	if (res->lksb.sb_status == 0)
		res->mode = mode;
	return res->lksb.sb_status;
}

static struct dlm_lock_resource *lockres_init(struct mddev *mddev,
		char *name, void (*bastfn)(void *arg, int mode), int with_lvb)
{
	struct dlm_lock_resource *res = NULL;
	int ret, namelen;
	struct md_cluster_info *cinfo = mddev->cluster_info;

	res = kzalloc(sizeof(struct dlm_lock_resource), GFP_KERNEL);
	if (!res)
		return NULL;
	init_waitqueue_head(&res->sync_locking);
	res->sync_locking_done = false;
	res->ls = cinfo->lockspace;
	res->mddev = mddev;
	res->mode = DLM_LOCK_IV;
	namelen = strlen(name);
	res->name = kzalloc(namelen + 1, GFP_KERNEL);
	if (!res->name) {
		pr_err("md-cluster: Unable to allocate resource name for resource %s\n", name);
		goto out_err;
	}
	strlcpy(res->name, name, namelen + 1);
	if (with_lvb) {
		res->lksb.sb_lvbptr = kzalloc(LVB_SIZE, GFP_KERNEL);
		if (!res->lksb.sb_lvbptr) {
			pr_err("md-cluster: Unable to allocate LVB for resource %s\n", name);
			goto out_err;
		}
		res->flags = DLM_LKF_VALBLK;
	}

	if (bastfn)
		res->bast = bastfn;

	res->flags |= DLM_LKF_EXPEDITE;

	ret = dlm_lock_sync(res, DLM_LOCK_NL);
	if (ret) {
		pr_err("md-cluster: Unable to lock NL on new lock resource %s\n", name);
		goto out_err;
	}
	res->flags &= ~DLM_LKF_EXPEDITE;
	res->flags |= DLM_LKF_CONVERT;

	return res;
out_err:
	kfree(res->lksb.sb_lvbptr);
	kfree(res->name);
	kfree(res);
	return NULL;
}

static void lockres_free(struct dlm_lock_resource *res)
{
	int ret = 0;

	if (!res)
		return;

	/*
	 * use FORCEUNLOCK flag, so we can unlock even the lock is on the
	 * waiting or convert queue
	 */
	ret = dlm_unlock(res->ls, res->lksb.sb_lkid, DLM_LKF_FORCEUNLOCK,
		&res->lksb, res);
	if (unlikely(ret != 0))
		pr_err("failed to unlock %s return %d\n", res->name, ret);
	else
		wait_event(res->sync_locking, res->sync_locking_done);

	kfree(res->name);
	kfree(res->lksb.sb_lvbptr);
	kfree(res);
}

static void add_resync_info(struct dlm_lock_resource *lockres,
			    sector_t lo, sector_t hi)
{
	struct resync_info *ri;

	ri = (struct resync_info *)lockres->lksb.sb_lvbptr;
	ri->lo = cpu_to_le64(lo);
	ri->hi = cpu_to_le64(hi);
}

static struct suspend_info *read_resync_info(struct mddev *mddev, struct dlm_lock_resource *lockres)
{
	struct resync_info ri;
	struct suspend_info *s = NULL;
	sector_t hi = 0;

	dlm_lock_sync(lockres, DLM_LOCK_CR);
	memcpy(&ri, lockres->lksb.sb_lvbptr, sizeof(struct resync_info));
	hi = le64_to_cpu(ri.hi);
	if (hi > 0) {
		s = kzalloc(sizeof(struct suspend_info), GFP_KERNEL);
		if (!s)
			goto out;
		s->hi = hi;
		s->lo = le64_to_cpu(ri.lo);
	}
	dlm_unlock_sync(lockres);
out:
	return s;
}

static void recover_bitmaps(struct md_thread *thread)
{
	struct mddev *mddev = thread->mddev;
	struct md_cluster_info *cinfo = mddev->cluster_info;
	struct dlm_lock_resource *bm_lockres;
	char str[64];
	int slot, ret;
	struct suspend_info *s, *tmp;
	sector_t lo, hi;

	while (cinfo->recovery_map) {
		slot = fls64((u64)cinfo->recovery_map) - 1;

		snprintf(str, 64, "bitmap%04d", slot);
		bm_lockres = lockres_init(mddev, str, NULL, 1);
		if (!bm_lockres) {
			pr_err("md-cluster: Cannot initialize bitmaps\n");
			goto clear_bit;
		}

		ret = dlm_lock_sync_interruptible(bm_lockres, DLM_LOCK_PW, mddev);
		if (ret) {
			pr_err("md-cluster: Could not DLM lock %s: %d\n",
					str, ret);
			goto clear_bit;
		}
		ret = md_bitmap_copy_from_slot(mddev, slot, &lo, &hi, true);
		if (ret) {
			pr_err("md-cluster: Could not copy data from bitmap %d\n", slot);
			goto clear_bit;
		}

		/* Clear suspend_area associated with the bitmap */
		spin_lock_irq(&cinfo->suspend_lock);
		list_for_each_entry_safe(s, tmp, &cinfo->suspend_list, list)
			if (slot == s->slot) {
				list_del(&s->list);
				kfree(s);
			}
		spin_unlock_irq(&cinfo->suspend_lock);

		if (hi > 0) {
			if (lo < mddev->recovery_cp)
				mddev->recovery_cp = lo;
			/* wake up thread to continue resync in case resync
			 * is not finished */
			if (mddev->recovery_cp != MaxSector) {
				/*
				 * clear the REMOTE flag since we will launch
				 * resync thread in current node.
				 */
				clear_bit(MD_RESYNCING_REMOTE,
					  &mddev->recovery);
				set_bit(MD_RECOVERY_NEEDED, &mddev->recovery);
				md_wakeup_thread(mddev->thread);
			}
		}
clear_bit:
		lockres_free(bm_lockres);
		clear_bit(slot, &cinfo->recovery_map);
	}
}

static void recover_prep(void *arg)
{
	struct mddev *mddev = arg;
	struct md_cluster_info *cinfo = mddev->cluster_info;
	set_bit(MD_CLUSTER_SUSPEND_READ_BALANCING, &cinfo->state);
}

static void __recover_slot(struct mddev *mddev, int slot)
{
	struct md_cluster_info *cinfo = mddev->cluster_info;

	set_bit(slot, &cinfo->recovery_map);
	if (!cinfo->recovery_thread) {
		cinfo->recovery_thread = md_register_thread(recover_bitmaps,
				mddev, "recover");
		if (!cinfo->recovery_thread) {
			pr_warn("md-cluster: Could not create recovery thread\n");
			return;
		}
	}
	md_wakeup_thread(cinfo->recovery_thread);
}

static void recover_slot(void *arg, struct dlm_slot *slot)
{
	struct mddev *mddev = arg;
	struct md_cluster_info *cinfo = mddev->cluster_info;

	pr_info("md-cluster: %s Node %d/%d down. My slot: %d. Initiating recovery.\n",
			mddev->bitmap_info.cluster_name,
			slot->nodeid, slot->slot,
			cinfo->slot_number);
	/* deduct one since dlm slot starts from one while the num of
	 * cluster-md begins with 0 */
	__recover_slot(mddev, slot->slot - 1);
}

static void recover_done(void *arg, struct dlm_slot *slots,
		int num_slots, int our_slot,
		uint32_t generation)
{
	struct mddev *mddev = arg;
	struct md_cluster_info *cinfo = mddev->cluster_info;

	cinfo->slot_number = our_slot;
	/* completion is only need to be complete when node join cluster,
	 * it doesn't need to run during another node's failure */
	if (test_bit(MD_CLUSTER_BEGIN_JOIN_CLUSTER, &cinfo->state)) {
		complete(&cinfo->completion);
		clear_bit(MD_CLUSTER_BEGIN_JOIN_CLUSTER, &cinfo->state);
	}
	clear_bit(MD_CLUSTER_SUSPEND_READ_BALANCING, &cinfo->state);
}

/* the ops is called when node join the cluster, and do lock recovery
 * if node failure occurs */
static const struct dlm_lockspace_ops md_ls_ops = {
	.recover_prep = recover_prep,
	.recover_slot = recover_slot,
	.recover_done = recover_done,
};

/*
 * The BAST function for the ack lock resource
 * This function wakes up the receive thread in
 * order to receive and process the message.
 */
static void ack_bast(void *arg, int mode)
{
	struct dlm_lock_resource *res = arg;
	struct md_cluster_info *cinfo = res->mddev->cluster_info;

	if (mode == DLM_LOCK_EX) {
		if (test_bit(MD_CLUSTER_ALREADY_IN_CLUSTER, &cinfo->state))
			md_wakeup_thread(cinfo->recv_thread);
		else
			set_bit(MD_CLUSTER_PENDING_RECV_EVENT, &cinfo->state);
	}
}

static void __remove_suspend_info(struct md_cluster_info *cinfo, int slot)
{
	struct suspend_info *s, *tmp;

	list_for_each_entry_safe(s, tmp, &cinfo->suspend_list, list)
		if (slot == s->slot) {
			list_del(&s->list);
			kfree(s);
			break;
		}
}

static void remove_suspend_info(struct mddev *mddev, int slot)
{
	struct md_cluster_info *cinfo = mddev->cluster_info;
	mddev->pers->quiesce(mddev, 1);
	spin_lock_irq(&cinfo->suspend_lock);
	__remove_suspend_info(cinfo, slot);
	spin_unlock_irq(&cinfo->suspend_lock);
	mddev->pers->quiesce(mddev, 0);
}


static void process_suspend_info(struct mddev *mddev,
		int slot, sector_t lo, sector_t hi)
{
	struct md_cluster_info *cinfo = mddev->cluster_info;
	struct suspend_info *s;

	if (!hi) {
		/*
		 * clear the REMOTE flag since resync or recovery is finished
		 * in remote node.
		 */
		clear_bit(MD_RESYNCING_REMOTE, &mddev->recovery);
		remove_suspend_info(mddev, slot);
		set_bit(MD_RECOVERY_NEEDED, &mddev->recovery);
		md_wakeup_thread(mddev->thread);
		return;
	}

	/*
	 * The bitmaps are not same for different nodes
	 * if RESYNCING is happening in one node, then
	 * the node which received the RESYNCING message
	 * probably will perform resync with the region
	 * [lo, hi] again, so we could reduce resync time
	 * a lot if we can ensure that the bitmaps among
	 * different nodes are match up well.
	 *
	 * sync_low/hi is used to record the region which
	 * arrived in the previous RESYNCING message,
	 *
	 * Call bitmap_sync_with_cluster to clear
	 * NEEDED_MASK and set RESYNC_MASK since
	 * resync thread is running in another node,
	 * so we don't need to do the resync again
	 * with the same section */
	md_bitmap_sync_with_cluster(mddev, cinfo->sync_low, cinfo->sync_hi, lo, hi);
	cinfo->sync_low = lo;
	cinfo->sync_hi = hi;

	s = kzalloc(sizeof(struct suspend_info), GFP_KERNEL);
	if (!s)
		return;
	s->slot = slot;
	s->lo = lo;
	s->hi = hi;
	mddev->pers->quiesce(mddev, 1);
	spin_lock_irq(&cinfo->suspend_lock);
	/* Remove existing entry (if exists) before adding */
	__remove_suspend_info(cinfo, slot);
	list_add(&s->list, &cinfo->suspend_list);
	spin_unlock_irq(&cinfo->suspend_lock);
	mddev->pers->quiesce(mddev, 0);
}

static void process_add_new_disk(struct mddev *mddev, struct cluster_msg *cmsg)
{
	char disk_uuid[64];
	struct md_cluster_info *cinfo = mddev->cluster_info;
	char event_name[] = "EVENT=ADD_DEVICE";
	char raid_slot[16];
	char *envp[] = {event_name, disk_uuid, raid_slot, NULL};
	int len;

	len = snprintf(disk_uuid, 64, "DEVICE_UUID=");
	sprintf(disk_uuid + len, "%pU", cmsg->uuid);
	snprintf(raid_slot, 16, "RAID_DISK=%d", le32_to_cpu(cmsg->raid_slot));
	pr_info("%s:%d Sending kobject change with %s and %s\n", __func__, __LINE__, disk_uuid, raid_slot);
	init_completion(&cinfo->newdisk_completion);
	set_bit(MD_CLUSTER_WAITING_FOR_NEWDISK, &cinfo->state);
	kobject_uevent_env(&disk_to_dev(mddev->gendisk)->kobj, KOBJ_CHANGE, envp);
	wait_for_completion_timeout(&cinfo->newdisk_completion,
			NEW_DEV_TIMEOUT);
	clear_bit(MD_CLUSTER_WAITING_FOR_NEWDISK, &cinfo->state);
}


static void process_metadata_update(struct mddev *mddev, struct cluster_msg *msg)
{
	int got_lock = 0;
	struct md_cluster_info *cinfo = mddev->cluster_info;
	mddev->good_device_nr = le32_to_cpu(msg->raid_slot);

	dlm_lock_sync(cinfo->no_new_dev_lockres, DLM_LOCK_CR);
	wait_event(mddev->thread->wqueue,
		   (got_lock = mddev_trylock(mddev)) ||
		    test_bit(MD_CLUSTER_HOLDING_MUTEX_FOR_RECVD, &cinfo->state));
	md_reload_sb(mddev, mddev->good_device_nr);
	if (got_lock)
		mddev_unlock(mddev);
}

static void process_remove_disk(struct mddev *mddev, struct cluster_msg *msg)
{
	struct md_rdev *rdev;

	rcu_read_lock();
	rdev = md_find_rdev_nr_rcu(mddev, le32_to_cpu(msg->raid_slot));
	if (rdev) {
		set_bit(ClusterRemove, &rdev->flags);
		set_bit(MD_RECOVERY_NEEDED, &mddev->recovery);
		md_wakeup_thread(mddev->thread);
	}
	else
		pr_warn("%s: %d Could not find disk(%d) to REMOVE\n",
			__func__, __LINE__, le32_to_cpu(msg->raid_slot));
	rcu_read_unlock();
}

static void process_readd_disk(struct mddev *mddev, struct cluster_msg *msg)
{
	struct md_rdev *rdev;

	rcu_read_lock();
	rdev = md_find_rdev_nr_rcu(mddev, le32_to_cpu(msg->raid_slot));
	if (rdev && test_bit(Faulty, &rdev->flags))
		clear_bit(Faulty, &rdev->flags);
	else
		pr_warn("%s: %d Could not find disk(%d) which is faulty",
			__func__, __LINE__, le32_to_cpu(msg->raid_slot));
	rcu_read_unlock();
}

static int process_recvd_msg(struct mddev *mddev, struct cluster_msg *msg)
{
	int ret = 0;

	if (WARN(mddev->cluster_info->slot_number - 1 == le32_to_cpu(msg->slot),
		"node %d received it's own msg\n", le32_to_cpu(msg->slot)))
		return -1;
	switch (le32_to_cpu(msg->type)) {
	case METADATA_UPDATED:
		process_metadata_update(mddev, msg);
		break;
	case CHANGE_CAPACITY:
		set_capacity(mddev->gendisk, mddev->array_sectors);
		revalidate_disk(mddev->gendisk);
		break;
	case RESYNCING:
		set_bit(MD_RESYNCING_REMOTE, &mddev->recovery);
		process_suspend_info(mddev, le32_to_cpu(msg->slot),
				     le64_to_cpu(msg->low),
				     le64_to_cpu(msg->high));
		break;
	case NEWDISK:
		process_add_new_disk(mddev, msg);
		break;
	case REMOVE:
		process_remove_disk(mddev, msg);
		break;
	case RE_ADD:
		process_readd_disk(mddev, msg);
		break;
	case BITMAP_NEEDS_SYNC:
		__recover_slot(mddev, le32_to_cpu(msg->slot));
		break;
	default:
		ret = -1;
		pr_warn("%s:%d Received unknown message from %d\n",
			__func__, __LINE__, msg->slot);
	}
	return ret;
}

/*
 * thread for receiving message
 */
static void recv_daemon(struct md_thread *thread)
{
	struct md_cluster_info *cinfo = thread->mddev->cluster_info;
	struct dlm_lock_resource *ack_lockres = cinfo->ack_lockres;
	struct dlm_lock_resource *message_lockres = cinfo->message_lockres;
	struct cluster_msg msg;
	int ret;

	mutex_lock(&cinfo->recv_mutex);
	/*get CR on Message*/
	if (dlm_lock_sync(message_lockres, DLM_LOCK_CR)) {
		pr_err("md/raid1:failed to get CR on MESSAGE\n");
		mutex_unlock(&cinfo->recv_mutex);
		return;
	}

	/* read lvb and wake up thread to process this message_lockres */
	memcpy(&msg, message_lockres->lksb.sb_lvbptr, sizeof(struct cluster_msg));
	ret = process_recvd_msg(thread->mddev, &msg);
	if (ret)
		goto out;

	/*release CR on ack_lockres*/
	ret = dlm_unlock_sync(ack_lockres);
	if (unlikely(ret != 0))
		pr_info("unlock ack failed return %d\n", ret);
	/*up-convert to PR on message_lockres*/
	ret = dlm_lock_sync(message_lockres, DLM_LOCK_PR);
	if (unlikely(ret != 0))
		pr_info("lock PR on msg failed return %d\n", ret);
	/*get CR on ack_lockres again*/
	ret = dlm_lock_sync(ack_lockres, DLM_LOCK_CR);
	if (unlikely(ret != 0))
		pr_info("lock CR on ack failed return %d\n", ret);
out:
	/*release CR on message_lockres*/
	ret = dlm_unlock_sync(message_lockres);
	if (unlikely(ret != 0))
		pr_info("unlock msg failed return %d\n", ret);
	mutex_unlock(&cinfo->recv_mutex);
}

/* lock_token()
 * Takes the lock on the TOKEN lock resource so no other
 * node can communicate while the operation is underway.
 */
static int lock_token(struct md_cluster_info *cinfo, bool mddev_locked)
{
	int error, set_bit = 0;
	struct mddev *mddev = cinfo->mddev;

	/*
	 * If resync thread run after raid1d thread, then process_metadata_update
	 * could not continue if raid1d held reconfig_mutex (and raid1d is blocked
	 * since another node already got EX on Token and waitting the EX of Ack),
	 * so let resync wake up thread in case flag is set.
	 */
	if (mddev_locked && !test_bit(MD_CLUSTER_HOLDING_MUTEX_FOR_RECVD,
				      &cinfo->state)) {
		error = test_and_set_bit_lock(MD_CLUSTER_HOLDING_MUTEX_FOR_RECVD,
					      &cinfo->state);
		WARN_ON_ONCE(error);
		md_wakeup_thread(mddev->thread);
		set_bit = 1;
	}
	error = dlm_lock_sync(cinfo->token_lockres, DLM_LOCK_EX);
	if (set_bit)
		clear_bit_unlock(MD_CLUSTER_HOLDING_MUTEX_FOR_RECVD, &cinfo->state);

	if (error)
		pr_err("md-cluster(%s:%d): failed to get EX on TOKEN (%d)\n",
				__func__, __LINE__, error);

	/* Lock the receive sequence */
	mutex_lock(&cinfo->recv_mutex);
	return error;
}

/* lock_comm()
 * Sets the MD_CLUSTER_SEND_LOCK bit to lock the send channel.
 */
static int lock_comm(struct md_cluster_info *cinfo, bool mddev_locked)
{
	wait_event(cinfo->wait,
		   !test_and_set_bit(MD_CLUSTER_SEND_LOCK, &cinfo->state));

	return lock_token(cinfo, mddev_locked);
}

static void unlock_comm(struct md_cluster_info *cinfo)
{
	WARN_ON(cinfo->token_lockres->mode != DLM_LOCK_EX);
	mutex_unlock(&cinfo->recv_mutex);
	dlm_unlock_sync(cinfo->token_lockres);
	clear_bit(MD_CLUSTER_SEND_LOCK, &cinfo->state);
	wake_up(&cinfo->wait);
}

/* __sendmsg()
 * This function performs the actual sending of the message. This function is
 * usually called after performing the encompassing operation
 * The function:
 * 1. Grabs the message lockresource in EX mode
 * 2. Copies the message to the message LVB
 * 3. Downconverts message lockresource to CW
 * 4. Upconverts ack lock resource from CR to EX. This forces the BAST on other nodes
 *    and the other nodes read the message. The thread will wait here until all other
 *    nodes have released ack lock resource.
 * 5. Downconvert ack lockresource to CR
 */
static int __sendmsg(struct md_cluster_info *cinfo, struct cluster_msg *cmsg)
{
	int error;
	int slot = cinfo->slot_number - 1;

	cmsg->slot = cpu_to_le32(slot);
	/*get EX on Message*/
	error = dlm_lock_sync(cinfo->message_lockres, DLM_LOCK_EX);
	if (error) {
		pr_err("md-cluster: failed to get EX on MESSAGE (%d)\n", error);
		goto failed_message;
	}

	memcpy(cinfo->message_lockres->lksb.sb_lvbptr, (void *)cmsg,
			sizeof(struct cluster_msg));
	/*down-convert EX to CW on Message*/
	error = dlm_lock_sync(cinfo->message_lockres, DLM_LOCK_CW);
	if (error) {
		pr_err("md-cluster: failed to convert EX to CW on MESSAGE(%d)\n",
				error);
		goto failed_ack;
	}

	/*up-convert CR to EX on Ack*/
	error = dlm_lock_sync(cinfo->ack_lockres, DLM_LOCK_EX);
	if (error) {
		pr_err("md-cluster: failed to convert CR to EX on ACK(%d)\n",
				error);
		goto failed_ack;
	}

	/*down-convert EX to CR on Ack*/
	error = dlm_lock_sync(cinfo->ack_lockres, DLM_LOCK_CR);
	if (error) {
		pr_err("md-cluster: failed to convert EX to CR on ACK(%d)\n",
				error);
		goto failed_ack;
	}

failed_ack:
	error = dlm_unlock_sync(cinfo->message_lockres);
	if (unlikely(error != 0)) {
		pr_err("md-cluster: failed convert to NL on MESSAGE(%d)\n",
			error);
		/* in case the message can't be released due to some reason */
		goto failed_ack;
	}
failed_message:
	return error;
}

static int sendmsg(struct md_cluster_info *cinfo, struct cluster_msg *cmsg,
		   bool mddev_locked)
{
	int ret;

	lock_comm(cinfo, mddev_locked);
	ret = __sendmsg(cinfo, cmsg);
	unlock_comm(cinfo);
	return ret;
}

static int gather_all_resync_info(struct mddev *mddev, int total_slots)
{
	struct md_cluster_info *cinfo = mddev->cluster_info;
	int i, ret = 0;
	struct dlm_lock_resource *bm_lockres;
	struct suspend_info *s;
	char str[64];
	sector_t lo, hi;


	for (i = 0; i < total_slots; i++) {
		memset(str, '\0', 64);
		snprintf(str, 64, "bitmap%04d", i);
		bm_lockres = lockres_init(mddev, str, NULL, 1);
		if (!bm_lockres)
			return -ENOMEM;
		if (i == (cinfo->slot_number - 1)) {
			lockres_free(bm_lockres);
			continue;
		}

		bm_lockres->flags |= DLM_LKF_NOQUEUE;
		ret = dlm_lock_sync(bm_lockres, DLM_LOCK_PW);
		if (ret == -EAGAIN) {
			s = read_resync_info(mddev, bm_lockres);
			if (s) {
				pr_info("%s:%d Resync[%llu..%llu] in progress on %d\n",
						__func__, __LINE__,
						(unsigned long long) s->lo,
						(unsigned long long) s->hi, i);
				spin_lock_irq(&cinfo->suspend_lock);
				s->slot = i;
				list_add(&s->list, &cinfo->suspend_list);
				spin_unlock_irq(&cinfo->suspend_lock);
			}
			ret = 0;
			lockres_free(bm_lockres);
			continue;
		}
		if (ret) {
			lockres_free(bm_lockres);
			goto out;
		}

		/* Read the disk bitmap sb and check if it needs recovery */
		ret = md_bitmap_copy_from_slot(mddev, i, &lo, &hi, false);
		if (ret) {
			pr_warn("md-cluster: Could not gather bitmaps from slot %d", i);
			lockres_free(bm_lockres);
			continue;
		}
		if ((hi > 0) && (lo < mddev->recovery_cp)) {
			set_bit(MD_RECOVERY_NEEDED, &mddev->recovery);
			mddev->recovery_cp = lo;
			md_check_recovery(mddev);
		}

		lockres_free(bm_lockres);
	}
out:
	return ret;
}

static int join(struct mddev *mddev, int nodes)
{
	struct md_cluster_info *cinfo;
	int ret, ops_rv;
	char str[64];

	cinfo = kzalloc(sizeof(struct md_cluster_info), GFP_KERNEL);
	if (!cinfo)
		return -ENOMEM;

	INIT_LIST_HEAD(&cinfo->suspend_list);
	spin_lock_init(&cinfo->suspend_lock);
	init_completion(&cinfo->completion);
	set_bit(MD_CLUSTER_BEGIN_JOIN_CLUSTER, &cinfo->state);
	init_waitqueue_head(&cinfo->wait);
	mutex_init(&cinfo->recv_mutex);

	mddev->cluster_info = cinfo;
	cinfo->mddev = mddev;

	memset(str, 0, 64);
	sprintf(str, "%pU", mddev->uuid);
	ret = dlm_new_lockspace(str, mddev->bitmap_info.cluster_name,
				DLM_LSFL_FS, LVB_SIZE,
				&md_ls_ops, mddev, &ops_rv, &cinfo->lockspace);
	if (ret)
		goto err;
	wait_for_completion(&cinfo->completion);
	if (nodes < cinfo->slot_number) {
		pr_err("md-cluster: Slot allotted(%d) is greater than available slots(%d).",
			cinfo->slot_number, nodes);
		ret = -ERANGE;
		goto err;
	}
	/* Initiate the communication resources */
	ret = -ENOMEM;
	cinfo->recv_thread = md_register_thread(recv_daemon, mddev, "cluster_recv");
	if (!cinfo->recv_thread) {
		pr_err("md-cluster: cannot allocate memory for recv_thread!\n");
		goto err;
	}
	cinfo->message_lockres = lockres_init(mddev, "message", NULL, 1);
	if (!cinfo->message_lockres)
		goto err;
	cinfo->token_lockres = lockres_init(mddev, "token", NULL, 0);
	if (!cinfo->token_lockres)
		goto err;
	cinfo->no_new_dev_lockres = lockres_init(mddev, "no-new-dev", NULL, 0);
	if (!cinfo->no_new_dev_lockres)
		goto err;

	ret = dlm_lock_sync(cinfo->token_lockres, DLM_LOCK_EX);
	if (ret) {
		ret = -EAGAIN;
		pr_err("md-cluster: can't join cluster to avoid lock issue\n");
		goto err;
	}
	cinfo->ack_lockres = lockres_init(mddev, "ack", ack_bast, 0);
	if (!cinfo->ack_lockres) {
		ret = -ENOMEM;
		goto err;
	}
	/* get sync CR lock on ACK. */
	if (dlm_lock_sync(cinfo->ack_lockres, DLM_LOCK_CR))
		pr_err("md-cluster: failed to get a sync CR lock on ACK!(%d)\n",
				ret);
	dlm_unlock_sync(cinfo->token_lockres);
	/* get sync CR lock on no-new-dev. */
	if (dlm_lock_sync(cinfo->no_new_dev_lockres, DLM_LOCK_CR))
		pr_err("md-cluster: failed to get a sync CR lock on no-new-dev!(%d)\n", ret);


	pr_info("md-cluster: Joined cluster %s slot %d\n", str, cinfo->slot_number);
	snprintf(str, 64, "bitmap%04d", cinfo->slot_number - 1);
	cinfo->bitmap_lockres = lockres_init(mddev, str, NULL, 1);
	if (!cinfo->bitmap_lockres) {
		ret = -ENOMEM;
		goto err;
	}
	if (dlm_lock_sync(cinfo->bitmap_lockres, DLM_LOCK_PW)) {
		pr_err("Failed to get bitmap lock\n");
		ret = -EINVAL;
		goto err;
	}

	cinfo->resync_lockres = lockres_init(mddev, "resync", NULL, 0);
	if (!cinfo->resync_lockres) {
		ret = -ENOMEM;
		goto err;
	}

	return 0;
err:
	set_bit(MD_CLUSTER_HOLDING_MUTEX_FOR_RECVD, &cinfo->state);
	md_unregister_thread(&cinfo->recovery_thread);
	md_unregister_thread(&cinfo->recv_thread);
	lockres_free(cinfo->message_lockres);
	lockres_free(cinfo->token_lockres);
	lockres_free(cinfo->ack_lockres);
	lockres_free(cinfo->no_new_dev_lockres);
	lockres_free(cinfo->resync_lockres);
	lockres_free(cinfo->bitmap_lockres);
	if (cinfo->lockspace)
		dlm_release_lockspace(cinfo->lockspace, 2);
	mddev->cluster_info = NULL;
	kfree(cinfo);
	return ret;
}

static void load_bitmaps(struct mddev *mddev, int total_slots)
{
	struct md_cluster_info *cinfo = mddev->cluster_info;

	/* load all the node's bitmap info for resync */
	if (gather_all_resync_info(mddev, total_slots))
		pr_err("md-cluster: failed to gather all resyn infos\n");
	set_bit(MD_CLUSTER_ALREADY_IN_CLUSTER, &cinfo->state);
	/* wake up recv thread in case something need to be handled */
	if (test_and_clear_bit(MD_CLUSTER_PENDING_RECV_EVENT, &cinfo->state))
		md_wakeup_thread(cinfo->recv_thread);
}

static void resync_bitmap(struct mddev *mddev)
{
	struct md_cluster_info *cinfo = mddev->cluster_info;
	struct cluster_msg cmsg = {0};
	int err;

	cmsg.type = cpu_to_le32(BITMAP_NEEDS_SYNC);
	err = sendmsg(cinfo, &cmsg, 1);
	if (err)
		pr_err("%s:%d: failed to send BITMAP_NEEDS_SYNC message (%d)\n",
			__func__, __LINE__, err);
}

static void unlock_all_bitmaps(struct mddev *mddev);
static int leave(struct mddev *mddev)
{
	struct md_cluster_info *cinfo = mddev->cluster_info;

	if (!cinfo)
		return 0;

	/* BITMAP_NEEDS_SYNC message should be sent when node
	 * is leaving the cluster with dirty bitmap, also we
	 * can only deliver it when dlm connection is available */
	if (cinfo->slot_number > 0 && mddev->recovery_cp != MaxSector)
		resync_bitmap(mddev);

	set_bit(MD_CLUSTER_HOLDING_MUTEX_FOR_RECVD, &cinfo->state);
	md_unregister_thread(&cinfo->recovery_thread);
	md_unregister_thread(&cinfo->recv_thread);
	lockres_free(cinfo->message_lockres);
	lockres_free(cinfo->token_lockres);
	lockres_free(cinfo->ack_lockres);
	lockres_free(cinfo->no_new_dev_lockres);
	lockres_free(cinfo->resync_lockres);
	lockres_free(cinfo->bitmap_lockres);
	unlock_all_bitmaps(mddev);
	dlm_release_lockspace(cinfo->lockspace, 2);
	kfree(cinfo);
	return 0;
}

/* slot_number(): Returns the MD slot number to use
 * DLM starts the slot numbers from 1, wheras cluster-md
 * wants the number to be from zero, so we deduct one
 */
static int slot_number(struct mddev *mddev)
{
	struct md_cluster_info *cinfo = mddev->cluster_info;

	return cinfo->slot_number - 1;
}

/*
 * Check if the communication is already locked, else lock the communication
 * channel.
 * If it is already locked, token is in EX mode, and hence lock_token()
 * should not be called.
 */
static int metadata_update_start(struct mddev *mddev)
{
	struct md_cluster_info *cinfo = mddev->cluster_info;
	int ret;

	/*
	 * metadata_update_start is always called with the protection of
	 * reconfig_mutex, so set WAITING_FOR_TOKEN here.
	 */
	ret = test_and_set_bit_lock(MD_CLUSTER_HOLDING_MUTEX_FOR_RECVD,
				    &cinfo->state);
	WARN_ON_ONCE(ret);
	md_wakeup_thread(mddev->thread);

	wait_event(cinfo->wait,
		   !test_and_set_bit(MD_CLUSTER_SEND_LOCK, &cinfo->state) ||
		   test_and_clear_bit(MD_CLUSTER_SEND_LOCKED_ALREADY, &cinfo->state));

	/* If token is already locked, return 0 */
	if (cinfo->token_lockres->mode == DLM_LOCK_EX) {
		clear_bit_unlock(MD_CLUSTER_HOLDING_MUTEX_FOR_RECVD, &cinfo->state);
		return 0;
	}

	ret = lock_token(cinfo, 1);
	clear_bit_unlock(MD_CLUSTER_HOLDING_MUTEX_FOR_RECVD, &cinfo->state);
	return ret;
}

static int metadata_update_finish(struct mddev *mddev)
{
	struct md_cluster_info *cinfo = mddev->cluster_info;
	struct cluster_msg cmsg;
	struct md_rdev *rdev;
	int ret = 0;
	int raid_slot = -1;

	memset(&cmsg, 0, sizeof(cmsg));
	cmsg.type = cpu_to_le32(METADATA_UPDATED);
	/* Pick up a good active device number to send.
	 */
	rdev_for_each(rdev, mddev)
		if (rdev->raid_disk > -1 && !test_bit(Faulty, &rdev->flags)) {
			raid_slot = rdev->desc_nr;
			break;
		}
	if (raid_slot >= 0) {
		cmsg.raid_slot = cpu_to_le32(raid_slot);
		ret = __sendmsg(cinfo, &cmsg);
	} else
		pr_warn("md-cluster: No good device id found to send\n");
	clear_bit(MD_CLUSTER_SEND_LOCKED_ALREADY, &cinfo->state);
	unlock_comm(cinfo);
	return ret;
}

static void metadata_update_cancel(struct mddev *mddev)
{
	struct md_cluster_info *cinfo = mddev->cluster_info;
	clear_bit(MD_CLUSTER_SEND_LOCKED_ALREADY, &cinfo->state);
	unlock_comm(cinfo);
}

/*
 * return 0 if all the bitmaps have the same sync_size
 */
static int cluster_check_sync_size(struct mddev *mddev)
{
	int i, rv;
	bitmap_super_t *sb;
	unsigned long my_sync_size, sync_size = 0;
	int node_num = mddev->bitmap_info.nodes;
	int current_slot = md_cluster_ops->slot_number(mddev);
	struct bitmap *bitmap = mddev->bitmap;
	char str[64];
	struct dlm_lock_resource *bm_lockres;

	sb = kmap_atomic(bitmap->storage.sb_page);
	my_sync_size = sb->sync_size;
	kunmap_atomic(sb);

	for (i = 0; i < node_num; i++) {
		if (i == current_slot)
			continue;

		bitmap = get_bitmap_from_slot(mddev, i);
		if (IS_ERR(bitmap)) {
			pr_err("can't get bitmap from slot %d\n", i);
			return -1;
		}

		/*
		 * If we can hold the bitmap lock of one node then
		 * the slot is not occupied, update the sb.
		 */
		snprintf(str, 64, "bitmap%04d", i);
		bm_lockres = lockres_init(mddev, str, NULL, 1);
		if (!bm_lockres) {
			pr_err("md-cluster: Cannot initialize %s\n", str);
			md_bitmap_free(bitmap);
			return -1;
		}
		bm_lockres->flags |= DLM_LKF_NOQUEUE;
		rv = dlm_lock_sync(bm_lockres, DLM_LOCK_PW);
		if (!rv)
			md_bitmap_update_sb(bitmap);
		lockres_free(bm_lockres);

		sb = kmap_atomic(bitmap->storage.sb_page);
		if (sync_size == 0)
			sync_size = sb->sync_size;
		else if (sync_size != sb->sync_size) {
			kunmap_atomic(sb);
			md_bitmap_free(bitmap);
			return -1;
		}
		kunmap_atomic(sb);
		md_bitmap_free(bitmap);
	}

	return (my_sync_size == sync_size) ? 0 : -1;
}

/*
 * Update the size for cluster raid is a little more complex, we perform it
 * by the steps:
 * 1. hold token lock and update superblock in initiator node.
 * 2. send METADATA_UPDATED msg to other nodes.
 * 3. The initiator node continues to check each bitmap's sync_size, if all
 *    bitmaps have the same value of sync_size, then we can set capacity and
 *    let other nodes to perform it. If one node can't update sync_size
 *    accordingly, we need to revert to previous value.
 */
static void update_size(struct mddev *mddev, sector_t old_dev_sectors)
{
	struct md_cluster_info *cinfo = mddev->cluster_info;
	struct cluster_msg cmsg;
	struct md_rdev *rdev;
	int ret = 0;
	int raid_slot = -1;

	md_update_sb(mddev, 1);
	lock_comm(cinfo, 1);

	memset(&cmsg, 0, sizeof(cmsg));
	cmsg.type = cpu_to_le32(METADATA_UPDATED);
	rdev_for_each(rdev, mddev)
		if (rdev->raid_disk >= 0 && !test_bit(Faulty, &rdev->flags)) {
			raid_slot = rdev->desc_nr;
			break;
		}
	if (raid_slot >= 0) {
		cmsg.raid_slot = cpu_to_le32(raid_slot);
		/*
		 * We can only change capiticy after all the nodes can do it,
		 * so need to wait after other nodes already received the msg
		 * and handled the change
		 */
		ret = __sendmsg(cinfo, &cmsg);
		if (ret) {
			pr_err("%s:%d: failed to send METADATA_UPDATED msg\n",
			       __func__, __LINE__);
			unlock_comm(cinfo);
			return;
		}
	} else {
		pr_err("md-cluster: No good device id found to send\n");
		unlock_comm(cinfo);
		return;
	}

	/*
	 * check the sync_size from other node's bitmap, if sync_size
	 * have already updated in other nodes as expected, send an
	 * empty metadata msg to permit the change of capacity
	 */
	if (cluster_check_sync_size(mddev) == 0) {
		memset(&cmsg, 0, sizeof(cmsg));
		cmsg.type = cpu_to_le32(CHANGE_CAPACITY);
		ret = __sendmsg(cinfo, &cmsg);
		if (ret)
			pr_err("%s:%d: failed to send CHANGE_CAPACITY msg\n",
			       __func__, __LINE__);
		set_capacity(mddev->gendisk, mddev->array_sectors);
		revalidate_disk(mddev->gendisk);
	} else {
		/* revert to previous sectors */
		ret = mddev->pers->resize(mddev, old_dev_sectors);
		if (!ret)
			revalidate_disk(mddev->gendisk);
		ret = __sendmsg(cinfo, &cmsg);
		if (ret)
			pr_err("%s:%d: failed to send METADATA_UPDATED msg\n",
			       __func__, __LINE__);
	}
	unlock_comm(cinfo);
}

static int resync_start(struct mddev *mddev)
{
	struct md_cluster_info *cinfo = mddev->cluster_info;
	return dlm_lock_sync_interruptible(cinfo->resync_lockres, DLM_LOCK_EX, mddev);
}

static int resync_info_update(struct mddev *mddev, sector_t lo, sector_t hi)
{
	struct md_cluster_info *cinfo = mddev->cluster_info;
	struct resync_info ri;
	struct cluster_msg cmsg = {0};

	/* do not send zero again, if we have sent before */
	if (hi == 0) {
		memcpy(&ri, cinfo->bitmap_lockres->lksb.sb_lvbptr, sizeof(struct resync_info));
		if (le64_to_cpu(ri.hi) == 0)
			return 0;
	}

	add_resync_info(cinfo->bitmap_lockres, lo, hi);
	/* Re-acquire the lock to refresh LVB */
	dlm_lock_sync(cinfo->bitmap_lockres, DLM_LOCK_PW);
	cmsg.type = cpu_to_le32(RESYNCING);
	cmsg.low = cpu_to_le64(lo);
	cmsg.high = cpu_to_le64(hi);

	/*
	 * mddev_lock is held if resync_info_update is called from
	 * resync_finish (md_reap_sync_thread -> resync_finish)
	 */
	if (lo == 0 && hi == 0)
		return sendmsg(cinfo, &cmsg, 1);
	else
		return sendmsg(cinfo, &cmsg, 0);
}

static int resync_finish(struct mddev *mddev)
{
	struct md_cluster_info *cinfo = mddev->cluster_info;
<<<<<<< HEAD

	clear_bit(MD_RESYNCING_REMOTE, &mddev->recovery);
	dlm_unlock_sync(cinfo->resync_lockres);

	/*
	 * If resync thread is interrupted so we can't say resync is finished,
	 * another node will launch resync thread to continue.
	 */
	if (test_bit(MD_CLOSING, &mddev->flags))
		return 0;
	else
		return resync_info_update(mddev, 0, 0);
=======
	int ret = 0;

	clear_bit(MD_RESYNCING_REMOTE, &mddev->recovery);

	/*
	 * If resync thread is interrupted so we can't say resync is finished,
	 * another node will launch resync thread to continue.
	 */
	if (!test_bit(MD_CLOSING, &mddev->flags))
		ret = resync_info_update(mddev, 0, 0);
	dlm_unlock_sync(cinfo->resync_lockres);
	return ret;
>>>>>>> f9885ef8
}

static int area_resyncing(struct mddev *mddev, int direction,
		sector_t lo, sector_t hi)
{
	struct md_cluster_info *cinfo = mddev->cluster_info;
	int ret = 0;
	struct suspend_info *s;

	if ((direction == READ) &&
		test_bit(MD_CLUSTER_SUSPEND_READ_BALANCING, &cinfo->state))
		return 1;

	spin_lock_irq(&cinfo->suspend_lock);
	if (list_empty(&cinfo->suspend_list))
		goto out;
	list_for_each_entry(s, &cinfo->suspend_list, list)
		if (hi > s->lo && lo < s->hi) {
			ret = 1;
			break;
		}
out:
	spin_unlock_irq(&cinfo->suspend_lock);
	return ret;
}

/* add_new_disk() - initiates a disk add
 * However, if this fails before writing md_update_sb(),
 * add_new_disk_cancel() must be called to release token lock
 */
static int add_new_disk(struct mddev *mddev, struct md_rdev *rdev)
{
	struct md_cluster_info *cinfo = mddev->cluster_info;
	struct cluster_msg cmsg;
	int ret = 0;
	struct mdp_superblock_1 *sb = page_address(rdev->sb_page);
	char *uuid = sb->device_uuid;

	memset(&cmsg, 0, sizeof(cmsg));
	cmsg.type = cpu_to_le32(NEWDISK);
	memcpy(cmsg.uuid, uuid, 16);
	cmsg.raid_slot = cpu_to_le32(rdev->desc_nr);
	lock_comm(cinfo, 1);
	ret = __sendmsg(cinfo, &cmsg);
	if (ret) {
		unlock_comm(cinfo);
		return ret;
	}
	cinfo->no_new_dev_lockres->flags |= DLM_LKF_NOQUEUE;
	ret = dlm_lock_sync(cinfo->no_new_dev_lockres, DLM_LOCK_EX);
	cinfo->no_new_dev_lockres->flags &= ~DLM_LKF_NOQUEUE;
	/* Some node does not "see" the device */
	if (ret == -EAGAIN)
		ret = -ENOENT;
	if (ret)
		unlock_comm(cinfo);
	else {
		dlm_lock_sync(cinfo->no_new_dev_lockres, DLM_LOCK_CR);
		/* Since MD_CHANGE_DEVS will be set in add_bound_rdev which
		 * will run soon after add_new_disk, the below path will be
		 * invoked:
		 *   md_wakeup_thread(mddev->thread)
		 *	-> conf->thread (raid1d)
		 *	-> md_check_recovery -> md_update_sb
		 *	-> metadata_update_start/finish
		 * MD_CLUSTER_SEND_LOCKED_ALREADY will be cleared eventually.
		 *
		 * For other failure cases, metadata_update_cancel and
		 * add_new_disk_cancel also clear below bit as well.
		 * */
		set_bit(MD_CLUSTER_SEND_LOCKED_ALREADY, &cinfo->state);
		wake_up(&cinfo->wait);
	}
	return ret;
}

static void add_new_disk_cancel(struct mddev *mddev)
{
	struct md_cluster_info *cinfo = mddev->cluster_info;
	clear_bit(MD_CLUSTER_SEND_LOCKED_ALREADY, &cinfo->state);
	unlock_comm(cinfo);
}

static int new_disk_ack(struct mddev *mddev, bool ack)
{
	struct md_cluster_info *cinfo = mddev->cluster_info;

	if (!test_bit(MD_CLUSTER_WAITING_FOR_NEWDISK, &cinfo->state)) {
		pr_warn("md-cluster(%s): Spurious cluster confirmation\n", mdname(mddev));
		return -EINVAL;
	}

	if (ack)
		dlm_unlock_sync(cinfo->no_new_dev_lockres);
	complete(&cinfo->newdisk_completion);
	return 0;
}

static int remove_disk(struct mddev *mddev, struct md_rdev *rdev)
{
	struct cluster_msg cmsg = {0};
	struct md_cluster_info *cinfo = mddev->cluster_info;
	cmsg.type = cpu_to_le32(REMOVE);
	cmsg.raid_slot = cpu_to_le32(rdev->desc_nr);
	return sendmsg(cinfo, &cmsg, 1);
}

static int lock_all_bitmaps(struct mddev *mddev)
{
	int slot, my_slot, ret, held = 1, i = 0;
	char str[64];
	struct md_cluster_info *cinfo = mddev->cluster_info;

	cinfo->other_bitmap_lockres =
		kcalloc(mddev->bitmap_info.nodes - 1,
			sizeof(struct dlm_lock_resource *), GFP_KERNEL);
	if (!cinfo->other_bitmap_lockres) {
		pr_err("md: can't alloc mem for other bitmap locks\n");
		return 0;
	}

	my_slot = slot_number(mddev);
	for (slot = 0; slot < mddev->bitmap_info.nodes; slot++) {
		if (slot == my_slot)
			continue;

		memset(str, '\0', 64);
		snprintf(str, 64, "bitmap%04d", slot);
		cinfo->other_bitmap_lockres[i] = lockres_init(mddev, str, NULL, 1);
		if (!cinfo->other_bitmap_lockres[i])
			return -ENOMEM;

		cinfo->other_bitmap_lockres[i]->flags |= DLM_LKF_NOQUEUE;
		ret = dlm_lock_sync(cinfo->other_bitmap_lockres[i], DLM_LOCK_PW);
		if (ret)
			held = -1;
		i++;
	}

	return held;
}

static void unlock_all_bitmaps(struct mddev *mddev)
{
	struct md_cluster_info *cinfo = mddev->cluster_info;
	int i;

	/* release other node's bitmap lock if they are existed */
	if (cinfo->other_bitmap_lockres) {
		for (i = 0; i < mddev->bitmap_info.nodes - 1; i++) {
			if (cinfo->other_bitmap_lockres[i]) {
				lockres_free(cinfo->other_bitmap_lockres[i]);
			}
		}
		kfree(cinfo->other_bitmap_lockres);
	}
}

static int gather_bitmaps(struct md_rdev *rdev)
{
	int sn, err;
	sector_t lo, hi;
	struct cluster_msg cmsg = {0};
	struct mddev *mddev = rdev->mddev;
	struct md_cluster_info *cinfo = mddev->cluster_info;

	cmsg.type = cpu_to_le32(RE_ADD);
	cmsg.raid_slot = cpu_to_le32(rdev->desc_nr);
	err = sendmsg(cinfo, &cmsg, 1);
	if (err)
		goto out;

	for (sn = 0; sn < mddev->bitmap_info.nodes; sn++) {
		if (sn == (cinfo->slot_number - 1))
			continue;
		err = md_bitmap_copy_from_slot(mddev, sn, &lo, &hi, false);
		if (err) {
			pr_warn("md-cluster: Could not gather bitmaps from slot %d", sn);
			goto out;
		}
		if ((hi > 0) && (lo < mddev->recovery_cp))
			mddev->recovery_cp = lo;
	}
out:
	return err;
}

static struct md_cluster_operations cluster_ops = {
	.join   = join,
	.leave  = leave,
	.slot_number = slot_number,
	.resync_start = resync_start,
	.resync_finish = resync_finish,
	.resync_info_update = resync_info_update,
	.metadata_update_start = metadata_update_start,
	.metadata_update_finish = metadata_update_finish,
	.metadata_update_cancel = metadata_update_cancel,
	.area_resyncing = area_resyncing,
	.add_new_disk = add_new_disk,
	.add_new_disk_cancel = add_new_disk_cancel,
	.new_disk_ack = new_disk_ack,
	.remove_disk = remove_disk,
	.load_bitmaps = load_bitmaps,
	.gather_bitmaps = gather_bitmaps,
	.lock_all_bitmaps = lock_all_bitmaps,
	.unlock_all_bitmaps = unlock_all_bitmaps,
	.update_size = update_size,
};

static int __init cluster_init(void)
{
	pr_warn("md-cluster: support raid1 and raid10 (limited support)\n");
	pr_info("Registering Cluster MD functions\n");
	register_md_cluster_operations(&cluster_ops, THIS_MODULE);
	return 0;
}

static void cluster_exit(void)
{
	unregister_md_cluster_operations();
}

module_init(cluster_init);
module_exit(cluster_exit);
MODULE_AUTHOR("SUSE");
MODULE_LICENSE("GPL");
MODULE_DESCRIPTION("Clustering support for MD");<|MERGE_RESOLUTION|>--- conflicted
+++ resolved
@@ -1276,20 +1276,6 @@
 static int resync_finish(struct mddev *mddev)
 {
 	struct md_cluster_info *cinfo = mddev->cluster_info;
-<<<<<<< HEAD
-
-	clear_bit(MD_RESYNCING_REMOTE, &mddev->recovery);
-	dlm_unlock_sync(cinfo->resync_lockres);
-
-	/*
-	 * If resync thread is interrupted so we can't say resync is finished,
-	 * another node will launch resync thread to continue.
-	 */
-	if (test_bit(MD_CLOSING, &mddev->flags))
-		return 0;
-	else
-		return resync_info_update(mddev, 0, 0);
-=======
 	int ret = 0;
 
 	clear_bit(MD_RESYNCING_REMOTE, &mddev->recovery);
@@ -1302,7 +1288,6 @@
 		ret = resync_info_update(mddev, 0, 0);
 	dlm_unlock_sync(cinfo->resync_lockres);
 	return ret;
->>>>>>> f9885ef8
 }
 
 static int area_resyncing(struct mddev *mddev, int direction,
