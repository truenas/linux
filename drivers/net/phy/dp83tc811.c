// SPDX-License-Identifier: GPL-2.0
/*
 * Driver for the Texas Instruments DP83TC811 PHY
 *
 * Copyright (C) 2018 Texas Instruments Incorporated - http://www.ti.com/
 *
 */

#include <linux/ethtool.h>
#include <linux/etherdevice.h>
#include <linux/kernel.h>
#include <linux/mii.h>
#include <linux/module.h>
#include <linux/of.h>
#include <linux/phy.h>
#include <linux/netdevice.h>

#define DP83TC811_PHY_ID	0x2000a253
#define DP83811_DEVADDR		0x1f

#define MII_DP83811_SGMII_CTRL	0x09
#define MII_DP83811_INT_STAT1	0x12
#define MII_DP83811_INT_STAT2	0x13
#define MII_DP83811_INT_STAT3	0x18
#define MII_DP83811_RESET_CTRL	0x1f

#define DP83811_HW_RESET	BIT(15)
#define DP83811_SW_RESET	BIT(14)

/* INT_STAT1 bits */
#define DP83811_RX_ERR_HF_INT_EN	BIT(0)
#define DP83811_MS_TRAINING_INT_EN	BIT(1)
#define DP83811_ANEG_COMPLETE_INT_EN	BIT(2)
#define DP83811_ESD_EVENT_INT_EN	BIT(3)
#define DP83811_WOL_INT_EN		BIT(4)
#define DP83811_LINK_STAT_INT_EN	BIT(5)
#define DP83811_ENERGY_DET_INT_EN	BIT(6)
#define DP83811_LINK_QUAL_INT_EN	BIT(7)

/* INT_STAT2 bits */
#define DP83811_JABBER_DET_INT_EN	BIT(0)
#define DP83811_POLARITY_INT_EN		BIT(1)
#define DP83811_SLEEP_MODE_INT_EN	BIT(2)
#define DP83811_OVERTEMP_INT_EN		BIT(3)
#define DP83811_OVERVOLTAGE_INT_EN	BIT(6)
#define DP83811_UNDERVOLTAGE_INT_EN	BIT(7)

/* INT_STAT3 bits */
#define DP83811_LPS_INT_EN	BIT(0)
#define DP83811_NO_FRAME_INT_EN	BIT(3)
#define DP83811_POR_DONE_INT_EN	BIT(4)

#define MII_DP83811_RXSOP1	0x04a5
#define MII_DP83811_RXSOP2	0x04a6
#define MII_DP83811_RXSOP3	0x04a7

/* WoL Registers */
#define MII_DP83811_WOL_CFG	0x04a0
#define MII_DP83811_WOL_STAT	0x04a1
#define MII_DP83811_WOL_DA1	0x04a2
#define MII_DP83811_WOL_DA2	0x04a3
#define MII_DP83811_WOL_DA3	0x04a4

/* WoL bits */
#define DP83811_WOL_MAGIC_EN	BIT(0)
#define DP83811_WOL_SECURE_ON	BIT(5)
#define DP83811_WOL_EN		BIT(7)
#define DP83811_WOL_INDICATION_SEL BIT(8)
#define DP83811_WOL_CLR_INDICATION BIT(11)

/* SGMII CTRL bits */
#define DP83811_TDR_AUTO		BIT(8)
#define DP83811_SGMII_EN		BIT(12)
#define DP83811_SGMII_AUTO_NEG_EN	BIT(13)
#define DP83811_SGMII_TX_ERR_DIS	BIT(14)
#define DP83811_SGMII_SOFT_RESET	BIT(15)

static int dp83811_ack_interrupt(struct phy_device *phydev)
{
	int err;

	err = phy_read(phydev, MII_DP83811_INT_STAT1);
	if (err < 0)
		return err;

	err = phy_read(phydev, MII_DP83811_INT_STAT2);
	if (err < 0)
		return err;

	err = phy_read(phydev, MII_DP83811_INT_STAT3);
	if (err < 0)
		return err;

	return 0;
}

static int dp83811_set_wol(struct phy_device *phydev,
			   struct ethtool_wolinfo *wol)
{
	struct net_device *ndev = phydev->attached_dev;
	const u8 *mac;
	u16 value;

	if (wol->wolopts & (WAKE_MAGIC | WAKE_MAGICSECURE)) {
		mac = (const u8 *)ndev->dev_addr;

		if (!is_valid_ether_addr(mac))
			return -EINVAL;

		/* MAC addresses start with byte 5, but stored in mac[0].
		 * 811 PHYs store bytes 4|5, 2|3, 0|1
		 */
		phy_write_mmd(phydev, DP83811_DEVADDR, MII_DP83811_WOL_DA1,
			      (mac[1] << 8) | mac[0]);
		phy_write_mmd(phydev, DP83811_DEVADDR, MII_DP83811_WOL_DA2,
			      (mac[3] << 8) | mac[2]);
		phy_write_mmd(phydev, DP83811_DEVADDR, MII_DP83811_WOL_DA3,
			      (mac[5] << 8) | mac[4]);

		value = phy_read_mmd(phydev, DP83811_DEVADDR,
				     MII_DP83811_WOL_CFG);
		if (wol->wolopts & WAKE_MAGIC)
			value |= DP83811_WOL_MAGIC_EN;
		else
			value &= ~DP83811_WOL_MAGIC_EN;

		if (wol->wolopts & WAKE_MAGICSECURE) {
			phy_write_mmd(phydev, DP83811_DEVADDR,
				      MII_DP83811_RXSOP1,
				      (wol->sopass[1] << 8) | wol->sopass[0]);
			phy_write_mmd(phydev, DP83811_DEVADDR,
				      MII_DP83811_RXSOP2,
				      (wol->sopass[3] << 8) | wol->sopass[2]);
			phy_write_mmd(phydev, DP83811_DEVADDR,
				      MII_DP83811_RXSOP3,
				      (wol->sopass[5] << 8) | wol->sopass[4]);
			value |= DP83811_WOL_SECURE_ON;
		} else {
			value &= ~DP83811_WOL_SECURE_ON;
		}

		value |= (DP83811_WOL_EN | DP83811_WOL_INDICATION_SEL |
			  DP83811_WOL_CLR_INDICATION);
		phy_write_mmd(phydev, DP83811_DEVADDR, MII_DP83811_WOL_CFG,
			      value);
	} else {
		phy_clear_bits_mmd(phydev, DP83811_DEVADDR, MII_DP83811_WOL_CFG,
				   DP83811_WOL_EN);
	}

	return 0;
}

static void dp83811_get_wol(struct phy_device *phydev,
			    struct ethtool_wolinfo *wol)
{
	u16 sopass_val;
	int value;

	wol->supported = (WAKE_MAGIC | WAKE_MAGICSECURE);
	wol->wolopts = 0;

	value = phy_read_mmd(phydev, DP83811_DEVADDR, MII_DP83811_WOL_CFG);

	if (value & DP83811_WOL_MAGIC_EN)
		wol->wolopts |= WAKE_MAGIC;

	if (value & DP83811_WOL_SECURE_ON) {
		sopass_val = phy_read_mmd(phydev, DP83811_DEVADDR,
					  MII_DP83811_RXSOP1);
		wol->sopass[0] = (sopass_val & 0xff);
		wol->sopass[1] = (sopass_val >> 8);

		sopass_val = phy_read_mmd(phydev, DP83811_DEVADDR,
					  MII_DP83811_RXSOP2);
		wol->sopass[2] = (sopass_val & 0xff);
		wol->sopass[3] = (sopass_val >> 8);

		sopass_val = phy_read_mmd(phydev, DP83811_DEVADDR,
					  MII_DP83811_RXSOP3);
		wol->sopass[4] = (sopass_val & 0xff);
		wol->sopass[5] = (sopass_val >> 8);

		wol->wolopts |= WAKE_MAGICSECURE;
	}

	/* WoL is not enabled so set wolopts to 0 */
	if (!(value & DP83811_WOL_EN))
		wol->wolopts = 0;
}

static int dp83811_config_intr(struct phy_device *phydev)
{
	int misr_status, err;

	if (phydev->interrupts == PHY_INTERRUPT_ENABLED) {
		misr_status = phy_read(phydev, MII_DP83811_INT_STAT1);
		if (misr_status < 0)
			return misr_status;

		misr_status |= (DP83811_RX_ERR_HF_INT_EN |
				DP83811_MS_TRAINING_INT_EN |
				DP83811_ANEG_COMPLETE_INT_EN |
				DP83811_ESD_EVENT_INT_EN |
				DP83811_WOL_INT_EN |
				DP83811_LINK_STAT_INT_EN |
				DP83811_ENERGY_DET_INT_EN |
				DP83811_LINK_QUAL_INT_EN);

		err = phy_write(phydev, MII_DP83811_INT_STAT1, misr_status);
		if (err < 0)
			return err;

		misr_status = phy_read(phydev, MII_DP83811_INT_STAT2);
		if (misr_status < 0)
			return misr_status;

		misr_status |= (DP83811_JABBER_DET_INT_EN |
				DP83811_POLARITY_INT_EN |
				DP83811_SLEEP_MODE_INT_EN |
				DP83811_OVERTEMP_INT_EN |
				DP83811_OVERVOLTAGE_INT_EN |
				DP83811_UNDERVOLTAGE_INT_EN);

		err = phy_write(phydev, MII_DP83811_INT_STAT2, misr_status);
		if (err < 0)
			return err;

		misr_status = phy_read(phydev, MII_DP83811_INT_STAT3);
		if (misr_status < 0)
			return misr_status;

		misr_status |= (DP83811_LPS_INT_EN |
				DP83811_NO_FRAME_INT_EN |
				DP83811_POR_DONE_INT_EN);

		err = phy_write(phydev, MII_DP83811_INT_STAT3, misr_status);

	} else {
		err = phy_write(phydev, MII_DP83811_INT_STAT1, 0);
		if (err < 0)
			return err;

		err = phy_write(phydev, MII_DP83811_INT_STAT2, 0);
		if (err < 0)
			return err;

		err = phy_write(phydev, MII_DP83811_INT_STAT3, 0);
	}

	return err;
}

static int dp83811_config_aneg(struct phy_device *phydev)
{
	int value, err;

	if (phydev->interface == PHY_INTERFACE_MODE_SGMII) {
		value = phy_read(phydev, MII_DP83811_SGMII_CTRL);
		if (phydev->autoneg == AUTONEG_ENABLE) {
			err = phy_write(phydev, MII_DP83811_SGMII_CTRL,
					(DP83811_SGMII_AUTO_NEG_EN | value));
			if (err < 0)
				return err;
		} else {
			err = phy_write(phydev, MII_DP83811_SGMII_CTRL,
					(~DP83811_SGMII_AUTO_NEG_EN & value));
			if (err < 0)
				return err;
		}
	}

	return genphy_config_aneg(phydev);
}

static int dp83811_config_init(struct phy_device *phydev)
{
	int value, err;

	err = genphy_config_init(phydev);
	if (err < 0)
		return err;

	value = phy_read(phydev, MII_DP83811_SGMII_CTRL);
	if (phydev->interface == PHY_INTERFACE_MODE_SGMII) {
		err = phy_write(phydev, MII_DP83811_SGMII_CTRL,
					(DP83811_SGMII_EN | value));
	} else {
		err = phy_write(phydev, MII_DP83811_SGMII_CTRL,
				(~DP83811_SGMII_EN & value));
	}

	if (err < 0)

		return err;

	value = DP83811_WOL_MAGIC_EN | DP83811_WOL_SECURE_ON | DP83811_WOL_EN;

	return phy_write_mmd(phydev, DP83811_DEVADDR, MII_DP83811_WOL_CFG,
	      value);
}

static int dp83811_phy_reset(struct phy_device *phydev)
{
	int err;

	err = phy_write(phydev, MII_DP83811_RESET_CTRL, DP83811_HW_RESET);
	if (err < 0)
		return err;

	return 0;
}

static int dp83811_suspend(struct phy_device *phydev)
{
	int value;

	value = phy_read_mmd(phydev, DP83811_DEVADDR, MII_DP83811_WOL_CFG);

	if (!(value & DP83811_WOL_EN))
		genphy_suspend(phydev);

	return 0;
}

static int dp83811_resume(struct phy_device *phydev)
{
	genphy_resume(phydev);

	phy_set_bits_mmd(phydev, DP83811_DEVADDR, MII_DP83811_WOL_CFG,
			 DP83811_WOL_CLR_INDICATION);

	return 0;
}

static struct phy_driver dp83811_driver[] = {
	{
		.phy_id = DP83TC811_PHY_ID,
		.phy_id_mask = 0xfffffff0,
		.name = "TI DP83TC811",
<<<<<<< HEAD
		.features = PHY_BASIC_FEATURES,
=======
		/* PHY_BASIC_FEATURES */
>>>>>>> 0ecfebd2
		.config_init = dp83811_config_init,
		.config_aneg = dp83811_config_aneg,
		.soft_reset = dp83811_phy_reset,
		.get_wol = dp83811_get_wol,
		.set_wol = dp83811_set_wol,
		.ack_interrupt = dp83811_ack_interrupt,
		.config_intr = dp83811_config_intr,
		.suspend = dp83811_suspend,
		.resume = dp83811_resume,
	 },
};
module_phy_driver(dp83811_driver);

static struct mdio_device_id __maybe_unused dp83811_tbl[] = {
	{ DP83TC811_PHY_ID, 0xfffffff0 },
	{ },
};
MODULE_DEVICE_TABLE(mdio, dp83811_tbl);

MODULE_DESCRIPTION("Texas Instruments DP83TC811 PHY driver");
MODULE_AUTHOR("Dan Murphy <dmurphy@ti.com");
MODULE_LICENSE("GPL");<|MERGE_RESOLUTION|>--- conflicted
+++ resolved
@@ -338,11 +338,7 @@
 		.phy_id = DP83TC811_PHY_ID,
 		.phy_id_mask = 0xfffffff0,
 		.name = "TI DP83TC811",
-<<<<<<< HEAD
-		.features = PHY_BASIC_FEATURES,
-=======
 		/* PHY_BASIC_FEATURES */
->>>>>>> 0ecfebd2
 		.config_init = dp83811_config_init,
 		.config_aneg = dp83811_config_aneg,
 		.soft_reset = dp83811_phy_reset,
