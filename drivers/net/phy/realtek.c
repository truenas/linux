// SPDX-License-Identifier: GPL-2.0+
/*
 * drivers/net/phy/realtek.c
 *
 * Driver for Realtek PHYs
 *
 * Author: Johnson Leung <r58129@freescale.com>
 *
 * Copyright (c) 2004 Freescale Semiconductor, Inc.
 */
#include <linux/bitops.h>
#include <linux/phy.h>
#include <linux/module.h>

#define RTL821x_PHYSR				0x11
#define RTL821x_PHYSR_DUPLEX			BIT(13)
#define RTL821x_PHYSR_SPEED			GENMASK(15, 14)

#define RTL821x_INER				0x12
#define RTL8211B_INER_INIT			0x6400
#define RTL8211E_INER_LINK_STATUS		BIT(10)
#define RTL8211F_INER_LINK_STATUS		BIT(4)

#define RTL821x_INSR				0x13

#define RTL821x_EXT_PAGE_SELECT			0x1e
#define RTL821x_PAGE_SELECT			0x1f

#define RTL8211F_INSR				0x1d

#define RTL8211F_TX_DELAY			BIT(8)
#define RTL8211E_TX_DELAY			BIT(1)
#define RTL8211E_RX_DELAY			BIT(2)
#define RTL8211E_MODE_MII_GMII			BIT(3)

#define RTL8201F_ISR				0x1e
#define RTL8201F_IER				0x13

#define RTL8366RB_POWER_SAVE			0x15
#define RTL8366RB_POWER_SAVE_ON			BIT(12)

MODULE_DESCRIPTION("Realtek PHY driver");
MODULE_AUTHOR("Johnson Leung");
MODULE_LICENSE("GPL");

static int rtl821x_read_page(struct phy_device *phydev)
{
	return __phy_read(phydev, RTL821x_PAGE_SELECT);
}

static int rtl821x_write_page(struct phy_device *phydev, int page)
{
	return __phy_write(phydev, RTL821x_PAGE_SELECT, page);
}

static int rtl8201_ack_interrupt(struct phy_device *phydev)
{
	int err;

	err = phy_read(phydev, RTL8201F_ISR);

	return (err < 0) ? err : 0;
}

static int rtl821x_ack_interrupt(struct phy_device *phydev)
{
	int err;

	err = phy_read(phydev, RTL821x_INSR);

	return (err < 0) ? err : 0;
}

static int rtl8211f_ack_interrupt(struct phy_device *phydev)
{
	int err;

	err = phy_read_paged(phydev, 0xa43, RTL8211F_INSR);

	return (err < 0) ? err : 0;
}

static int rtl8201_config_intr(struct phy_device *phydev)
{
	u16 val;

	if (phydev->interrupts == PHY_INTERRUPT_ENABLED)
		val = BIT(13) | BIT(12) | BIT(11);
	else
		val = 0;

	return phy_write_paged(phydev, 0x7, RTL8201F_IER, val);
}

static int rtl8211b_config_intr(struct phy_device *phydev)
{
	int err;

	if (phydev->interrupts == PHY_INTERRUPT_ENABLED)
		err = phy_write(phydev, RTL821x_INER,
				RTL8211B_INER_INIT);
	else
		err = phy_write(phydev, RTL821x_INER, 0);

	return err;
}

static int rtl8211e_config_intr(struct phy_device *phydev)
{
	int err;

	if (phydev->interrupts == PHY_INTERRUPT_ENABLED)
		err = phy_write(phydev, RTL821x_INER,
				RTL8211E_INER_LINK_STATUS);
	else
		err = phy_write(phydev, RTL821x_INER, 0);

	return err;
}

static int rtl8211f_config_intr(struct phy_device *phydev)
{
	u16 val;

	if (phydev->interrupts == PHY_INTERRUPT_ENABLED)
		val = RTL8211F_INER_LINK_STATUS;
	else
		val = 0;

	return phy_write_paged(phydev, 0xa42, RTL821x_INER, val);
}

static int rtl8211_config_aneg(struct phy_device *phydev)
{
	int ret;

	ret = genphy_config_aneg(phydev);
	if (ret < 0)
		return ret;

	/* Quirk was copied from vendor driver. Unfortunately it includes no
	 * description of the magic numbers.
	 */
	if (phydev->speed == SPEED_100 && phydev->autoneg == AUTONEG_DISABLE) {
		phy_write(phydev, 0x17, 0x2138);
		phy_write(phydev, 0x0e, 0x0260);
	} else {
		phy_write(phydev, 0x17, 0x2108);
		phy_write(phydev, 0x0e, 0x0000);
	}

	return 0;
}

static int rtl8211c_config_init(struct phy_device *phydev)
{
	/* RTL8211C has an issue when operating in Gigabit slave mode */
	return phy_set_bits(phydev, MII_CTRL1000,
			    CTL1000_ENABLE_MASTER | CTL1000_AS_MASTER);
}

static int rtl8211f_config_init(struct phy_device *phydev)
{
	u16 val;

	/* enable TX-delay for rgmii-{id,txid}, and disable it for rgmii and
	 * rgmii-rxid. The RX-delay can be enabled by the external RXDLY pin.
	 */
	switch (phydev->interface) {
	case PHY_INTERFACE_MODE_RGMII:
	case PHY_INTERFACE_MODE_RGMII_RXID:
		val = 0;
		break;
	case PHY_INTERFACE_MODE_RGMII_ID:
	case PHY_INTERFACE_MODE_RGMII_TXID:
		val = RTL8211F_TX_DELAY;
		break;
	default: /* the rest of the modes imply leaving delay as is. */
		return 0;
	}

	return phy_modify_paged(phydev, 0xd08, 0x11, RTL8211F_TX_DELAY, val);
}

static int rtl8211e_config_init(struct phy_device *phydev)
{
	int ret = 0, oldpage;
	u16 val;

	/* enable TX/RX delay for rgmii-* modes, and disable them for rgmii. */
	switch (phydev->interface) {
	case PHY_INTERFACE_MODE_RGMII:
		val = 0;
		break;
	case PHY_INTERFACE_MODE_RGMII_ID:
		val = RTL8211E_TX_DELAY | RTL8211E_RX_DELAY;
		break;
	case PHY_INTERFACE_MODE_RGMII_RXID:
		val = RTL8211E_RX_DELAY;
		break;
	case PHY_INTERFACE_MODE_RGMII_TXID:
		val = RTL8211E_TX_DELAY;
		break;
	default: /* the rest of the modes imply leaving delays as is. */
		return 0;
	}

	/* According to a sample driver there is a 0x1c config register on the
	 * 0xa4 extension page (0x7) layout. It can be used to disable/enable
	 * the RX/TX delays otherwise controlled by RXDLY/TXDLY pins. It can
	 * also be used to customize the whole configuration register:
	 * 8:6 = PHY Address, 5:4 = Auto-Negotiation, 3 = Interface Mode Select,
	 * 2 = RX Delay, 1 = TX Delay, 0 = SELRGV (see original PHY datasheet
	 * for details).
	 */
	oldpage = phy_select_page(phydev, 0x7);
	if (oldpage < 0)
		goto err_restore_page;

	ret = __phy_write(phydev, RTL821x_EXT_PAGE_SELECT, 0xa4);
	if (ret)
		goto err_restore_page;

	ret = __phy_modify(phydev, 0x1c, RTL8211E_TX_DELAY | RTL8211E_RX_DELAY,
			   val);

err_restore_page:
	return phy_restore_page(phydev, oldpage, ret);
}

static int rtl8211b_suspend(struct phy_device *phydev)
{
	phy_write(phydev, MII_MMD_DATA, BIT(9));

	return genphy_suspend(phydev);
}

static int rtl8211b_resume(struct phy_device *phydev)
{
	phy_write(phydev, MII_MMD_DATA, 0);

	return genphy_resume(phydev);
}

static int rtl8366rb_config_init(struct phy_device *phydev)
{
	int ret;

	ret = phy_set_bits(phydev, RTL8366RB_POWER_SAVE,
			   RTL8366RB_POWER_SAVE_ON);
	if (ret) {
		dev_err(&phydev->mdio.dev,
			"error enabling power management\n");
	}

	return ret;
}

static struct phy_driver realtek_drvs[] = {
	{
		PHY_ID_MATCH_EXACT(0x00008201),
		.name           = "RTL8201CP Ethernet",
<<<<<<< HEAD
		.features       = PHY_BASIC_FEATURES,
	}, {
		PHY_ID_MATCH_EXACT(0x001cc816),
		.name		= "RTL8201F Fast Ethernet",
		.features	= PHY_BASIC_FEATURES,
=======
	}, {
		PHY_ID_MATCH_EXACT(0x001cc816),
		.name		= "RTL8201F Fast Ethernet",
>>>>>>> 0ecfebd2
		.ack_interrupt	= &rtl8201_ack_interrupt,
		.config_intr	= &rtl8201_config_intr,
		.suspend	= genphy_suspend,
		.resume		= genphy_resume,
		.read_page	= rtl821x_read_page,
		.write_page	= rtl821x_write_page,
	}, {
		PHY_ID_MATCH_EXACT(0x001cc910),
		.name		= "RTL8211 Gigabit Ethernet",
<<<<<<< HEAD
		.features	= PHY_GBIT_FEATURES,
=======
>>>>>>> 0ecfebd2
		.config_aneg	= rtl8211_config_aneg,
		.read_mmd	= &genphy_read_mmd_unsupported,
		.write_mmd	= &genphy_write_mmd_unsupported,
		.read_page	= rtl821x_read_page,
		.write_page	= rtl821x_write_page,
	}, {
		PHY_ID_MATCH_EXACT(0x001cc912),
		.name		= "RTL8211B Gigabit Ethernet",
<<<<<<< HEAD
		.features	= PHY_GBIT_FEATURES,
=======
>>>>>>> 0ecfebd2
		.ack_interrupt	= &rtl821x_ack_interrupt,
		.config_intr	= &rtl8211b_config_intr,
		.read_mmd	= &genphy_read_mmd_unsupported,
		.write_mmd	= &genphy_write_mmd_unsupported,
		.suspend	= rtl8211b_suspend,
		.resume		= rtl8211b_resume,
		.read_page	= rtl821x_read_page,
		.write_page	= rtl821x_write_page,
	}, {
		PHY_ID_MATCH_EXACT(0x001cc913),
		.name		= "RTL8211C Gigabit Ethernet",
<<<<<<< HEAD
		.features	= PHY_GBIT_FEATURES,
=======
>>>>>>> 0ecfebd2
		.config_init	= rtl8211c_config_init,
		.read_mmd	= &genphy_read_mmd_unsupported,
		.write_mmd	= &genphy_write_mmd_unsupported,
		.read_page	= rtl821x_read_page,
		.write_page	= rtl821x_write_page,
	}, {
		PHY_ID_MATCH_EXACT(0x001cc914),
		.name		= "RTL8211DN Gigabit Ethernet",
<<<<<<< HEAD
		.features	= PHY_GBIT_FEATURES,
=======
>>>>>>> 0ecfebd2
		.ack_interrupt	= rtl821x_ack_interrupt,
		.config_intr	= rtl8211e_config_intr,
		.suspend	= genphy_suspend,
		.resume		= genphy_resume,
		.read_page	= rtl821x_read_page,
		.write_page	= rtl821x_write_page,
	}, {
		PHY_ID_MATCH_EXACT(0x001cc915),
		.name		= "RTL8211E Gigabit Ethernet",
<<<<<<< HEAD
		.features	= PHY_GBIT_FEATURES,
=======
		.config_init	= &rtl8211e_config_init,
>>>>>>> 0ecfebd2
		.ack_interrupt	= &rtl821x_ack_interrupt,
		.config_intr	= &rtl8211e_config_intr,
		.suspend	= genphy_suspend,
		.resume		= genphy_resume,
		.read_page	= rtl821x_read_page,
		.write_page	= rtl821x_write_page,
	}, {
		PHY_ID_MATCH_EXACT(0x001cc916),
		.name		= "RTL8211F Gigabit Ethernet",
<<<<<<< HEAD
		.features	= PHY_GBIT_FEATURES,
=======
>>>>>>> 0ecfebd2
		.config_init	= &rtl8211f_config_init,
		.ack_interrupt	= &rtl8211f_ack_interrupt,
		.config_intr	= &rtl8211f_config_intr,
		.suspend	= genphy_suspend,
		.resume		= genphy_resume,
		.read_page	= rtl821x_read_page,
		.write_page	= rtl821x_write_page,
	}, {
		PHY_ID_MATCH_EXACT(0x001cc800),
		.name		= "Generic Realtek PHY",
<<<<<<< HEAD
		.features	= PHY_GBIT_FEATURES,
		.config_init	= genphy_config_init,
=======
>>>>>>> 0ecfebd2
		.suspend	= genphy_suspend,
		.resume		= genphy_resume,
		.read_page	= rtl821x_read_page,
		.write_page	= rtl821x_write_page,
	}, {
		PHY_ID_MATCH_EXACT(0x001cc961),
		.name		= "RTL8366RB Gigabit Ethernet",
<<<<<<< HEAD
		.features	= PHY_GBIT_FEATURES,
=======
>>>>>>> 0ecfebd2
		.config_init	= &rtl8366rb_config_init,
		/* These interrupts are handled by the irq controller
		 * embedded inside the RTL8366RB, they get unmasked when the
		 * irq is requested and ACKed by reading the status register,
		 * which is done by the irqchip code.
		 */
		.ack_interrupt	= genphy_no_ack_interrupt,
		.config_intr	= genphy_no_config_intr,
		.suspend	= genphy_suspend,
		.resume		= genphy_resume,
	},
};

module_phy_driver(realtek_drvs);

static const struct mdio_device_id __maybe_unused realtek_tbl[] = {
	{ PHY_ID_MATCH_VENDOR(0x001cc800) },
	{ }
};

MODULE_DEVICE_TABLE(mdio, realtek_tbl);<|MERGE_RESOLUTION|>--- conflicted
+++ resolved
@@ -260,17 +260,9 @@
 	{
 		PHY_ID_MATCH_EXACT(0x00008201),
 		.name           = "RTL8201CP Ethernet",
-<<<<<<< HEAD
-		.features       = PHY_BASIC_FEATURES,
 	}, {
 		PHY_ID_MATCH_EXACT(0x001cc816),
 		.name		= "RTL8201F Fast Ethernet",
-		.features	= PHY_BASIC_FEATURES,
-=======
-	}, {
-		PHY_ID_MATCH_EXACT(0x001cc816),
-		.name		= "RTL8201F Fast Ethernet",
->>>>>>> 0ecfebd2
 		.ack_interrupt	= &rtl8201_ack_interrupt,
 		.config_intr	= &rtl8201_config_intr,
 		.suspend	= genphy_suspend,
@@ -280,10 +272,6 @@
 	}, {
 		PHY_ID_MATCH_EXACT(0x001cc910),
 		.name		= "RTL8211 Gigabit Ethernet",
-<<<<<<< HEAD
-		.features	= PHY_GBIT_FEATURES,
-=======
->>>>>>> 0ecfebd2
 		.config_aneg	= rtl8211_config_aneg,
 		.read_mmd	= &genphy_read_mmd_unsupported,
 		.write_mmd	= &genphy_write_mmd_unsupported,
@@ -292,10 +280,6 @@
 	}, {
 		PHY_ID_MATCH_EXACT(0x001cc912),
 		.name		= "RTL8211B Gigabit Ethernet",
-<<<<<<< HEAD
-		.features	= PHY_GBIT_FEATURES,
-=======
->>>>>>> 0ecfebd2
 		.ack_interrupt	= &rtl821x_ack_interrupt,
 		.config_intr	= &rtl8211b_config_intr,
 		.read_mmd	= &genphy_read_mmd_unsupported,
@@ -307,10 +291,6 @@
 	}, {
 		PHY_ID_MATCH_EXACT(0x001cc913),
 		.name		= "RTL8211C Gigabit Ethernet",
-<<<<<<< HEAD
-		.features	= PHY_GBIT_FEATURES,
-=======
->>>>>>> 0ecfebd2
 		.config_init	= rtl8211c_config_init,
 		.read_mmd	= &genphy_read_mmd_unsupported,
 		.write_mmd	= &genphy_write_mmd_unsupported,
@@ -319,10 +299,6 @@
 	}, {
 		PHY_ID_MATCH_EXACT(0x001cc914),
 		.name		= "RTL8211DN Gigabit Ethernet",
-<<<<<<< HEAD
-		.features	= PHY_GBIT_FEATURES,
-=======
->>>>>>> 0ecfebd2
 		.ack_interrupt	= rtl821x_ack_interrupt,
 		.config_intr	= rtl8211e_config_intr,
 		.suspend	= genphy_suspend,
@@ -332,11 +308,7 @@
 	}, {
 		PHY_ID_MATCH_EXACT(0x001cc915),
 		.name		= "RTL8211E Gigabit Ethernet",
-<<<<<<< HEAD
-		.features	= PHY_GBIT_FEATURES,
-=======
 		.config_init	= &rtl8211e_config_init,
->>>>>>> 0ecfebd2
 		.ack_interrupt	= &rtl821x_ack_interrupt,
 		.config_intr	= &rtl8211e_config_intr,
 		.suspend	= genphy_suspend,
@@ -346,10 +318,6 @@
 	}, {
 		PHY_ID_MATCH_EXACT(0x001cc916),
 		.name		= "RTL8211F Gigabit Ethernet",
-<<<<<<< HEAD
-		.features	= PHY_GBIT_FEATURES,
-=======
->>>>>>> 0ecfebd2
 		.config_init	= &rtl8211f_config_init,
 		.ack_interrupt	= &rtl8211f_ack_interrupt,
 		.config_intr	= &rtl8211f_config_intr,
@@ -360,11 +328,6 @@
 	}, {
 		PHY_ID_MATCH_EXACT(0x001cc800),
 		.name		= "Generic Realtek PHY",
-<<<<<<< HEAD
-		.features	= PHY_GBIT_FEATURES,
-		.config_init	= genphy_config_init,
-=======
->>>>>>> 0ecfebd2
 		.suspend	= genphy_suspend,
 		.resume		= genphy_resume,
 		.read_page	= rtl821x_read_page,
@@ -372,10 +335,6 @@
 	}, {
 		PHY_ID_MATCH_EXACT(0x001cc961),
 		.name		= "RTL8366RB Gigabit Ethernet",
-<<<<<<< HEAD
-		.features	= PHY_GBIT_FEATURES,
-=======
->>>>>>> 0ecfebd2
 		.config_init	= &rtl8366rb_config_init,
 		/* These interrupts are handled by the irq controller
 		 * embedded inside the RTL8366RB, they get unmasked when the
