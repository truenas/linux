/* SPDX-License-Identifier: GPL-2.0-only */
/*
 * Copyright (c) 2014-2020 Broadcom
 */

#ifndef __BCMGENET_H__
#define __BCMGENET_H__

#include <linux/skbuff.h>
#include <linux/netdevice.h>
#include <linux/spinlock.h>
#include <linux/clk.h>
#include <linux/mii.h>
#include <linux/if_vlan.h>
#include <linux/phy.h>
#include <linux/dim.h>
#include <linux/ethtool.h>

/* total number of Buffer Descriptors, same for Rx/Tx */
#define TOTAL_DESC				256

/* which ring is descriptor based */
#define DESC_INDEX				16

/* Body(1500) + EH_SIZE(14) + VLANTAG(4) + BRCMTAG(6) + FCS(4) = 1528.
 * 1536 is multiple of 256 bytes
 */
#define ENET_BRCM_TAG_LEN	6
#define ENET_PAD		8
#define ENET_MAX_MTU_SIZE	(ETH_DATA_LEN + ETH_HLEN + VLAN_HLEN + \
				 ENET_BRCM_TAG_LEN + ETH_FCS_LEN + ENET_PAD)
#define DMA_MAX_BURST_LENGTH    0x10

/* misc. configuration */
#define MAX_NUM_OF_FS_RULES		16
#define CLEAR_ALL_HFB			0xFF
#define DMA_FC_THRESH_HI		(TOTAL_DESC >> 4)
#define DMA_FC_THRESH_LO		5

/* 64B receive/transmit status block */
struct status_64 {
	u32	length_status;		/* length and peripheral status */
	u32	ext_status;		/* Extended status*/
	u32	rx_csum;		/* partial rx checksum */
	u32	unused1[9];		/* unused */
	u32	tx_csum_info;		/* Tx checksum info. */
	u32	unused2[3];		/* unused */
};

/* Rx status bits */
#define STATUS_RX_EXT_MASK		0x1FFFFF
#define STATUS_RX_CSUM_MASK		0xFFFF
#define STATUS_RX_CSUM_OK		0x10000
#define STATUS_RX_CSUM_FR		0x20000
#define STATUS_RX_PROTO_TCP		0
#define STATUS_RX_PROTO_UDP		1
#define STATUS_RX_PROTO_ICMP		2
#define STATUS_RX_PROTO_OTHER		3
#define STATUS_RX_PROTO_MASK		3
#define STATUS_RX_PROTO_SHIFT		18
#define STATUS_FILTER_INDEX_MASK	0xFFFF
/* Tx status bits */
#define STATUS_TX_CSUM_START_MASK	0X7FFF
#define STATUS_TX_CSUM_START_SHIFT	16
#define STATUS_TX_CSUM_PROTO_UDP	0x8000
#define STATUS_TX_CSUM_OFFSET_MASK	0x7FFF
#define STATUS_TX_CSUM_LV		0x80000000

/* DMA Descriptor */
#define DMA_DESC_LENGTH_STATUS	0x00	/* in bytes of data in buffer */
#define DMA_DESC_ADDRESS_LO	0x04	/* lower bits of PA */
#define DMA_DESC_ADDRESS_HI	0x08	/* upper 32 bits of PA, GENETv4+ */

/* Rx/Tx common counter group */
struct bcmgenet_pkt_counters {
	u32	cnt_64;		/* RO Received/Transmited 64 bytes packet */
	u32	cnt_127;	/* RO Rx/Tx 127 bytes packet */
	u32	cnt_255;	/* RO Rx/Tx 65-255 bytes packet */
	u32	cnt_511;	/* RO Rx/Tx 256-511 bytes packet */
	u32	cnt_1023;	/* RO Rx/Tx 512-1023 bytes packet */
	u32	cnt_1518;	/* RO Rx/Tx 1024-1518 bytes packet */
	u32	cnt_mgv;	/* RO Rx/Tx 1519-1522 good VLAN packet */
	u32	cnt_2047;	/* RO Rx/Tx 1522-2047 bytes packet*/
	u32	cnt_4095;	/* RO Rx/Tx 2048-4095 bytes packet*/
	u32	cnt_9216;	/* RO Rx/Tx 4096-9216 bytes packet*/
};

/* RSV, Receive Status Vector */
struct bcmgenet_rx_counters {
	struct  bcmgenet_pkt_counters pkt_cnt;
	u32	pkt;		/* RO (0x428) Received pkt count*/
	u32	bytes;		/* RO Received byte count */
	u32	mca;		/* RO # of Received multicast pkt */
	u32	bca;		/* RO # of Receive broadcast pkt */
	u32	fcs;		/* RO # of Received FCS error  */
	u32	cf;		/* RO # of Received control frame pkt*/
	u32	pf;		/* RO # of Received pause frame pkt */
	u32	uo;		/* RO # of unknown op code pkt */
	u32	aln;		/* RO # of alignment error count */
	u32	flr;		/* RO # of frame length out of range count */
	u32	cde;		/* RO # of code error pkt */
	u32	fcr;		/* RO # of carrier sense error pkt */
	u32	ovr;		/* RO # of oversize pkt*/
	u32	jbr;		/* RO # of jabber count */
	u32	mtue;		/* RO # of MTU error pkt*/
	u32	pok;		/* RO # of Received good pkt */
	u32	uc;		/* RO # of unicast pkt */
	u32	ppp;		/* RO # of PPP pkt */
	u32	rcrc;		/* RO (0x470),# of CRC match pkt */
};

/* TSV, Transmit Status Vector */
struct bcmgenet_tx_counters {
	struct bcmgenet_pkt_counters pkt_cnt;
	u32	pkts;		/* RO (0x4a8) Transmited pkt */
	u32	mca;		/* RO # of xmited multicast pkt */
	u32	bca;		/* RO # of xmited broadcast pkt */
	u32	pf;		/* RO # of xmited pause frame count */
	u32	cf;		/* RO # of xmited control frame count */
	u32	fcs;		/* RO # of xmited FCS error count */
	u32	ovr;		/* RO # of xmited oversize pkt */
	u32	drf;		/* RO # of xmited deferral pkt */
	u32	edf;		/* RO # of xmited Excessive deferral pkt*/
	u32	scl;		/* RO # of xmited single collision pkt */
	u32	mcl;		/* RO # of xmited multiple collision pkt*/
	u32	lcl;		/* RO # of xmited late collision pkt */
	u32	ecl;		/* RO # of xmited excessive collision pkt*/
	u32	frg;		/* RO # of xmited fragments pkt*/
	u32	ncl;		/* RO # of xmited total collision count */
	u32	jbr;		/* RO # of xmited jabber count*/
	u32	bytes;		/* RO # of xmited byte count */
	u32	pok;		/* RO # of xmited good pkt */
	u32	uc;		/* RO (0x0x4f0)# of xmited unitcast pkt */
};

struct bcmgenet_mib_counters {
	struct bcmgenet_rx_counters rx;
	struct bcmgenet_tx_counters tx;
	u32	rx_runt_cnt;
	u32	rx_runt_fcs;
	u32	rx_runt_fcs_align;
	u32	rx_runt_bytes;
	u32	rbuf_ovflow_cnt;
	u32	rbuf_err_cnt;
	u32	mdf_err_cnt;
	u32	alloc_rx_buff_failed;
	u32	rx_dma_failed;
	u32	tx_dma_failed;
	u32	tx_realloc_tsb;
	u32	tx_realloc_tsb_failed;
};

#define UMAC_HD_BKP_CTRL		0x004
#define	 HD_FC_EN			(1 << 0)
#define  HD_FC_BKOFF_OK			(1 << 1)
#define  IPG_CONFIG_RX_SHIFT		2
#define  IPG_CONFIG_RX_MASK		0x1F

#define UMAC_CMD			0x008
#define  CMD_TX_EN			(1 << 0)
#define  CMD_RX_EN			(1 << 1)
#define  UMAC_SPEED_10			0
#define  UMAC_SPEED_100			1
#define  UMAC_SPEED_1000		2
#define  UMAC_SPEED_2500		3
#define  CMD_SPEED_SHIFT		2
#define  CMD_SPEED_MASK			3
#define  CMD_PROMISC			(1 << 4)
#define  CMD_PAD_EN			(1 << 5)
#define  CMD_CRC_FWD			(1 << 6)
#define  CMD_PAUSE_FWD			(1 << 7)
#define  CMD_RX_PAUSE_IGNORE		(1 << 8)
#define  CMD_TX_ADDR_INS		(1 << 9)
#define  CMD_HD_EN			(1 << 10)
#define  CMD_SW_RESET			(1 << 13)
#define  CMD_LCL_LOOP_EN		(1 << 15)
#define  CMD_AUTO_CONFIG		(1 << 22)
#define  CMD_CNTL_FRM_EN		(1 << 23)
#define  CMD_NO_LEN_CHK			(1 << 24)
#define  CMD_RMT_LOOP_EN		(1 << 25)
#define  CMD_PRBL_EN			(1 << 27)
#define  CMD_TX_PAUSE_IGNORE		(1 << 28)
#define  CMD_TX_RX_EN			(1 << 29)
#define  CMD_RUNT_FILTER_DIS		(1 << 30)

#define UMAC_MAC0			0x00C
#define UMAC_MAC1			0x010
#define UMAC_MAX_FRAME_LEN		0x014

#define UMAC_MODE			0x44
#define  MODE_LINK_STATUS		(1 << 5)

#define UMAC_EEE_CTRL			0x064
#define  EN_LPI_RX_PAUSE		(1 << 0)
#define  EN_LPI_TX_PFC			(1 << 1)
#define  EN_LPI_TX_PAUSE		(1 << 2)
#define  EEE_EN				(1 << 3)
#define  RX_FIFO_CHECK			(1 << 4)
#define  EEE_TX_CLK_DIS			(1 << 5)
#define  DIS_EEE_10M			(1 << 6)
#define  LP_IDLE_PREDICTION_MODE	(1 << 7)

#define UMAC_EEE_LPI_TIMER		0x068
#define UMAC_EEE_WAKE_TIMER		0x06C
#define UMAC_EEE_REF_COUNT		0x070
#define  EEE_REFERENCE_COUNT_MASK	0xffff

#define UMAC_TX_FLUSH			0x334

#define UMAC_MIB_START			0x400

#define UMAC_MDIO_CMD			0x614
#define  MDIO_START_BUSY		(1 << 29)
#define  MDIO_READ_FAIL			(1 << 28)
#define  MDIO_RD			(2 << 26)
#define  MDIO_WR			(1 << 26)
#define  MDIO_PMD_SHIFT			21
#define  MDIO_PMD_MASK			0x1F
#define  MDIO_REG_SHIFT			16
#define  MDIO_REG_MASK			0x1F

#define UMAC_RBUF_OVFL_CNT_V1		0x61C
#define RBUF_OVFL_CNT_V2		0x80
#define RBUF_OVFL_CNT_V3PLUS		0x94

#define UMAC_MPD_CTRL			0x620
#define  MPD_EN				(1 << 0)
#define  MPD_PW_EN			(1 << 27)
#define  MPD_MSEQ_LEN_SHIFT		16
#define  MPD_MSEQ_LEN_MASK		0xFF

#define UMAC_MPD_PW_MS			0x624
#define UMAC_MPD_PW_LS			0x628
#define UMAC_RBUF_ERR_CNT_V1		0x634
#define RBUF_ERR_CNT_V2			0x84
#define RBUF_ERR_CNT_V3PLUS		0x98
#define UMAC_MDF_ERR_CNT		0x638
#define UMAC_MDF_CTRL			0x650
#define UMAC_MDF_ADDR			0x654
#define UMAC_MIB_CTRL			0x580
#define  MIB_RESET_RX			(1 << 0)
#define  MIB_RESET_RUNT			(1 << 1)
#define  MIB_RESET_TX			(1 << 2)

#define RBUF_CTRL			0x00
#define  RBUF_64B_EN			(1 << 0)
#define  RBUF_ALIGN_2B			(1 << 1)
#define  RBUF_BAD_DIS			(1 << 2)

#define RBUF_STATUS			0x0C
#define  RBUF_STATUS_WOL		(1 << 0)
#define  RBUF_STATUS_MPD_INTR_ACTIVE	(1 << 1)
#define  RBUF_STATUS_ACPI_INTR_ACTIVE	(1 << 2)

#define RBUF_CHK_CTRL			0x14
#define  RBUF_RXCHK_EN			(1 << 0)
#define  RBUF_SKIP_FCS			(1 << 4)
#define  RBUF_L3_PARSE_DIS		(1 << 5)

#define RBUF_ENERGY_CTRL		0x9c
#define  RBUF_EEE_EN			(1 << 0)
#define  RBUF_PM_EN			(1 << 1)

#define RBUF_TBUF_SIZE_CTRL		0xb4

#define RBUF_HFB_CTRL_V1		0x38
#define  RBUF_HFB_FILTER_EN_SHIFT	16
#define  RBUF_HFB_FILTER_EN_MASK	0xffff0000
#define  RBUF_HFB_EN			(1 << 0)
#define  RBUF_HFB_256B			(1 << 1)
#define  RBUF_ACPI_EN			(1 << 2)

#define RBUF_HFB_LEN_V1			0x3C
#define  RBUF_FLTR_LEN_MASK		0xFF
#define  RBUF_FLTR_LEN_SHIFT		8

#define TBUF_CTRL			0x00
#define  TBUF_64B_EN			(1 << 0)
#define TBUF_BP_MC			0x0C
#define TBUF_ENERGY_CTRL		0x14
#define  TBUF_EEE_EN			(1 << 0)
#define  TBUF_PM_EN			(1 << 1)

#define TBUF_CTRL_V1			0x80
#define TBUF_BP_MC_V1			0xA0

#define HFB_CTRL			0x00
#define HFB_FLT_ENABLE_V3PLUS		0x04
#define HFB_FLT_LEN_V2			0x04
#define HFB_FLT_LEN_V3PLUS		0x1C

/* uniMac intrl2 registers */
#define INTRL2_CPU_STAT			0x00
#define INTRL2_CPU_SET			0x04
#define INTRL2_CPU_CLEAR		0x08
#define INTRL2_CPU_MASK_STATUS		0x0C
#define INTRL2_CPU_MASK_SET		0x10
#define INTRL2_CPU_MASK_CLEAR		0x14

/* INTRL2 instance 0 definitions */
#define UMAC_IRQ_SCB			(1 << 0)
#define UMAC_IRQ_EPHY			(1 << 1)
#define UMAC_IRQ_PHY_DET_R		(1 << 2)
#define UMAC_IRQ_PHY_DET_F		(1 << 3)
#define UMAC_IRQ_LINK_UP		(1 << 4)
#define UMAC_IRQ_LINK_DOWN		(1 << 5)
#define UMAC_IRQ_LINK_EVENT		(UMAC_IRQ_LINK_UP | UMAC_IRQ_LINK_DOWN)
#define UMAC_IRQ_UMAC			(1 << 6)
#define UMAC_IRQ_UMAC_TSV		(1 << 7)
#define UMAC_IRQ_TBUF_UNDERRUN		(1 << 8)
#define UMAC_IRQ_RBUF_OVERFLOW		(1 << 9)
#define UMAC_IRQ_HFB_SM			(1 << 10)
#define UMAC_IRQ_HFB_MM			(1 << 11)
#define UMAC_IRQ_MPD_R			(1 << 12)
#define UMAC_IRQ_WAKE_EVENT		(UMAC_IRQ_HFB_SM | UMAC_IRQ_HFB_MM | \
					 UMAC_IRQ_MPD_R)
#define UMAC_IRQ_RXDMA_MBDONE		(1 << 13)
#define UMAC_IRQ_RXDMA_PDONE		(1 << 14)
#define UMAC_IRQ_RXDMA_BDONE		(1 << 15)
#define UMAC_IRQ_RXDMA_DONE		UMAC_IRQ_RXDMA_MBDONE
#define UMAC_IRQ_TXDMA_MBDONE		(1 << 16)
#define UMAC_IRQ_TXDMA_PDONE		(1 << 17)
#define UMAC_IRQ_TXDMA_BDONE		(1 << 18)
#define UMAC_IRQ_TXDMA_DONE		UMAC_IRQ_TXDMA_MBDONE

/* Only valid for GENETv3+ */
#define UMAC_IRQ_MDIO_DONE		(1 << 23)
#define UMAC_IRQ_MDIO_ERROR		(1 << 24)

/* INTRL2 instance 1 definitions */
#define UMAC_IRQ1_TX_INTR_MASK		0xFFFF
#define UMAC_IRQ1_RX_INTR_MASK		0xFFFF
#define UMAC_IRQ1_RX_INTR_SHIFT		16

/* Register block offsets */
#define GENET_SYS_OFF			0x0000
#define GENET_GR_BRIDGE_OFF		0x0040
#define GENET_EXT_OFF			0x0080
#define GENET_INTRL2_0_OFF		0x0200
#define GENET_INTRL2_1_OFF		0x0240
#define GENET_RBUF_OFF			0x0300
#define GENET_UMAC_OFF			0x0800

/* SYS block offsets and register definitions */
#define SYS_REV_CTRL			0x00
#define SYS_PORT_CTRL			0x04
#define  PORT_MODE_INT_EPHY		0
#define  PORT_MODE_INT_GPHY		1
#define  PORT_MODE_EXT_EPHY		2
#define  PORT_MODE_EXT_GPHY		3
#define  PORT_MODE_EXT_RVMII_25		(4 | BIT(4))
#define  PORT_MODE_EXT_RVMII_50		4
#define  LED_ACT_SOURCE_MAC		(1 << 9)

#define SYS_RBUF_FLUSH_CTRL		0x08
#define SYS_TBUF_FLUSH_CTRL		0x0C
#define RBUF_FLUSH_CTRL_V1		0x04

/* Ext block register offsets and definitions */
#define EXT_EXT_PWR_MGMT		0x00
#define  EXT_PWR_DOWN_BIAS		(1 << 0)
#define  EXT_PWR_DOWN_DLL		(1 << 1)
#define  EXT_PWR_DOWN_PHY		(1 << 2)
#define  EXT_PWR_DN_EN_LD		(1 << 3)
#define  EXT_ENERGY_DET			(1 << 4)
#define  EXT_IDDQ_FROM_PHY		(1 << 5)
#define  EXT_IDDQ_GLBL_PWR		(1 << 7)
#define  EXT_PHY_RESET			(1 << 8)
#define  EXT_ENERGY_DET_MASK		(1 << 12)
#define  EXT_PWR_DOWN_PHY_TX		(1 << 16)
#define  EXT_PWR_DOWN_PHY_RX		(1 << 17)
#define  EXT_PWR_DOWN_PHY_SD		(1 << 18)
#define  EXT_PWR_DOWN_PHY_RD		(1 << 19)
#define  EXT_PWR_DOWN_PHY_EN		(1 << 20)

#define EXT_RGMII_OOB_CTRL		0x0C
#define  RGMII_MODE_EN_V123		(1 << 0)
#define  RGMII_LINK			(1 << 4)
#define  OOB_DISABLE			(1 << 5)
#define  RGMII_MODE_EN			(1 << 6)
#define  ID_MODE_DIS			(1 << 16)

#define EXT_GPHY_CTRL			0x1C
#define  EXT_CFG_IDDQ_BIAS		(1 << 0)
#define  EXT_CFG_PWR_DOWN		(1 << 1)
#define  EXT_CK25_DIS			(1 << 4)
#define  EXT_GPHY_RESET			(1 << 5)

/* DMA rings size */
#define DMA_RING_SIZE			(0x40)
#define DMA_RINGS_SIZE			(DMA_RING_SIZE * (DESC_INDEX + 1))

/* DMA registers common definitions */
#define DMA_RW_POINTER_MASK		0x1FF
#define DMA_P_INDEX_DISCARD_CNT_MASK	0xFFFF
#define DMA_P_INDEX_DISCARD_CNT_SHIFT	16
#define DMA_BUFFER_DONE_CNT_MASK	0xFFFF
#define DMA_BUFFER_DONE_CNT_SHIFT	16
#define DMA_P_INDEX_MASK		0xFFFF
#define DMA_C_INDEX_MASK		0xFFFF

/* DMA ring size register */
#define DMA_RING_SIZE_MASK		0xFFFF
#define DMA_RING_SIZE_SHIFT		16
#define DMA_RING_BUFFER_SIZE_MASK	0xFFFF

/* DMA interrupt threshold register */
#define DMA_INTR_THRESHOLD_MASK		0x01FF

/* DMA XON/XOFF register */
#define DMA_XON_THREHOLD_MASK		0xFFFF
#define DMA_XOFF_THRESHOLD_MASK		0xFFFF
#define DMA_XOFF_THRESHOLD_SHIFT	16

/* DMA flow period register */
#define DMA_FLOW_PERIOD_MASK		0xFFFF
#define DMA_MAX_PKT_SIZE_MASK		0xFFFF
#define DMA_MAX_PKT_SIZE_SHIFT		16


/* DMA control register */
#define DMA_EN				(1 << 0)
#define DMA_RING_BUF_EN_SHIFT		0x01
#define DMA_RING_BUF_EN_MASK		0xFFFF
#define DMA_TSB_SWAP_EN			(1 << 20)

/* DMA status register */
#define DMA_DISABLED			(1 << 0)
#define DMA_DESC_RAM_INIT_BUSY		(1 << 1)

/* DMA SCB burst size register */
#define DMA_SCB_BURST_SIZE_MASK		0x1F

/* DMA activity vector register */
#define DMA_ACTIVITY_VECTOR_MASK	0x1FFFF

/* DMA backpressure mask register */
#define DMA_BACKPRESSURE_MASK		0x1FFFF
#define DMA_PFC_ENABLE			(1 << 31)

/* DMA backpressure status register */
#define DMA_BACKPRESSURE_STATUS_MASK	0x1FFFF

/* DMA override register */
#define DMA_LITTLE_ENDIAN_MODE		(1 << 0)
#define DMA_REGISTER_MODE		(1 << 1)

/* DMA timeout register */
#define DMA_TIMEOUT_MASK		0xFFFF
#define DMA_TIMEOUT_VAL			5000	/* micro seconds */

/* TDMA rate limiting control register */
#define DMA_RATE_LIMIT_EN_MASK		0xFFFF

/* TDMA arbitration control register */
#define DMA_ARBITER_MODE_MASK		0x03
#define DMA_RING_BUF_PRIORITY_MASK	0x1F
#define DMA_RING_BUF_PRIORITY_SHIFT	5
#define DMA_PRIO_REG_INDEX(q)		((q) / 6)
#define DMA_PRIO_REG_SHIFT(q)		(((q) % 6) * DMA_RING_BUF_PRIORITY_SHIFT)
#define DMA_RATE_ADJ_MASK		0xFF

/* Tx/Rx Dma Descriptor common bits*/
#define DMA_BUFLENGTH_MASK		0x0fff
#define DMA_BUFLENGTH_SHIFT		16
#define DMA_OWN				0x8000
#define DMA_EOP				0x4000
#define DMA_SOP				0x2000
#define DMA_WRAP			0x1000
/* Tx specific Dma descriptor bits */
#define DMA_TX_UNDERRUN			0x0200
#define DMA_TX_APPEND_CRC		0x0040
#define DMA_TX_OW_CRC			0x0020
#define DMA_TX_DO_CSUM			0x0010
#define DMA_TX_QTAG_SHIFT		7

/* Rx Specific Dma descriptor bits */
#define DMA_RX_CHK_V3PLUS		0x8000
#define DMA_RX_CHK_V12			0x1000
#define DMA_RX_BRDCAST			0x0040
#define DMA_RX_MULT			0x0020
#define DMA_RX_LG			0x0010
#define DMA_RX_NO			0x0008
#define DMA_RX_RXER			0x0004
#define DMA_RX_CRC_ERROR		0x0002
#define DMA_RX_OV			0x0001
#define DMA_RX_FI_MASK			0x001F
#define DMA_RX_FI_SHIFT			0x0007
#define DMA_DESC_ALLOC_MASK		0x00FF

#define DMA_ARBITER_RR			0x00
#define DMA_ARBITER_WRR			0x01
#define DMA_ARBITER_SP			0x02

struct enet_cb {
	struct sk_buff      *skb;
	void __iomem *bd_addr;
	DEFINE_DMA_UNMAP_ADDR(dma_addr);
	DEFINE_DMA_UNMAP_LEN(dma_len);
};

/* power management mode */
enum bcmgenet_power_mode {
	GENET_POWER_CABLE_SENSE = 0,
	GENET_POWER_PASSIVE,
	GENET_POWER_WOL_MAGIC,
};

struct bcmgenet_priv;

/* We support both runtime GENET detection and compile-time
 * to optimize code-paths for a given hardware
 */
enum bcmgenet_version {
	GENET_V1 = 1,
	GENET_V2,
	GENET_V3,
	GENET_V4,
	GENET_V5
};

#define GENET_IS_V1(p)	((p)->version == GENET_V1)
#define GENET_IS_V2(p)	((p)->version == GENET_V2)
#define GENET_IS_V3(p)	((p)->version == GENET_V3)
#define GENET_IS_V4(p)	((p)->version == GENET_V4)
#define GENET_IS_V5(p)	((p)->version == GENET_V5)

/* Hardware flags */
#define GENET_HAS_40BITS	(1 << 0)
#define GENET_HAS_EXT		(1 << 1)
#define GENET_HAS_MDIO_INTR	(1 << 2)
#define GENET_HAS_MOCA_LINK_DET	(1 << 3)

/* BCMGENET hardware parameters, keep this structure nicely aligned
 * since it is going to be used in hot paths
 */
struct bcmgenet_hw_params {
	u8		tx_queues;
	u8		tx_bds_per_q;
	u8		rx_queues;
	u8		rx_bds_per_q;
	u8		bp_in_en_shift;
	u32		bp_in_mask;
	u8		hfb_filter_cnt;
	u8		hfb_filter_size;
	u8		qtag_mask;
	u16		tbuf_offset;
	u32		hfb_offset;
	u32		hfb_reg_offset;
	u32		rdma_offset;
	u32		tdma_offset;
	u32		words_per_bd;
	u32		flags;
};

struct bcmgenet_skb_cb {
	struct enet_cb *first_cb;	/* First control block of SKB */
	struct enet_cb *last_cb;	/* Last control block of SKB */
	unsigned int bytes_sent;	/* bytes on the wire (no TSB) */
};

#define GENET_CB(skb)	((struct bcmgenet_skb_cb *)((skb)->cb))

struct bcmgenet_tx_ring {
	spinlock_t	lock;		/* ring lock */
	struct napi_struct napi;	/* NAPI per tx queue */
	unsigned long	packets;
	unsigned long	bytes;
	unsigned int	index;		/* ring index */
	unsigned int	queue;		/* queue index */
	struct enet_cb	*cbs;		/* tx ring buffer control block*/
	unsigned int	size;		/* size of each tx ring */
	unsigned int    clean_ptr;      /* Tx ring clean pointer */
	unsigned int	c_index;	/* last consumer index of each ring*/
	unsigned int	free_bds;	/* # of free bds for each ring */
	unsigned int	write_ptr;	/* Tx ring write pointer SW copy */
	unsigned int	prod_index;	/* Tx ring producer index SW copy */
	unsigned int	cb_ptr;		/* Tx ring initial CB ptr */
	unsigned int	end_ptr;	/* Tx ring end CB ptr */
	void (*int_enable)(struct bcmgenet_tx_ring *);
	void (*int_disable)(struct bcmgenet_tx_ring *);
	struct bcmgenet_priv *priv;
};

struct bcmgenet_net_dim {
	u16		use_dim;
	u16		event_ctr;
	unsigned long	packets;
	unsigned long	bytes;
	struct dim	dim;
};

struct bcmgenet_rx_ring {
	struct napi_struct napi;	/* Rx NAPI struct */
	unsigned long	bytes;
	unsigned long	packets;
	unsigned long	errors;
	unsigned long	dropped;
	unsigned int	index;		/* Rx ring index */
	struct enet_cb	*cbs;		/* Rx ring buffer control block */
	unsigned int	size;		/* Rx ring size */
	unsigned int	c_index;	/* Rx last consumer index */
	unsigned int	read_ptr;	/* Rx ring read pointer */
	unsigned int	cb_ptr;		/* Rx ring initial CB ptr */
	unsigned int	end_ptr;	/* Rx ring end CB ptr */
	unsigned int	old_discards;
	struct bcmgenet_net_dim dim;
	u32		rx_max_coalesced_frames;
	u32		rx_coalesce_usecs;
	void (*int_enable)(struct bcmgenet_rx_ring *);
	void (*int_disable)(struct bcmgenet_rx_ring *);
	struct bcmgenet_priv *priv;
};

enum bcmgenet_rxnfc_state {
	BCMGENET_RXNFC_STATE_UNUSED = 0,
	BCMGENET_RXNFC_STATE_DISABLED,
	BCMGENET_RXNFC_STATE_ENABLED
};

struct bcmgenet_rxnfc_rule {
	struct	list_head list;
	struct ethtool_rx_flow_spec	fs;
	enum bcmgenet_rxnfc_state state;
};

/* device context */
struct bcmgenet_priv {
	void __iomem *base;
	enum bcmgenet_version version;
	struct net_device *dev;

	/* transmit variables */
	void __iomem *tx_bds;
	struct enet_cb *tx_cbs;
	unsigned int num_tx_bds;

	struct bcmgenet_tx_ring tx_rings[DESC_INDEX + 1];

	/* receive variables */
	void __iomem *rx_bds;
	struct enet_cb *rx_cbs;
	unsigned int num_rx_bds;
	unsigned int rx_buf_len;
	struct bcmgenet_rxnfc_rule rxnfc_rules[MAX_NUM_OF_FS_RULES];
	struct list_head rxnfc_list;

	struct bcmgenet_rx_ring rx_rings[DESC_INDEX + 1];

	/* other misc variables */
	struct bcmgenet_hw_params *hw_params;

	/* MDIO bus variables */
	wait_queue_head_t wq;
	bool internal_phy;
	struct device_node *phy_dn;
	struct device_node *mdio_dn;
	struct mii_bus *mii_bus;
	u16 gphy_rev;
	struct clk *clk_eee;
	bool clk_eee_enabled;

	/* PHY device variables */
	int old_link;
	int old_speed;
	int old_duplex;
	int old_pause;
	phy_interface_t phy_interface;
	int phy_addr;
	int ext_phy;

	/* Interrupt variables */
	struct work_struct bcmgenet_irq_work;
	int irq0;
	int irq1;
	int wol_irq;
	bool wol_irq_disabled;

	/* shared status */
	spinlock_t lock;
	unsigned int irq0_stat;

	/* HW descriptors/checksum variables */
	bool crc_fwd_en;

	u32 dma_max_burst_length;

	u32 msg_enable;

	struct clk *clk;
	struct platform_device *pdev;
	struct platform_device *mii_pdev;

	/* WOL */
	struct clk *clk_wol;
	u32 wolopts;
	u8 sopass[SOPASS_MAX];
	bool wol_active;
<<<<<<< HEAD
	u32 hfb_en[3];
=======
>>>>>>> 84569f32

	struct bcmgenet_mib_counters mib;

	struct ethtool_eee eee;
};

#define GENET_IO_MACRO(name, offset)					\
static inline u32 bcmgenet_##name##_readl(struct bcmgenet_priv *priv,	\
					u32 off)			\
{									\
	/* MIPS chips strapped for BE will automagically configure the	\
	 * peripheral registers for CPU-native byte order.		\
	 */								\
	if (IS_ENABLED(CONFIG_MIPS) && IS_ENABLED(CONFIG_CPU_BIG_ENDIAN)) \
		return __raw_readl(priv->base + offset + off);		\
	else								\
		return readl_relaxed(priv->base + offset + off);	\
}									\
static inline void bcmgenet_##name##_writel(struct bcmgenet_priv *priv,	\
					u32 val, u32 off)		\
{									\
	if (IS_ENABLED(CONFIG_MIPS) && IS_ENABLED(CONFIG_CPU_BIG_ENDIAN)) \
		__raw_writel(val, priv->base + offset + off);		\
	else								\
		writel_relaxed(val, priv->base + offset + off);		\
}

GENET_IO_MACRO(ext, GENET_EXT_OFF);
GENET_IO_MACRO(umac, GENET_UMAC_OFF);
GENET_IO_MACRO(sys, GENET_SYS_OFF);

/* interrupt l2 registers accessors */
GENET_IO_MACRO(intrl2_0, GENET_INTRL2_0_OFF);
GENET_IO_MACRO(intrl2_1, GENET_INTRL2_1_OFF);

/* HFB register accessors  */
GENET_IO_MACRO(hfb, priv->hw_params->hfb_offset);

/* GENET v2+ HFB control and filter len helpers */
GENET_IO_MACRO(hfb_reg, priv->hw_params->hfb_reg_offset);

/* RBUF register accessors */
GENET_IO_MACRO(rbuf, GENET_RBUF_OFF);

/* MDIO routines */
int bcmgenet_mii_init(struct net_device *dev);
int bcmgenet_mii_config(struct net_device *dev, bool init);
int bcmgenet_mii_probe(struct net_device *dev);
void bcmgenet_mii_exit(struct net_device *dev);
void bcmgenet_phy_power_set(struct net_device *dev, bool enable);
void bcmgenet_mii_setup(struct net_device *dev);

/* Wake-on-LAN routines */
void bcmgenet_get_wol(struct net_device *dev, struct ethtool_wolinfo *wol);
int bcmgenet_set_wol(struct net_device *dev, struct ethtool_wolinfo *wol);
int bcmgenet_wol_power_down_cfg(struct bcmgenet_priv *priv,
				enum bcmgenet_power_mode mode);
void bcmgenet_wol_power_up_cfg(struct bcmgenet_priv *priv,
			       enum bcmgenet_power_mode mode);

#endif /* __BCMGENET_H__ */<|MERGE_RESOLUTION|>--- conflicted
+++ resolved
@@ -696,10 +696,6 @@
 	u32 wolopts;
 	u8 sopass[SOPASS_MAX];
 	bool wol_active;
-<<<<<<< HEAD
-	u32 hfb_en[3];
-=======
->>>>>>> 84569f32
 
 	struct bcmgenet_mib_counters mib;
 
