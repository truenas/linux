--- conflicted
+++ resolved
@@ -667,8 +667,6 @@
 	return 0;
 }
 
-<<<<<<< HEAD
-=======
 /* acquire buffer_mutex; if it's in r/w operation, return -EBUSY, otherwise
  * block the further r/w operations
  */
@@ -687,7 +685,6 @@
 	atomic_inc(&runtime->buffer_accessing);
 }
 
->>>>>>> 6c8e5cb2
 #if IS_ENABLED(CONFIG_SND_PCM_OSS)
 #define is_oss_stream(substream)	((substream)->oss.oss)
 #else
@@ -705,13 +702,9 @@
 	if (PCM_RUNTIME_CHECK(substream))
 		return -ENXIO;
 	runtime = substream->runtime;
-<<<<<<< HEAD
-	mutex_lock(&runtime->buffer_mutex);
-=======
 	err = snd_pcm_buffer_access_lock(runtime);
 	if (err < 0)
 		return err;
->>>>>>> 6c8e5cb2
 	snd_pcm_stream_lock_irq(substream);
 	switch (runtime->status->state) {
 	case SNDRV_PCM_STATE_OPEN:
@@ -828,11 +821,7 @@
 			snd_pcm_lib_free_pages(substream);
 	}
  unlock:
-<<<<<<< HEAD
-	mutex_unlock(&runtime->buffer_mutex);
-=======
 	snd_pcm_buffer_access_unlock(runtime);
->>>>>>> 6c8e5cb2
 	return err;
 }
 
@@ -877,13 +866,9 @@
 	if (PCM_RUNTIME_CHECK(substream))
 		return -ENXIO;
 	runtime = substream->runtime;
-<<<<<<< HEAD
-	mutex_lock(&runtime->buffer_mutex);
-=======
 	result = snd_pcm_buffer_access_lock(runtime);
 	if (result < 0)
 		return result;
->>>>>>> 6c8e5cb2
 	snd_pcm_stream_lock_irq(substream);
 	switch (runtime->status->state) {
 	case SNDRV_PCM_STATE_SETUP:
@@ -902,11 +887,7 @@
 	snd_pcm_set_state(substream, SNDRV_PCM_STATE_OPEN);
 	cpu_latency_qos_remove_request(&substream->latency_pm_qos_req);
  unlock:
-<<<<<<< HEAD
-	mutex_unlock(&runtime->buffer_mutex);
-=======
 	snd_pcm_buffer_access_unlock(runtime);
->>>>>>> 6c8e5cb2
 	return result;
 }
 
@@ -1391,23 +1372,15 @@
 
 	/* Guarantee the group members won't change during non-atomic action */
 	down_read(&snd_pcm_link_rwsem);
-<<<<<<< HEAD
-	mutex_lock(&substream->runtime->buffer_mutex);
-=======
 	res = snd_pcm_buffer_access_lock(substream->runtime);
 	if (res < 0)
 		goto unlock;
->>>>>>> 6c8e5cb2
 	if (snd_pcm_stream_linked(substream))
 		res = snd_pcm_action_group(ops, substream, state, false);
 	else
 		res = snd_pcm_action_single(ops, substream, state);
-<<<<<<< HEAD
-	mutex_unlock(&substream->runtime->buffer_mutex);
-=======
 	snd_pcm_buffer_access_unlock(substream->runtime);
  unlock:
->>>>>>> 6c8e5cb2
 	up_read(&snd_pcm_link_rwsem);
 	return res;
 }
