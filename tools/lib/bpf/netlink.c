--- conflicted
+++ resolved
@@ -321,11 +321,8 @@
 
 static __u32 get_xdp_id(struct xdp_link_info *info, __u32 flags)
 {
-<<<<<<< HEAD
-=======
 	flags &= XDP_FLAGS_MODES;
 
->>>>>>> 358c7c61
 	if (info->attach_mode != XDP_ATTACHED_MULTI && !flags)
 		return info->prog_id;
 	if (flags & XDP_FLAGS_DRV_MODE)
