# x86 Opcode Maps
#
# This is (mostly) based on following documentations.
# - Intel(R) 64 and IA-32 Architectures Software Developer's Manual Vol.2C
#   (#326018-047US, June 2013)
#
#<Opcode maps>
# Table: table-name
# Referrer: escaped-name
# AVXcode: avx-code
# opcode: mnemonic|GrpXXX [operand1[,operand2...]] [(extra1)[,(extra2)...] [| 2nd-mnemonic ...]
# (or)
# opcode: escape # escaped-name
# EndTable
#
# mnemonics that begin with lowercase 'v' accept a VEX or EVEX prefix
# mnemonics that begin with lowercase 'k' accept a VEX prefix
#
#<group maps>
# GrpTable: GrpXXX
# reg:  mnemonic [operand1[,operand2...]] [(extra1)[,(extra2)...] [| 2nd-mnemonic ...]
# EndTable
#
# AVX Superscripts
#  (ev): this opcode requires EVEX prefix.
#  (es): this opcode requires EVEX prefix and is SCALABALE.
#  (evo): this opcode is changed by EVEX prefix (EVEX opcode)
#  (v): this opcode requires VEX prefix.
#  (v1): this opcode only supports 128bit VEX.
#
# Last Prefix Superscripts
#  - (66): the last prefix is 0x66
#  - (F3): the last prefix is 0xF3
#  - (F2): the last prefix is 0xF2
#  - (!F3) : the last prefix is not 0xF3 (including non-last prefix case)
#  - (66&F2): Both 0x66 and 0xF2 prefixes are specified.
#
# REX2 Prefix
#  - (!REX2): REX2 is not allowed
#  - (REX2): REX2 variant e.g. JMPABS

Table: one byte opcode
Referrer:
AVXcode:
# 0x00 - 0x0f
00: ADD Eb,Gb
01: ADD Ev,Gv
02: ADD Gb,Eb
03: ADD Gv,Ev
04: ADD AL,Ib
05: ADD rAX,Iz
06: PUSH ES (i64)
07: POP ES (i64)
08: OR Eb,Gb
09: OR Ev,Gv
0a: OR Gb,Eb
0b: OR Gv,Ev
0c: OR AL,Ib
0d: OR rAX,Iz
0e: PUSH CS (i64)
0f: escape # 2-byte escape
# 0x10 - 0x1f
10: ADC Eb,Gb
11: ADC Ev,Gv
12: ADC Gb,Eb
13: ADC Gv,Ev
14: ADC AL,Ib
15: ADC rAX,Iz
16: PUSH SS (i64)
17: POP SS (i64)
18: SBB Eb,Gb
19: SBB Ev,Gv
1a: SBB Gb,Eb
1b: SBB Gv,Ev
1c: SBB AL,Ib
1d: SBB rAX,Iz
1e: PUSH DS (i64)
1f: POP DS (i64)
# 0x20 - 0x2f
20: AND Eb,Gb
21: AND Ev,Gv
22: AND Gb,Eb
23: AND Gv,Ev
24: AND AL,Ib
25: AND rAx,Iz
26: SEG=ES (Prefix)
27: DAA (i64)
28: SUB Eb,Gb
29: SUB Ev,Gv
2a: SUB Gb,Eb
2b: SUB Gv,Ev
2c: SUB AL,Ib
2d: SUB rAX,Iz
2e: SEG=CS (Prefix)
2f: DAS (i64)
# 0x30 - 0x3f
30: XOR Eb,Gb
31: XOR Ev,Gv
32: XOR Gb,Eb
33: XOR Gv,Ev
34: XOR AL,Ib
35: XOR rAX,Iz
36: SEG=SS (Prefix)
37: AAA (i64)
38: CMP Eb,Gb
39: CMP Ev,Gv
3a: CMP Gb,Eb
3b: CMP Gv,Ev
3c: CMP AL,Ib
3d: CMP rAX,Iz
3e: SEG=DS (Prefix)
3f: AAS (i64)
# 0x40 - 0x4f
40: INC eAX (i64) | REX (o64)
41: INC eCX (i64) | REX.B (o64)
42: INC eDX (i64) | REX.X (o64)
43: INC eBX (i64) | REX.XB (o64)
44: INC eSP (i64) | REX.R (o64)
45: INC eBP (i64) | REX.RB (o64)
46: INC eSI (i64) | REX.RX (o64)
47: INC eDI (i64) | REX.RXB (o64)
48: DEC eAX (i64) | REX.W (o64)
49: DEC eCX (i64) | REX.WB (o64)
4a: DEC eDX (i64) | REX.WX (o64)
4b: DEC eBX (i64) | REX.WXB (o64)
4c: DEC eSP (i64) | REX.WR (o64)
4d: DEC eBP (i64) | REX.WRB (o64)
4e: DEC eSI (i64) | REX.WRX (o64)
4f: DEC eDI (i64) | REX.WRXB (o64)
# 0x50 - 0x5f
50: PUSH rAX/r8 (d64)
51: PUSH rCX/r9 (d64)
52: PUSH rDX/r10 (d64)
53: PUSH rBX/r11 (d64)
54: PUSH rSP/r12 (d64)
55: PUSH rBP/r13 (d64)
56: PUSH rSI/r14 (d64)
57: PUSH rDI/r15 (d64)
58: POP rAX/r8 (d64)
59: POP rCX/r9 (d64)
5a: POP rDX/r10 (d64)
5b: POP rBX/r11 (d64)
5c: POP rSP/r12 (d64)
5d: POP rBP/r13 (d64)
5e: POP rSI/r14 (d64)
5f: POP rDI/r15 (d64)
# 0x60 - 0x6f
60: PUSHA/PUSHAD (i64)
61: POPA/POPAD (i64)
62: BOUND Gv,Ma (i64) | EVEX (Prefix)
63: ARPL Ew,Gw (i64) | MOVSXD Gv,Ev (o64)
64: SEG=FS (Prefix)
65: SEG=GS (Prefix)
66: Operand-Size (Prefix)
67: Address-Size (Prefix)
68: PUSH Iz
69: IMUL Gv,Ev,Iz
6a: PUSH Ib (d64)
6b: IMUL Gv,Ev,Ib
6c: INS/INSB Yb,DX
6d: INS/INSW/INSD Yz,DX
6e: OUTS/OUTSB DX,Xb
6f: OUTS/OUTSW/OUTSD DX,Xz
# 0x70 - 0x7f
70: JO Jb (!REX2)
71: JNO Jb (!REX2)
72: JB/JNAE/JC Jb (!REX2)
73: JNB/JAE/JNC Jb (!REX2)
74: JZ/JE Jb (!REX2)
75: JNZ/JNE Jb (!REX2)
76: JBE/JNA Jb (!REX2)
77: JNBE/JA Jb (!REX2)
78: JS Jb (!REX2)
79: JNS Jb (!REX2)
7a: JP/JPE Jb (!REX2)
7b: JNP/JPO Jb (!REX2)
7c: JL/JNGE Jb (!REX2)
7d: JNL/JGE Jb (!REX2)
7e: JLE/JNG Jb (!REX2)
7f: JNLE/JG Jb (!REX2)
# 0x80 - 0x8f
80: Grp1 Eb,Ib (1A)
81: Grp1 Ev,Iz (1A)
82: Grp1 Eb,Ib (1A),(i64)
83: Grp1 Ev,Ib (1A)
84: TEST Eb,Gb
85: TEST Ev,Gv
86: XCHG Eb,Gb
87: XCHG Ev,Gv
88: MOV Eb,Gb
89: MOV Ev,Gv
8a: MOV Gb,Eb
8b: MOV Gv,Ev
8c: MOV Ev,Sw
8d: LEA Gv,M
8e: MOV Sw,Ew
8f: Grp1A (1A) | POP Ev (d64)
# 0x90 - 0x9f
90: NOP | PAUSE (F3) | XCHG r8,rAX
91: XCHG rCX/r9,rAX
92: XCHG rDX/r10,rAX
93: XCHG rBX/r11,rAX
94: XCHG rSP/r12,rAX
95: XCHG rBP/r13,rAX
96: XCHG rSI/r14,rAX
97: XCHG rDI/r15,rAX
98: CBW/CWDE/CDQE
99: CWD/CDQ/CQO
9a: CALLF Ap (i64)
9b: FWAIT/WAIT
9c: PUSHF/D/Q Fv (d64)
9d: POPF/D/Q Fv (d64)
9e: SAHF
9f: LAHF
# 0xa0 - 0xaf
a0: MOV AL,Ob (!REX2)
a1: MOV rAX,Ov (!REX2) | JMPABS O (REX2),(o64)
a2: MOV Ob,AL (!REX2)
a3: MOV Ov,rAX (!REX2)
a4: MOVS/B Yb,Xb (!REX2)
a5: MOVS/W/D/Q Yv,Xv (!REX2)
a6: CMPS/B Xb,Yb (!REX2)
a7: CMPS/W/D Xv,Yv (!REX2)
a8: TEST AL,Ib (!REX2)
a9: TEST rAX,Iz (!REX2)
aa: STOS/B Yb,AL (!REX2)
ab: STOS/W/D/Q Yv,rAX (!REX2)
ac: LODS/B AL,Xb (!REX2)
ad: LODS/W/D/Q rAX,Xv (!REX2)
ae: SCAS/B AL,Yb (!REX2)
# Note: The May 2011 Intel manual shows Xv for the second parameter of the
# next instruction but Yv is correct
af: SCAS/W/D/Q rAX,Yv (!REX2)
# 0xb0 - 0xbf
b0: MOV AL/R8L,Ib
b1: MOV CL/R9L,Ib
b2: MOV DL/R10L,Ib
b3: MOV BL/R11L,Ib
b4: MOV AH/R12L,Ib
b5: MOV CH/R13L,Ib
b6: MOV DH/R14L,Ib
b7: MOV BH/R15L,Ib
b8: MOV rAX/r8,Iv
b9: MOV rCX/r9,Iv
ba: MOV rDX/r10,Iv
bb: MOV rBX/r11,Iv
bc: MOV rSP/r12,Iv
bd: MOV rBP/r13,Iv
be: MOV rSI/r14,Iv
bf: MOV rDI/r15,Iv
# 0xc0 - 0xcf
c0: Grp2 Eb,Ib (1A)
c1: Grp2 Ev,Ib (1A)
c2: RETN Iw (f64)
c3: RETN
c4: LES Gz,Mp (i64) | VEX+2byte (Prefix)
c5: LDS Gz,Mp (i64) | VEX+1byte (Prefix)
c6: Grp11A Eb,Ib (1A)
c7: Grp11B Ev,Iz (1A)
c8: ENTER Iw,Ib
c9: LEAVE (d64)
ca: RETF Iw
cb: RETF
cc: INT3
cd: INT Ib
ce: INTO (i64)
cf: IRET/D/Q
# 0xd0 - 0xdf
d0: Grp2 Eb,1 (1A)
d1: Grp2 Ev,1 (1A)
d2: Grp2 Eb,CL (1A)
d3: Grp2 Ev,CL (1A)
d4: AAM Ib (i64)
d5: AAD Ib (i64) | REX2 (Prefix),(o64)
d6:
d7: XLAT/XLATB
d8: ESC
d9: ESC
da: ESC
db: ESC
dc: ESC
dd: ESC
de: ESC
df: ESC
# 0xe0 - 0xef
# Note: "forced64" is Intel CPU behavior: they ignore 0x66 prefix
# in 64-bit mode. AMD CPUs accept 0x66 prefix, it causes RIP truncation
# to 16 bits. In 32-bit mode, 0x66 is accepted by both Intel and AMD.
e0: LOOPNE/LOOPNZ Jb (f64) (!REX2)
e1: LOOPE/LOOPZ Jb (f64) (!REX2)
e2: LOOP Jb (f64) (!REX2)
e3: JrCXZ Jb (f64) (!REX2)
e4: IN AL,Ib (!REX2)
e5: IN eAX,Ib (!REX2)
e6: OUT Ib,AL (!REX2)
e7: OUT Ib,eAX (!REX2)
# With 0x66 prefix in 64-bit mode, for AMD CPUs immediate offset
# in "near" jumps and calls is 16-bit. For CALL,
# push of return address is 16-bit wide, RSP is decremented by 2
# but is not truncated to 16 bits, unlike RIP.
e8: CALL Jz (f64) (!REX2)
e9: JMP-near Jz (f64) (!REX2)
ea: JMP-far Ap (i64) (!REX2)
eb: JMP-short Jb (f64) (!REX2)
ec: IN AL,DX (!REX2)
ed: IN eAX,DX (!REX2)
ee: OUT DX,AL (!REX2)
ef: OUT DX,eAX (!REX2)
# 0xf0 - 0xff
f0: LOCK (Prefix)
f1:
f2: REPNE (Prefix) | XACQUIRE (Prefix)
f3: REP/REPE (Prefix) | XRELEASE (Prefix)
f4: HLT
f5: CMC
f6: Grp3_1 Eb (1A)
f7: Grp3_2 Ev (1A)
f8: CLC
f9: STC
fa: CLI
fb: STI
fc: CLD
fd: STD
fe: Grp4 (1A)
ff: Grp5 (1A)
EndTable

Table: 2-byte opcode (0x0f)
Referrer: 2-byte escape
AVXcode: 1
# 0x0f 0x00-0x0f
00: Grp6 (1A)
01: Grp7 (1A)
02: LAR Gv,Ew
03: LSL Gv,Ew
04:
05: SYSCALL (o64)
06: CLTS
07: SYSRET (o64)
08: INVD
09: WBINVD | WBNOINVD (F3)
0a:
0b: UD2 (1B)
0c:
# AMD's prefetch group. Intel supports prefetchw(/1) only.
0d: GrpP
0e: FEMMS
# 3DNow! uses the last imm byte as opcode extension.
0f: 3DNow! Pq,Qq,Ib
# 0x0f 0x10-0x1f
# NOTE: According to Intel SDM opcode map, vmovups and vmovupd has no operands
# but it actually has operands. And also, vmovss and vmovsd only accept 128bit.
# MOVSS/MOVSD has too many forms(3) on SDM. This map just shows a typical form.
# Many AVX instructions lack v1 superscript, according to Intel AVX-Prgramming
# Reference A.1
10: vmovups Vps,Wps | vmovupd Vpd,Wpd (66) | vmovss Vx,Hx,Wss (F3),(v1) | vmovsd Vx,Hx,Wsd (F2),(v1)
11: vmovups Wps,Vps | vmovupd Wpd,Vpd (66) | vmovss Wss,Hx,Vss (F3),(v1) | vmovsd Wsd,Hx,Vsd (F2),(v1)
12: vmovlps Vq,Hq,Mq (v1) | vmovhlps Vq,Hq,Uq (v1) | vmovlpd Vq,Hq,Mq (66),(v1) | vmovsldup Vx,Wx (F3) | vmovddup Vx,Wx (F2)
13: vmovlps Mq,Vq (v1) | vmovlpd Mq,Vq (66),(v1)
14: vunpcklps Vx,Hx,Wx | vunpcklpd Vx,Hx,Wx (66)
15: vunpckhps Vx,Hx,Wx | vunpckhpd Vx,Hx,Wx (66)
16: vmovhps Vdq,Hq,Mq (v1) | vmovlhps Vdq,Hq,Uq (v1) | vmovhpd Vdq,Hq,Mq (66),(v1) | vmovshdup Vx,Wx (F3)
17: vmovhps Mq,Vq (v1) | vmovhpd Mq,Vq (66),(v1)
18: Grp16 (1A)
19:
# Intel SDM opcode map does not list MPX instructions. For now using Gv for
# bnd registers and Ev for everything else is OK because the instruction
# decoder does not use the information except as an indication that there is
# a ModR/M byte.
1a: BNDCL Gv,Ev (F3) | BNDCU Gv,Ev (F2) | BNDMOV Gv,Ev (66) | BNDLDX Gv,Ev
1b: BNDCN Gv,Ev (F2) | BNDMOV Ev,Gv (66) | BNDMK Gv,Ev (F3) | BNDSTX Ev,Gv
1c: Grp20 (1A),(1C)
1d:
1e: Grp21 (1A)
1f: NOP Ev
# 0x0f 0x20-0x2f
20: MOV Rd,Cd
21: MOV Rd,Dd
22: MOV Cd,Rd
23: MOV Dd,Rd
24:
25:
26:
27:
28: vmovaps Vps,Wps | vmovapd Vpd,Wpd (66)
29: vmovaps Wps,Vps | vmovapd Wpd,Vpd (66)
2a: cvtpi2ps Vps,Qpi | cvtpi2pd Vpd,Qpi (66) | vcvtsi2ss Vss,Hss,Ey (F3),(v1) | vcvtsi2sd Vsd,Hsd,Ey (F2),(v1)
2b: vmovntps Mps,Vps | vmovntpd Mpd,Vpd (66)
2c: cvttps2pi Ppi,Wps | cvttpd2pi Ppi,Wpd (66) | vcvttss2si Gy,Wss (F3),(v1) | vcvttsd2si Gy,Wsd (F2),(v1)
2d: cvtps2pi Ppi,Wps | cvtpd2pi Qpi,Wpd (66) | vcvtss2si Gy,Wss (F3),(v1) | vcvtsd2si Gy,Wsd (F2),(v1)
2e: vucomiss Vss,Wss (v1) | vucomisd  Vsd,Wsd (66),(v1)
2f: vcomiss Vss,Wss (v1) | vcomisd  Vsd,Wsd (66),(v1)
# 0x0f 0x30-0x3f
30: WRMSR (!REX2)
31: RDTSC (!REX2)
32: RDMSR (!REX2)
33: RDPMC (!REX2)
34: SYSENTER (!REX2)
35: SYSEXIT (!REX2)
36:
37: GETSEC (!REX2)
38: escape # 3-byte escape 1
39:
3a: escape # 3-byte escape 2
3b:
3c:
3d:
3e:
3f:
# 0x0f 0x40-0x4f
40: CMOVO Gv,Ev
41: CMOVNO Gv,Ev | kandw/q Vk,Hk,Uk | kandb/d Vk,Hk,Uk (66)
42: CMOVB/C/NAE Gv,Ev | kandnw/q Vk,Hk,Uk | kandnb/d Vk,Hk,Uk (66)
43: CMOVAE/NB/NC Gv,Ev
44: CMOVE/Z Gv,Ev | knotw/q Vk,Uk | knotb/d Vk,Uk (66)
45: CMOVNE/NZ Gv,Ev | korw/q Vk,Hk,Uk | korb/d Vk,Hk,Uk (66)
46: CMOVBE/NA Gv,Ev | kxnorw/q Vk,Hk,Uk | kxnorb/d Vk,Hk,Uk (66)
47: CMOVA/NBE Gv,Ev | kxorw/q Vk,Hk,Uk | kxorb/d Vk,Hk,Uk (66)
48: CMOVS Gv,Ev
49: CMOVNS Gv,Ev
4a: CMOVP/PE Gv,Ev | kaddw/q Vk,Hk,Uk | kaddb/d Vk,Hk,Uk (66)
4b: CMOVNP/PO Gv,Ev | kunpckbw Vk,Hk,Uk (66) | kunpckwd/dq Vk,Hk,Uk
4c: CMOVL/NGE Gv,Ev
4d: CMOVNL/GE Gv,Ev
4e: CMOVLE/NG Gv,Ev
4f: CMOVNLE/G Gv,Ev
# 0x0f 0x50-0x5f
50: vmovmskps Gy,Ups | vmovmskpd Gy,Upd (66)
51: vsqrtps Vps,Wps | vsqrtpd Vpd,Wpd (66) | vsqrtss Vss,Hss,Wss (F3),(v1) | vsqrtsd Vsd,Hsd,Wsd (F2),(v1)
52: vrsqrtps Vps,Wps | vrsqrtss Vss,Hss,Wss (F3),(v1)
53: vrcpps Vps,Wps | vrcpss Vss,Hss,Wss (F3),(v1)
54: vandps Vps,Hps,Wps | vandpd Vpd,Hpd,Wpd (66)
55: vandnps Vps,Hps,Wps | vandnpd Vpd,Hpd,Wpd (66)
56: vorps Vps,Hps,Wps | vorpd Vpd,Hpd,Wpd (66)
57: vxorps Vps,Hps,Wps | vxorpd Vpd,Hpd,Wpd (66)
58: vaddps Vps,Hps,Wps | vaddpd Vpd,Hpd,Wpd (66) | vaddss Vss,Hss,Wss (F3),(v1) | vaddsd Vsd,Hsd,Wsd (F2),(v1)
59: vmulps Vps,Hps,Wps | vmulpd Vpd,Hpd,Wpd (66) | vmulss Vss,Hss,Wss (F3),(v1) | vmulsd Vsd,Hsd,Wsd (F2),(v1)
5a: vcvtps2pd Vpd,Wps | vcvtpd2ps Vps,Wpd (66) | vcvtss2sd Vsd,Hx,Wss (F3),(v1) | vcvtsd2ss Vss,Hx,Wsd (F2),(v1)
5b: vcvtdq2ps Vps,Wdq | vcvtqq2ps Vps,Wqq (evo) | vcvtps2dq Vdq,Wps (66) | vcvttps2dq Vdq,Wps (F3)
5c: vsubps Vps,Hps,Wps | vsubpd Vpd,Hpd,Wpd (66) | vsubss Vss,Hss,Wss (F3),(v1) | vsubsd Vsd,Hsd,Wsd (F2),(v1)
5d: vminps Vps,Hps,Wps | vminpd Vpd,Hpd,Wpd (66) | vminss Vss,Hss,Wss (F3),(v1) | vminsd Vsd,Hsd,Wsd (F2),(v1)
5e: vdivps Vps,Hps,Wps | vdivpd Vpd,Hpd,Wpd (66) | vdivss Vss,Hss,Wss (F3),(v1) | vdivsd Vsd,Hsd,Wsd (F2),(v1)
5f: vmaxps Vps,Hps,Wps | vmaxpd Vpd,Hpd,Wpd (66) | vmaxss Vss,Hss,Wss (F3),(v1) | vmaxsd Vsd,Hsd,Wsd (F2),(v1)
# 0x0f 0x60-0x6f
60: punpcklbw Pq,Qd | vpunpcklbw Vx,Hx,Wx (66),(v1)
61: punpcklwd Pq,Qd | vpunpcklwd Vx,Hx,Wx (66),(v1)
62: punpckldq Pq,Qd | vpunpckldq Vx,Hx,Wx (66),(v1)
63: packsswb Pq,Qq | vpacksswb Vx,Hx,Wx (66),(v1)
64: pcmpgtb Pq,Qq | vpcmpgtb Vx,Hx,Wx (66),(v1)
65: pcmpgtw Pq,Qq | vpcmpgtw Vx,Hx,Wx (66),(v1)
66: pcmpgtd Pq,Qq | vpcmpgtd Vx,Hx,Wx (66),(v1)
67: packuswb Pq,Qq | vpackuswb Vx,Hx,Wx (66),(v1)
68: punpckhbw Pq,Qd | vpunpckhbw Vx,Hx,Wx (66),(v1)
69: punpckhwd Pq,Qd | vpunpckhwd Vx,Hx,Wx (66),(v1)
6a: punpckhdq Pq,Qd | vpunpckhdq Vx,Hx,Wx (66),(v1)
6b: packssdw Pq,Qd | vpackssdw Vx,Hx,Wx (66),(v1)
6c: vpunpcklqdq Vx,Hx,Wx (66),(v1)
6d: vpunpckhqdq Vx,Hx,Wx (66),(v1)
6e: movd/q Pd,Ey | vmovd/q Vy,Ey (66),(v1)
6f: movq Pq,Qq | vmovdqa Vx,Wx (66) | vmovdqa32/64 Vx,Wx (66),(evo) | vmovdqu Vx,Wx (F3) | vmovdqu32/64 Vx,Wx (F3),(evo) | vmovdqu8/16 Vx,Wx (F2),(ev)
# 0x0f 0x70-0x7f
70: pshufw Pq,Qq,Ib | vpshufd Vx,Wx,Ib (66),(v1) | vpshufhw Vx,Wx,Ib (F3),(v1) | vpshuflw Vx,Wx,Ib (F2),(v1)
71: Grp12 (1A)
72: Grp13 (1A)
73: Grp14 (1A)
74: pcmpeqb Pq,Qq | vpcmpeqb Vx,Hx,Wx (66),(v1)
75: pcmpeqw Pq,Qq | vpcmpeqw Vx,Hx,Wx (66),(v1)
76: pcmpeqd Pq,Qq | vpcmpeqd Vx,Hx,Wx (66),(v1)
# Note: Remove (v), because vzeroall and vzeroupper becomes emms without VEX.
77: emms | vzeroupper | vzeroall
78: VMREAD Ey,Gy | vcvttps2udq/pd2udq Vx,Wpd (evo) | vcvttsd2usi Gv,Wx (F2),(ev) | vcvttss2usi Gv,Wx (F3),(ev) | vcvttps2uqq/pd2uqq Vx,Wx (66),(ev)
79: VMWRITE Gy,Ey | vcvtps2udq/pd2udq Vx,Wpd (evo) | vcvtsd2usi Gv,Wx (F2),(ev) | vcvtss2usi Gv,Wx (F3),(ev) | vcvtps2uqq/pd2uqq Vx,Wx (66),(ev)
7a: vcvtudq2pd/uqq2pd Vpd,Wx (F3),(ev) | vcvtudq2ps/uqq2ps Vpd,Wx (F2),(ev) | vcvttps2qq/pd2qq Vx,Wx (66),(ev)
7b: vcvtusi2sd Vpd,Hpd,Ev (F2),(ev) | vcvtusi2ss Vps,Hps,Ev (F3),(ev) | vcvtps2qq/pd2qq Vx,Wx (66),(ev)
7c: vhaddpd Vpd,Hpd,Wpd (66) | vhaddps Vps,Hps,Wps (F2)
7d: vhsubpd Vpd,Hpd,Wpd (66) | vhsubps Vps,Hps,Wps (F2)
7e: movd/q Ey,Pd | vmovd/q Ey,Vy (66),(v1) | vmovq Vq,Wq (F3),(v1)
7f: movq Qq,Pq | vmovdqa Wx,Vx (66) | vmovdqa32/64 Wx,Vx (66),(evo) | vmovdqu Wx,Vx (F3) | vmovdqu32/64 Wx,Vx (F3),(evo) | vmovdqu8/16 Wx,Vx (F2),(ev)
# 0x0f 0x80-0x8f
# Note: "forced64" is Intel CPU behavior (see comment about CALL insn).
80: JO Jz (f64) (!REX2)
81: JNO Jz (f64) (!REX2)
82: JB/JC/JNAE Jz (f64) (!REX2)
83: JAE/JNB/JNC Jz (f64) (!REX2)
84: JE/JZ Jz (f64) (!REX2)
85: JNE/JNZ Jz (f64) (!REX2)
86: JBE/JNA Jz (f64) (!REX2)
87: JA/JNBE Jz (f64) (!REX2)
88: JS Jz (f64) (!REX2)
89: JNS Jz (f64) (!REX2)
8a: JP/JPE Jz (f64) (!REX2)
8b: JNP/JPO Jz (f64) (!REX2)
8c: JL/JNGE Jz (f64) (!REX2)
8d: JNL/JGE Jz (f64) (!REX2)
8e: JLE/JNG Jz (f64) (!REX2)
8f: JNLE/JG Jz (f64) (!REX2)
# 0x0f 0x90-0x9f
90: SETO Eb | kmovw/q Vk,Wk | kmovb/d Vk,Wk (66)
91: SETNO Eb | kmovw/q Mv,Vk | kmovb/d Mv,Vk (66)
92: SETB/C/NAE Eb | kmovw Vk,Rv | kmovb Vk,Rv (66) | kmovq/d Vk,Rv (F2)
93: SETAE/NB/NC Eb | kmovw Gv,Uk | kmovb Gv,Uk (66) | kmovq/d Gv,Uk (F2)
94: SETE/Z Eb
95: SETNE/NZ Eb
96: SETBE/NA Eb
97: SETA/NBE Eb
98: SETS Eb | kortestw/q Vk,Uk | kortestb/d Vk,Uk (66)
99: SETNS Eb | ktestw/q Vk,Uk | ktestb/d Vk,Uk (66)
9a: SETP/PE Eb
9b: SETNP/PO Eb
9c: SETL/NGE Eb
9d: SETNL/GE Eb
9e: SETLE/NG Eb
9f: SETNLE/G Eb
# 0x0f 0xa0-0xaf
a0: PUSH FS (d64)
a1: POP FS (d64)
a2: CPUID
a3: BT Ev,Gv
a4: SHLD Ev,Gv,Ib
a5: SHLD Ev,Gv,CL
a6: GrpPDLK
a7: GrpRNG
a8: PUSH GS (d64)
a9: POP GS (d64)
aa: RSM
ab: BTS Ev,Gv
ac: SHRD Ev,Gv,Ib
ad: SHRD Ev,Gv,CL
ae: Grp15 (1A),(1C)
af: IMUL Gv,Ev
# 0x0f 0xb0-0xbf
b0: CMPXCHG Eb,Gb
b1: CMPXCHG Ev,Gv
b2: LSS Gv,Mp
b3: BTR Ev,Gv
b4: LFS Gv,Mp
b5: LGS Gv,Mp
b6: MOVZX Gv,Eb
b7: MOVZX Gv,Ew
b8: JMPE (!F3) | POPCNT Gv,Ev (F3)
b9: Grp10 (1A)
ba: Grp8 Ev,Ib (1A)
bb: BTC Ev,Gv
bc: BSF Gv,Ev (!F3) | TZCNT Gv,Ev (F3)
bd: BSR Gv,Ev (!F3) | LZCNT Gv,Ev (F3)
be: MOVSX Gv,Eb
bf: MOVSX Gv,Ew
# 0x0f 0xc0-0xcf
c0: XADD Eb,Gb
c1: XADD Ev,Gv
c2: vcmpps Vps,Hps,Wps,Ib | vcmppd Vpd,Hpd,Wpd,Ib (66) | vcmpss Vss,Hss,Wss,Ib (F3),(v1) | vcmpsd Vsd,Hsd,Wsd,Ib (F2),(v1)
c3: movnti My,Gy
c4: pinsrw Pq,Ry/Mw,Ib | vpinsrw Vdq,Hdq,Ry/Mw,Ib (66),(v1)
c5: pextrw Gd,Nq,Ib | vpextrw Gd,Udq,Ib (66),(v1)
c6: vshufps Vps,Hps,Wps,Ib | vshufpd Vpd,Hpd,Wpd,Ib (66)
c7: Grp9 (1A)
c8: BSWAP RAX/EAX/R8/R8D
c9: BSWAP RCX/ECX/R9/R9D
ca: BSWAP RDX/EDX/R10/R10D
cb: BSWAP RBX/EBX/R11/R11D
cc: BSWAP RSP/ESP/R12/R12D
cd: BSWAP RBP/EBP/R13/R13D
ce: BSWAP RSI/ESI/R14/R14D
cf: BSWAP RDI/EDI/R15/R15D
# 0x0f 0xd0-0xdf
d0: vaddsubpd Vpd,Hpd,Wpd (66) | vaddsubps Vps,Hps,Wps (F2)
d1: psrlw Pq,Qq | vpsrlw Vx,Hx,Wx (66),(v1)
d2: psrld Pq,Qq | vpsrld Vx,Hx,Wx (66),(v1)
d3: psrlq Pq,Qq | vpsrlq Vx,Hx,Wx (66),(v1)
d4: paddq Pq,Qq | vpaddq Vx,Hx,Wx (66),(v1)
d5: pmullw Pq,Qq | vpmullw Vx,Hx,Wx (66),(v1)
d6: vmovq Wq,Vq (66),(v1) | movq2dq Vdq,Nq (F3) | movdq2q Pq,Uq (F2)
d7: pmovmskb Gd,Nq | vpmovmskb Gd,Ux (66),(v1)
d8: psubusb Pq,Qq | vpsubusb Vx,Hx,Wx (66),(v1)
d9: psubusw Pq,Qq | vpsubusw Vx,Hx,Wx (66),(v1)
da: pminub Pq,Qq | vpminub Vx,Hx,Wx (66),(v1)
db: pand Pq,Qq | vpand Vx,Hx,Wx (66),(v1) | vpandd/q Vx,Hx,Wx (66),(evo)
dc: paddusb Pq,Qq | vpaddusb Vx,Hx,Wx (66),(v1)
dd: paddusw Pq,Qq | vpaddusw Vx,Hx,Wx (66),(v1)
de: pmaxub Pq,Qq | vpmaxub Vx,Hx,Wx (66),(v1)
df: pandn Pq,Qq | vpandn Vx,Hx,Wx (66),(v1) | vpandnd/q Vx,Hx,Wx (66),(evo)
# 0x0f 0xe0-0xef
e0: pavgb Pq,Qq | vpavgb Vx,Hx,Wx (66),(v1)
e1: psraw Pq,Qq | vpsraw Vx,Hx,Wx (66),(v1)
e2: psrad Pq,Qq | vpsrad Vx,Hx,Wx (66),(v1)
e3: pavgw Pq,Qq | vpavgw Vx,Hx,Wx (66),(v1)
e4: pmulhuw Pq,Qq | vpmulhuw Vx,Hx,Wx (66),(v1)
e5: pmulhw Pq,Qq | vpmulhw Vx,Hx,Wx (66),(v1)
e6: vcvttpd2dq Vx,Wpd (66) | vcvtdq2pd Vx,Wdq (F3) | vcvtdq2pd/qq2pd Vx,Wdq (F3),(evo) | vcvtpd2dq Vx,Wpd (F2)
e7: movntq Mq,Pq | vmovntdq Mx,Vx (66)
e8: psubsb Pq,Qq | vpsubsb Vx,Hx,Wx (66),(v1)
e9: psubsw Pq,Qq | vpsubsw Vx,Hx,Wx (66),(v1)
ea: pminsw Pq,Qq | vpminsw Vx,Hx,Wx (66),(v1)
eb: por Pq,Qq | vpor Vx,Hx,Wx (66),(v1) | vpord/q Vx,Hx,Wx (66),(evo)
ec: paddsb Pq,Qq | vpaddsb Vx,Hx,Wx (66),(v1)
ed: paddsw Pq,Qq | vpaddsw Vx,Hx,Wx (66),(v1)
ee: pmaxsw Pq,Qq | vpmaxsw Vx,Hx,Wx (66),(v1)
ef: pxor Pq,Qq | vpxor Vx,Hx,Wx (66),(v1) | vpxord/q Vx,Hx,Wx (66),(evo)
# 0x0f 0xf0-0xff
f0: vlddqu Vx,Mx (F2)
f1: psllw Pq,Qq | vpsllw Vx,Hx,Wx (66),(v1)
f2: pslld Pq,Qq | vpslld Vx,Hx,Wx (66),(v1)
f3: psllq Pq,Qq | vpsllq Vx,Hx,Wx (66),(v1)
f4: pmuludq Pq,Qq | vpmuludq Vx,Hx,Wx (66),(v1)
f5: pmaddwd Pq,Qq | vpmaddwd Vx,Hx,Wx (66),(v1)
f6: psadbw Pq,Qq | vpsadbw Vx,Hx,Wx (66),(v1)
f7: maskmovq Pq,Nq | vmaskmovdqu Vx,Ux (66),(v1)
f8: psubb Pq,Qq | vpsubb Vx,Hx,Wx (66),(v1)
f9: psubw Pq,Qq | vpsubw Vx,Hx,Wx (66),(v1)
fa: psubd Pq,Qq | vpsubd Vx,Hx,Wx (66),(v1)
fb: psubq Pq,Qq | vpsubq Vx,Hx,Wx (66),(v1)
fc: paddb Pq,Qq | vpaddb Vx,Hx,Wx (66),(v1)
fd: paddw Pq,Qq | vpaddw Vx,Hx,Wx (66),(v1)
fe: paddd Pq,Qq | vpaddd Vx,Hx,Wx (66),(v1)
ff: UD0
EndTable

Table: 3-byte opcode 1 (0x0f 0x38)
Referrer: 3-byte escape 1
AVXcode: 2
# 0x0f 0x38 0x00-0x0f
00: pshufb Pq,Qq | vpshufb Vx,Hx,Wx (66),(v1)
01: phaddw Pq,Qq | vphaddw Vx,Hx,Wx (66),(v1)
02: phaddd Pq,Qq | vphaddd Vx,Hx,Wx (66),(v1)
03: phaddsw Pq,Qq | vphaddsw Vx,Hx,Wx (66),(v1)
04: pmaddubsw Pq,Qq | vpmaddubsw Vx,Hx,Wx (66),(v1)
05: phsubw Pq,Qq | vphsubw Vx,Hx,Wx (66),(v1)
06: phsubd Pq,Qq | vphsubd Vx,Hx,Wx (66),(v1)
07: phsubsw Pq,Qq | vphsubsw Vx,Hx,Wx (66),(v1)
08: psignb Pq,Qq | vpsignb Vx,Hx,Wx (66),(v1)
09: psignw Pq,Qq | vpsignw Vx,Hx,Wx (66),(v1)
0a: psignd Pq,Qq | vpsignd Vx,Hx,Wx (66),(v1)
0b: pmulhrsw Pq,Qq | vpmulhrsw Vx,Hx,Wx (66),(v1)
0c: vpermilps Vx,Hx,Wx (66),(v)
0d: vpermilpd Vx,Hx,Wx (66),(v)
0e: vtestps Vx,Wx (66),(v)
0f: vtestpd Vx,Wx (66),(v)
# 0x0f 0x38 0x10-0x1f
10: pblendvb Vdq,Wdq (66) | vpsrlvw Vx,Hx,Wx (66),(evo) | vpmovuswb Wx,Vx (F3),(ev)
11: vpmovusdb Wx,Vd (F3),(ev) | vpsravw Vx,Hx,Wx (66),(ev)
12: vpmovusqb Wx,Vq (F3),(ev) | vpsllvw Vx,Hx,Wx (66),(ev)
13: vcvtph2ps Vx,Wx (66),(v) | vpmovusdw Wx,Vd (F3),(ev)
14: blendvps Vdq,Wdq (66) | vpmovusqw Wx,Vq (F3),(ev) | vprorvd/q Vx,Hx,Wx (66),(evo)
15: blendvpd Vdq,Wdq (66) | vpmovusqd Wx,Vq (F3),(ev) | vprolvd/q Vx,Hx,Wx (66),(evo)
16: vpermps Vqq,Hqq,Wqq (66),(v) | vpermps/d Vqq,Hqq,Wqq (66),(evo)
17: vptest Vx,Wx (66)
18: vbroadcastss Vx,Wd (66),(v)
19: vbroadcastsd Vqq,Wq (66),(v) | vbroadcastf32x2 Vqq,Wq (66),(evo)
1a: vbroadcastf128 Vqq,Mdq (66),(v) | vbroadcastf32x4/64x2 Vqq,Wq (66),(evo)
1b: vbroadcastf32x8/64x4 Vqq,Mdq (66),(ev)
1c: pabsb Pq,Qq | vpabsb Vx,Wx (66),(v1)
1d: pabsw Pq,Qq | vpabsw Vx,Wx (66),(v1)
1e: pabsd Pq,Qq | vpabsd Vx,Wx (66),(v1)
1f: vpabsq Vx,Wx (66),(ev)
# 0x0f 0x38 0x20-0x2f
20: vpmovsxbw Vx,Ux/Mq (66),(v1) | vpmovswb Wx,Vx (F3),(ev)
21: vpmovsxbd Vx,Ux/Md (66),(v1) | vpmovsdb Wx,Vd (F3),(ev)
22: vpmovsxbq Vx,Ux/Mw (66),(v1) | vpmovsqb Wx,Vq (F3),(ev)
23: vpmovsxwd Vx,Ux/Mq (66),(v1) | vpmovsdw Wx,Vd (F3),(ev)
24: vpmovsxwq Vx,Ux/Md (66),(v1) | vpmovsqw Wx,Vq (F3),(ev)
25: vpmovsxdq Vx,Ux/Mq (66),(v1) | vpmovsqd Wx,Vq (F3),(ev)
26: vptestmb/w Vk,Hx,Wx (66),(ev) | vptestnmb/w Vk,Hx,Wx (F3),(ev)
27: vptestmd/q Vk,Hx,Wx (66),(ev) | vptestnmd/q Vk,Hx,Wx (F3),(ev)
28: vpmuldq Vx,Hx,Wx (66),(v1) | vpmovm2b/w Vx,Uk (F3),(ev)
29: vpcmpeqq Vx,Hx,Wx (66),(v1) | vpmovb2m/w2m Vk,Ux (F3),(ev)
2a: vmovntdqa Vx,Mx (66),(v1) | vpbroadcastmb2q Vx,Uk (F3),(ev)
2b: vpackusdw Vx,Hx,Wx (66),(v1)
2c: vmaskmovps Vx,Hx,Mx (66),(v) | vscalefps/d Vx,Hx,Wx (66),(evo)
2d: vmaskmovpd Vx,Hx,Mx (66),(v) | vscalefss/d Vx,Hx,Wx (66),(evo)
2e: vmaskmovps Mx,Hx,Vx (66),(v)
2f: vmaskmovpd Mx,Hx,Vx (66),(v)
# 0x0f 0x38 0x30-0x3f
30: vpmovzxbw Vx,Ux/Mq (66),(v1) | vpmovwb Wx,Vx (F3),(ev)
31: vpmovzxbd Vx,Ux/Md (66),(v1) | vpmovdb Wx,Vd (F3),(ev)
32: vpmovzxbq Vx,Ux/Mw (66),(v1) | vpmovqb Wx,Vq (F3),(ev)
33: vpmovzxwd Vx,Ux/Mq (66),(v1) | vpmovdw Wx,Vd (F3),(ev)
34: vpmovzxwq Vx,Ux/Md (66),(v1) | vpmovqw Wx,Vq (F3),(ev)
35: vpmovzxdq Vx,Ux/Mq (66),(v1) | vpmovqd Wx,Vq (F3),(ev)
36: vpermd Vqq,Hqq,Wqq (66),(v) | vpermd/q Vqq,Hqq,Wqq (66),(evo)
37: vpcmpgtq Vx,Hx,Wx (66),(v1)
38: vpminsb Vx,Hx,Wx (66),(v1) | vpmovm2d/q Vx,Uk (F3),(ev)
39: vpminsd Vx,Hx,Wx (66),(v1) | vpminsd/q Vx,Hx,Wx (66),(evo) | vpmovd2m/q2m Vk,Ux (F3),(ev)
3a: vpminuw Vx,Hx,Wx (66),(v1) | vpbroadcastmw2d Vx,Uk (F3),(ev)
3b: vpminud Vx,Hx,Wx (66),(v1) | vpminud/q Vx,Hx,Wx (66),(evo)
3c: vpmaxsb Vx,Hx,Wx (66),(v1)
3d: vpmaxsd Vx,Hx,Wx (66),(v1) | vpmaxsd/q Vx,Hx,Wx (66),(evo)
3e: vpmaxuw Vx,Hx,Wx (66),(v1)
3f: vpmaxud Vx,Hx,Wx (66),(v1) | vpmaxud/q Vx,Hx,Wx (66),(evo)
# 0x0f 0x38 0x40-0x8f
40: vpmulld Vx,Hx,Wx (66),(v1) | vpmulld/q Vx,Hx,Wx (66),(evo)
41: vphminposuw Vdq,Wdq (66),(v1)
42: vgetexpps/d Vx,Wx (66),(ev)
43: vgetexpss/d Vx,Hx,Wx (66),(ev)
44: vplzcntd/q Vx,Wx (66),(ev)
45: vpsrlvd/q Vx,Hx,Wx (66),(v)
46: vpsravd Vx,Hx,Wx (66),(v) | vpsravd/q Vx,Hx,Wx (66),(evo)
47: vpsllvd/q Vx,Hx,Wx (66),(v)
# Skip 0x48
49: TILERELEASE (v1),(000),(11B) | LDTILECFG Mtc (v1)(000) | STTILECFG Mtc (66),(v1),(000) | TILEZERO Vt (F2),(v1),(11B)
# Skip 0x4a
4b: TILELOADD Vt,Wsm (F2),(v1) | TILELOADDT1 Vt,Wsm (66),(v1) | TILESTORED Wsm,Vt (F3),(v)
4c: vrcp14ps/d Vpd,Wpd (66),(ev)
4d: vrcp14ss/d Vsd,Hpd,Wsd (66),(ev)
4e: vrsqrt14ps/d Vpd,Wpd (66),(ev)
4f: vrsqrt14ss/d Vsd,Hsd,Wsd (66),(ev)
50: vpdpbusd Vx,Hx,Wx (66) | vpdpbssd Vx,Hx,Wx (F2),(v) | vpdpbsud Vx,Hx,Wx (F3),(v) | vpdpbuud Vx,Hx,Wx (v)
51: vpdpbusds Vx,Hx,Wx (66) | vpdpbssds Vx,Hx,Wx (F2),(v) | vpdpbsuds Vx,Hx,Wx (F3),(v) | vpdpbuuds Vx,Hx,Wx (v)
52: vdpbf16ps Vx,Hx,Wx (F3),(ev) | vpdpwssd Vx,Hx,Wx (66) | vp4dpwssd Vdqq,Hdqq,Wdq (F2),(ev)
53: vpdpwssds Vx,Hx,Wx (66) | vp4dpwssds Vdqq,Hdqq,Wdq (F2),(ev)
54: vpopcntb/w Vx,Wx (66),(ev)
55: vpopcntd/q Vx,Wx (66),(ev)
58: vpbroadcastd Vx,Wx (66),(v)
59: vpbroadcastq Vx,Wx (66),(v) | vbroadcasti32x2 Vx,Wx (66),(evo)
5a: vbroadcasti128 Vqq,Mdq (66),(v) | vbroadcasti32x4/64x2 Vx,Wx (66),(evo)
5b: vbroadcasti32x8/64x4 Vqq,Mdq (66),(ev)
5c: TDPBF16PS Vt,Wt,Ht (F3),(v1) | TDPFP16PS Vt,Wt,Ht (F2),(v1),(o64)
# Skip 0x5d
5e: TDPBSSD Vt,Wt,Ht (F2),(v1) | TDPBSUD Vt,Wt,Ht (F3),(v1) | TDPBUSD Vt,Wt,Ht (66),(v1) | TDPBUUD Vt,Wt,Ht (v1)
# Skip 0x5f-0x61
62: vpexpandb/w Vx,Wx (66),(ev)
63: vpcompressb/w Wx,Vx (66),(ev)
64: vpblendmd/q Vx,Hx,Wx (66),(ev)
65: vblendmps/d Vx,Hx,Wx (66),(ev)
66: vpblendmb/w Vx,Hx,Wx (66),(ev)
68: vp2intersectd/q Kx,Hx,Wx (F2),(ev)
# Skip 0x69-0x6b
6c: TCMMIMFP16PS Vt,Wt,Ht (66),(v1),(o64) | TCMMRLFP16PS Vt,Wt,Ht (v1),(o64)
# Skip 0x6d-0x6f
70: vpshldvw Vx,Hx,Wx (66),(ev)
71: vpshldvd/q Vx,Hx,Wx (66),(ev)
72: vcvtne2ps2bf16 Vx,Hx,Wx (F2),(ev) | vcvtneps2bf16 Vx,Wx (F3) | vpshrdvw Vx,Hx,Wx (66),(ev)
73: vpshrdvd/q Vx,Hx,Wx (66),(ev)
75: vpermi2b/w Vx,Hx,Wx (66),(ev)
76: vpermi2d/q Vx,Hx,Wx (66),(ev)
77: vpermi2ps/d Vx,Hx,Wx (66),(ev)
78: vpbroadcastb Vx,Wx (66),(v)
79: vpbroadcastw Vx,Wx (66),(v)
7a: vpbroadcastb Vx,Rv (66),(ev)
7b: vpbroadcastw Vx,Rv (66),(ev)
7c: vpbroadcastd/q Vx,Rv (66),(ev)
7d: vpermt2b/w Vx,Hx,Wx (66),(ev)
7e: vpermt2d/q Vx,Hx,Wx (66),(ev)
7f: vpermt2ps/d Vx,Hx,Wx (66),(ev)
80: INVEPT Gy,Mdq (66)
81: INVVPID Gy,Mdq (66)
82: INVPCID Gy,Mdq (66)
83: vpmultishiftqb Vx,Hx,Wx (66),(ev)
88: vexpandps/d Vpd,Wpd (66),(ev)
89: vpexpandd/q Vx,Wx (66),(ev)
8a: vcompressps/d Wx,Vx (66),(ev)
8b: vpcompressd/q Wx,Vx (66),(ev)
8c: vpmaskmovd/q Vx,Hx,Mx (66),(v)
8d: vpermb/w Vx,Hx,Wx (66),(ev)
8e: vpmaskmovd/q Mx,Vx,Hx (66),(v)
8f: vpshufbitqmb Kx,Hx,Wx (66),(ev)
# 0x0f 0x38 0x90-0xbf (FMA)
90: vgatherdd/q Vx,Hx,Wx (66),(v) | vpgatherdd/q Vx,Wx (66),(evo)
91: vgatherqd/q Vx,Hx,Wx (66),(v) | vpgatherqd/q Vx,Wx (66),(evo)
92: vgatherdps/d Vx,Hx,Wx (66),(v)
93: vgatherqps/d Vx,Hx,Wx (66),(v)
94:
95:
96: vfmaddsub132ps/d Vx,Hx,Wx (66),(v)
97: vfmsubadd132ps/d Vx,Hx,Wx (66),(v)
98: vfmadd132ps/d Vx,Hx,Wx (66),(v)
99: vfmadd132ss/d Vx,Hx,Wx (66),(v),(v1)
9a: vfmsub132ps/d Vx,Hx,Wx (66),(v) | v4fmaddps Vdqq,Hdqq,Wdq (F2),(ev)
9b: vfmsub132ss/d Vx,Hx,Wx (66),(v),(v1) | v4fmaddss Vdq,Hdq,Wdq (F2),(ev)
9c: vfnmadd132ps/d Vx,Hx,Wx (66),(v)
9d: vfnmadd132ss/d Vx,Hx,Wx (66),(v),(v1)
9e: vfnmsub132ps/d Vx,Hx,Wx (66),(v)
9f: vfnmsub132ss/d Vx,Hx,Wx (66),(v),(v1)
a0: vpscatterdd/q Wx,Vx (66),(ev)
a1: vpscatterqd/q Wx,Vx (66),(ev)
a2: vscatterdps/d Wx,Vx (66),(ev)
a3: vscatterqps/d Wx,Vx (66),(ev)
a6: vfmaddsub213ps/d Vx,Hx,Wx (66),(v)
a7: vfmsubadd213ps/d Vx,Hx,Wx (66),(v)
a8: vfmadd213ps/d Vx,Hx,Wx (66),(v)
a9: vfmadd213ss/d Vx,Hx,Wx (66),(v),(v1)
aa: vfmsub213ps/d Vx,Hx,Wx (66),(v) | v4fnmaddps Vdqq,Hdqq,Wdq (F2),(ev)
ab: vfmsub213ss/d Vx,Hx,Wx (66),(v),(v1) | v4fnmaddss Vdq,Hdq,Wdq (F2),(ev)
ac: vfnmadd213ps/d Vx,Hx,Wx (66),(v)
ad: vfnmadd213ss/d Vx,Hx,Wx (66),(v),(v1)
ae: vfnmsub213ps/d Vx,Hx,Wx (66),(v)
af: vfnmsub213ss/d Vx,Hx,Wx (66),(v),(v1)
b0: vcvtneebf162ps Vx,Mx (F3),(!11B),(v) | vcvtneeph2ps Vx,Mx (66),(!11B),(v) | vcvtneobf162ps Vx,Mx (F2),(!11B),(v) | vcvtneoph2ps Vx,Mx (!11B),(v)
b1: vbcstnebf162ps Vx,Mw (F3),(!11B),(v) | vbcstnesh2ps Vx,Mw (66),(!11B),(v)
b4: vpmadd52luq Vx,Hx,Wx (66)
b5: vpmadd52huq Vx,Hx,Wx (66)
b6: vfmaddsub231ps/d Vx,Hx,Wx (66),(v)
b7: vfmsubadd231ps/d Vx,Hx,Wx (66),(v)
b8: vfmadd231ps/d Vx,Hx,Wx (66),(v)
b9: vfmadd231ss/d Vx,Hx,Wx (66),(v),(v1)
ba: vfmsub231ps/d Vx,Hx,Wx (66),(v)
bb: vfmsub231ss/d Vx,Hx,Wx (66),(v),(v1)
bc: vfnmadd231ps/d Vx,Hx,Wx (66),(v)
bd: vfnmadd231ss/d Vx,Hx,Wx (66),(v),(v1)
be: vfnmsub231ps/d Vx,Hx,Wx (66),(v)
bf: vfnmsub231ss/d Vx,Hx,Wx (66),(v),(v1)
# 0x0f 0x38 0xc0-0xff
c4: vpconflictd/q Vx,Wx (66),(ev)
c6: Grp18 (1A)
c7: Grp19 (1A)
c8: sha1nexte Vdq,Wdq | vexp2ps/d Vx,Wx (66),(ev)
c9: sha1msg1 Vdq,Wdq
ca: sha1msg2 Vdq,Wdq | vrcp28ps/d Vx,Wx (66),(ev)
cb: sha256rnds2 Vdq,Wdq | vrcp28ss/d Vx,Hx,Wx (66),(ev) | vsha512rnds2 Vqq,Hqq,Udq (F2),(11B),(v)
cc: sha256msg1 Vdq,Wdq | vrsqrt28ps/d Vx,Wx (66),(ev) | vsha512msg1 Vqq,Udq (F2),(11B),(v)
cd: sha256msg2 Vdq,Wdq | vrsqrt28ss/d Vx,Hx,Wx (66),(ev) | vsha512msg2 Vqq,Uqq (F2),(11B),(v)
cf: vgf2p8mulb Vx,Wx (66)
d2: vpdpwsud Vx,Hx,Wx (F3),(v) | vpdpwusd Vx,Hx,Wx (66),(v) | vpdpwuud Vx,Hx,Wx (v)
d3: vpdpwsuds Vx,Hx,Wx (F3),(v) | vpdpwusds Vx,Hx,Wx (66),(v) | vpdpwuuds Vx,Hx,Wx (v)
d8: AESENCWIDE128KL Qpi (F3),(000),(00B) | AESENCWIDE256KL Qpi (F3),(000),(10B) | AESDECWIDE128KL Qpi (F3),(000),(01B) | AESDECWIDE256KL Qpi (F3),(000),(11B)
da: vsm3msg1 Vdq,Hdq,Udq (v1) | vsm3msg2 Vdq,Hdq,Udq (66),(v1) | vsm4key4 Vx,Hx,Wx (F3),(v) | vsm4rnds4 Vx,Hx,Wx (F2),(v)
db: VAESIMC Vdq,Wdq (66),(v1)
dc: vaesenc Vx,Hx,Wx (66) | LOADIWKEY Vx,Hx (F3) | AESENC128KL Vpd,Qpi (F3)
dd: vaesenclast Vx,Hx,Wx (66) | AESDEC128KL Vpd,Qpi (F3)
de: vaesdec Vx,Hx,Wx (66) | AESENC256KL Vpd,Qpi (F3)
df: vaesdeclast Vx,Hx,Wx (66) | AESDEC256KL Vpd,Qpi (F3)
e0: CMPOXADD   My,Gy,By (66),(v1),(o64)
e1: CMPNOXADD  My,Gy,By (66),(v1),(o64)
e2: CMPBXADD   My,Gy,By (66),(v1),(o64)
e3: CMPNBXADD  My,Gy,By (66),(v1),(o64)
e4: CMPZXADD   My,Gy,By (66),(v1),(o64)
e5: CMPNZXADD  My,Gy,By (66),(v1),(o64)
e6: CMPBEXADD  My,Gy,By (66),(v1),(o64)
e7: CMPNBEXADD My,Gy,By (66),(v1),(o64)
e8: CMPSXADD   My,Gy,By (66),(v1),(o64)
e9: CMPNSXADD  My,Gy,By (66),(v1),(o64)
ea: CMPPXADD   My,Gy,By (66),(v1),(o64)
eb: CMPNPXADD  My,Gy,By (66),(v1),(o64)
ec: CMPLXADD   My,Gy,By (66),(v1),(o64)
ed: CMPNLXADD  My,Gy,By (66),(v1),(o64)
ee: CMPLEXADD  My,Gy,By (66),(v1),(o64)
ef: CMPNLEXADD My,Gy,By (66),(v1),(o64)
f0: MOVBE Gy,My | MOVBE Gw,Mw (66) | CRC32 Gd,Eb (F2) | CRC32 Gd,Eb (66&F2)
f1: MOVBE My,Gy | MOVBE Mw,Gw (66) | CRC32 Gd,Ey (F2) | CRC32 Gd,Ew (66&F2)
f2: ANDN Gy,By,Ey (v)
f3: Grp17 (1A)
f5: BZHI Gy,Ey,By (v) | PEXT Gy,By,Ey (F3),(v) | PDEP Gy,By,Ey (F2),(v) | WRUSSD/Q My,Gy (66)
f6: ADCX Gy,Ey (66) | ADOX Gy,Ey (F3) | MULX By,Gy,rDX,Ey (F2),(v) | WRSSD/Q My,Gy
f7: BEXTR Gy,Ey,By (v) | SHLX Gy,Ey,By (66),(v) | SARX Gy,Ey,By (F3),(v) | SHRX Gy,Ey,By (F2),(v)
f8: MOVDIR64B Gv,Mdqq (66) | ENQCMD Gv,Mdqq (F2) | ENQCMDS Gv,Mdqq (F3) | URDMSR Rq,Gq (F2),(11B) | UWRMSR Gq,Rq (F3),(11B)
f9: MOVDIRI My,Gy
fa: ENCODEKEY128 Ew,Ew (F3)
fb: ENCODEKEY256 Ew,Ew (F3)
fc: AADD My,Gy | AAND My,Gy (66) | AOR My,Gy (F2) | AXOR My,Gy (F3)
EndTable

Table: 3-byte opcode 2 (0x0f 0x3a)
Referrer: 3-byte escape 2
AVXcode: 3
# 0x0f 0x3a 0x00-0xff
00: vpermq Vqq,Wqq,Ib (66),(v)
01: vpermpd Vqq,Wqq,Ib (66),(v)
02: vpblendd Vx,Hx,Wx,Ib (66),(v)
03: valignd/q Vx,Hx,Wx,Ib (66),(ev)
04: vpermilps Vx,Wx,Ib (66),(v)
05: vpermilpd Vx,Wx,Ib (66),(v)
06: vperm2f128 Vqq,Hqq,Wqq,Ib (66),(v)
07:
08: vroundps Vx,Wx,Ib (66) | vrndscaleps Vx,Wx,Ib (66),(evo) | vrndscaleph Vx,Wx,Ib (evo)
09: vroundpd Vx,Wx,Ib (66) | vrndscalepd Vx,Wx,Ib (66),(evo)
0a: vroundss Vss,Wss,Ib (66),(v1) | vrndscaless Vx,Hx,Wx,Ib (66),(evo) | vrndscalesh Vx,Hx,Wx,Ib (evo)
0b: vroundsd Vsd,Wsd,Ib (66),(v1) | vrndscalesd Vx,Hx,Wx,Ib (66),(evo)
0c: vblendps Vx,Hx,Wx,Ib (66)
0d: vblendpd Vx,Hx,Wx,Ib (66)
0e: vpblendw Vx,Hx,Wx,Ib (66),(v1)
0f: palignr Pq,Qq,Ib | vpalignr Vx,Hx,Wx,Ib (66),(v1)
14: vpextrb Rd/Mb,Vdq,Ib (66),(v1)
15: vpextrw Rd/Mw,Vdq,Ib (66),(v1)
16: vpextrd/q Ey,Vdq,Ib (66),(v1)
17: vextractps Ed,Vdq,Ib (66),(v1)
18: vinsertf128 Vqq,Hqq,Wqq,Ib (66),(v) | vinsertf32x4/64x2 Vqq,Hqq,Wqq,Ib (66),(evo)
19: vextractf128 Wdq,Vqq,Ib (66),(v) | vextractf32x4/64x2 Wdq,Vqq,Ib (66),(evo)
1a: vinsertf32x8/64x4 Vqq,Hqq,Wqq,Ib (66),(ev)
1b: vextractf32x8/64x4 Wdq,Vqq,Ib (66),(ev)
1d: vcvtps2ph Wx,Vx,Ib (66),(v)
1e: vpcmpud/q Vk,Hd,Wd,Ib (66),(ev)
1f: vpcmpd/q Vk,Hd,Wd,Ib (66),(ev)
20: vpinsrb Vdq,Hdq,Ry/Mb,Ib (66),(v1)
21: vinsertps Vdq,Hdq,Udq/Md,Ib (66),(v1)
22: vpinsrd/q Vdq,Hdq,Ey,Ib (66),(v1)
23: vshuff32x4/64x2 Vx,Hx,Wx,Ib (66),(ev)
25: vpternlogd/q Vx,Hx,Wx,Ib (66),(ev)
26: vgetmantps/d Vx,Wx,Ib (66),(ev) | vgetmantph Vx,Wx,Ib (ev)
27: vgetmantss/d Vx,Hx,Wx,Ib (66),(ev) | vgetmantsh Vx,Hx,Wx,Ib (ev)
30: kshiftrb/w Vk,Uk,Ib (66),(v)
31: kshiftrd/q Vk,Uk,Ib (66),(v)
32: kshiftlb/w Vk,Uk,Ib (66),(v)
33: kshiftld/q Vk,Uk,Ib (66),(v)
38: vinserti128 Vqq,Hqq,Wqq,Ib (66),(v) | vinserti32x4/64x2 Vqq,Hqq,Wqq,Ib (66),(evo)
39: vextracti128 Wdq,Vqq,Ib (66),(v) | vextracti32x4/64x2 Wdq,Vqq,Ib (66),(evo)
3a: vinserti32x8/64x4 Vqq,Hqq,Wqq,Ib (66),(ev)
3b: vextracti32x8/64x4 Wdq,Vqq,Ib (66),(ev)
3e: vpcmpub/w Vk,Hk,Wx,Ib (66),(ev)
3f: vpcmpb/w Vk,Hk,Wx,Ib (66),(ev)
40: vdpps Vx,Hx,Wx,Ib (66)
41: vdppd Vdq,Hdq,Wdq,Ib (66),(v1)
42: vmpsadbw Vx,Hx,Wx,Ib (66),(v1) | vdbpsadbw Vx,Hx,Wx,Ib (66),(evo)
43: vshufi32x4/64x2 Vx,Hx,Wx,Ib (66),(ev)
44: vpclmulqdq Vx,Hx,Wx,Ib (66)
46: vperm2i128 Vqq,Hqq,Wqq,Ib (66),(v)
4a: vblendvps Vx,Hx,Wx,Lx (66),(v)
4b: vblendvpd Vx,Hx,Wx,Lx (66),(v)
4c: vpblendvb Vx,Hx,Wx,Lx (66),(v1)
50: vrangeps/d Vx,Hx,Wx,Ib (66),(ev)
51: vrangess/d Vx,Hx,Wx,Ib (66),(ev)
54: vfixupimmps/d Vx,Hx,Wx,Ib (66),(ev)
55: vfixupimmss/d Vx,Hx,Wx,Ib (66),(ev)
56: vreduceps/d Vx,Wx,Ib (66),(ev) | vreduceph Vx,Wx,Ib (ev)
57: vreducess/d Vx,Hx,Wx,Ib (66),(ev) | vreducesh Vx,Hx,Wx,Ib (ev)
60: vpcmpestrm Vdq,Wdq,Ib (66),(v1)
61: vpcmpestri Vdq,Wdq,Ib (66),(v1)
62: vpcmpistrm Vdq,Wdq,Ib (66),(v1)
63: vpcmpistri Vdq,Wdq,Ib (66),(v1)
66: vfpclassps/d Vk,Wx,Ib (66),(ev) | vfpclassph Vx,Wx,Ib (ev)
67: vfpclassss/d Vk,Wx,Ib (66),(ev) | vfpclasssh Vx,Wx,Ib (ev)
70: vpshldw Vx,Hx,Wx,Ib (66),(ev)
71: vpshldd/q Vx,Hx,Wx,Ib (66),(ev)
72: vpshrdw Vx,Hx,Wx,Ib (66),(ev)
73: vpshrdd/q Vx,Hx,Wx,Ib (66),(ev)
c2: vcmpph Vx,Hx,Wx,Ib (ev) | vcmpsh Vx,Hx,Wx,Ib (F3),(ev)
cc: sha1rnds4 Vdq,Wdq,Ib
ce: vgf2p8affineqb Vx,Wx,Ib (66)
cf: vgf2p8affineinvqb Vx,Wx,Ib (66)
de: vsm3rnds2 Vdq,Hdq,Wdq,Ib (66),(v1)
df: VAESKEYGEN Vdq,Wdq,Ib (66),(v1)
f0: RORX Gy,Ey,Ib (F2),(v) | HRESET Gv,Ib (F3),(000),(11B)
EndTable

Table: EVEX map 4
Referrer:
AVXcode: 4
00: ADD Eb,Gb (ev)
01: ADD Ev,Gv (es) | ADD Ev,Gv (66),(es)
02: ADD Gb,Eb (ev)
03: ADD Gv,Ev (es) | ADD Gv,Ev (66),(es)
08: OR Eb,Gb (ev)
09: OR Ev,Gv (es) | OR Ev,Gv (66),(es)
0a: OR Gb,Eb (ev)
0b: OR Gv,Ev (es) | OR Gv,Ev (66),(es)
10: ADC Eb,Gb (ev)
11: ADC Ev,Gv (es) | ADC Ev,Gv (66),(es)
12: ADC Gb,Eb (ev)
13: ADC Gv,Ev (es) | ADC Gv,Ev (66),(es)
18: SBB Eb,Gb (ev)
19: SBB Ev,Gv (es) | SBB Ev,Gv (66),(es)
1a: SBB Gb,Eb (ev)
1b: SBB Gv,Ev (es) | SBB Gv,Ev (66),(es)
20: AND Eb,Gb (ev)
21: AND Ev,Gv (es) | AND Ev,Gv (66),(es)
22: AND Gb,Eb (ev)
23: AND Gv,Ev (es) | AND Gv,Ev (66),(es)
24: SHLD Ev,Gv,Ib (es) | SHLD Ev,Gv,Ib (66),(es)
28: SUB Eb,Gb (ev)
29: SUB Ev,Gv (es) | SUB Ev,Gv (66),(es)
2a: SUB Gb,Eb (ev)
2b: SUB Gv,Ev (es) | SUB Gv,Ev (66),(es)
2c: SHRD Ev,Gv,Ib (es) | SHRD Ev,Gv,Ib (66),(es)
30: XOR Eb,Gb (ev)
31: XOR Ev,Gv (es) | XOR Ev,Gv (66),(es)
32: XOR Gb,Eb (ev)
33: XOR Gv,Ev (es) | XOR Gv,Ev (66),(es)
# CCMPSCC instructions are: CCOMB, CCOMBE, CCOMF, CCOML, CCOMLE, CCOMNB, CCOMNBE, CCOMNL, CCOMNLE,
#			    CCOMNO, CCOMNS, CCOMNZ, CCOMO, CCOMS, CCOMT, CCOMZ
38: CCMPSCC Eb,Gb (ev)
39: CCMPSCC Ev,Gv (es) | CCMPSCC Ev,Gv (66),(es)
3a: CCMPSCC Gv,Ev (ev)
3b: CCMPSCC Gv,Ev (es) | CCMPSCC Gv,Ev (66),(es)
40: CMOVO   Gv,Ev (es) | CMOVO   Gv,Ev (66),(es) | CFCMOVO   Ev,Ev (es) | CFCMOVO   Ev,Ev (66),(es) | SETO   Eb (F2),(ev)
41: CMOVNO  Gv,Ev (es) | CMOVNO  Gv,Ev (66),(es) | CFCMOVNO  Ev,Ev (es) | CFCMOVNO  Ev,Ev (66),(es) | SETNO  Eb (F2),(ev)
42: CMOVB   Gv,Ev (es) | CMOVB   Gv,Ev (66),(es) | CFCMOVB   Ev,Ev (es) | CFCMOVB   Ev,Ev (66),(es) | SETB   Eb (F2),(ev)
43: CMOVNB  Gv,Ev (es) | CMOVNB  Gv,Ev (66),(es) | CFCMOVNB  Ev,Ev (es) | CFCMOVNB  Ev,Ev (66),(es) | SETNB  Eb (F2),(ev)
44: CMOVZ   Gv,Ev (es) | CMOVZ   Gv,Ev (66),(es) | CFCMOVZ   Ev,Ev (es) | CFCMOVZ   Ev,Ev (66),(es) | SETZ   Eb (F2),(ev)
45: CMOVNZ  Gv,Ev (es) | CMOVNZ  Gv,Ev (66),(es) | CFCMOVNZ  Ev,Ev (es) | CFCMOVNZ  Ev,Ev (66),(es) | SETNZ  Eb (F2),(ev)
46: CMOVBE  Gv,Ev (es) | CMOVBE  Gv,Ev (66),(es) | CFCMOVBE  Ev,Ev (es) | CFCMOVBE  Ev,Ev (66),(es) | SETBE  Eb (F2),(ev)
47: CMOVNBE Gv,Ev (es) | CMOVNBE Gv,Ev (66),(es) | CFCMOVNBE Ev,Ev (es) | CFCMOVNBE Ev,Ev (66),(es) | SETNBE Eb (F2),(ev)
48: CMOVS   Gv,Ev (es) | CMOVS   Gv,Ev (66),(es) | CFCMOVS   Ev,Ev (es) | CFCMOVS   Ev,Ev (66),(es) | SETS   Eb (F2),(ev)
49: CMOVNS  Gv,Ev (es) | CMOVNS  Gv,Ev (66),(es) | CFCMOVNS  Ev,Ev (es) | CFCMOVNS  Ev,Ev (66),(es) | SETNS  Eb (F2),(ev)
4a: CMOVP   Gv,Ev (es) | CMOVP   Gv,Ev (66),(es) | CFCMOVP   Ev,Ev (es) | CFCMOVP   Ev,Ev (66),(es) | SETP   Eb (F2),(ev)
4b: CMOVNP  Gv,Ev (es) | CMOVNP  Gv,Ev (66),(es) | CFCMOVNP  Ev,Ev (es) | CFCMOVNP  Ev,Ev (66),(es) | SETNP  Eb (F2),(ev)
4c: CMOVL   Gv,Ev (es) | CMOVL   Gv,Ev (66),(es) | CFCMOVL   Ev,Ev (es) | CFCMOVL   Ev,Ev (66),(es) | SETL   Eb (F2),(ev)
4d: CMOVNL  Gv,Ev (es) | CMOVNL  Gv,Ev (66),(es) | CFCMOVNL  Ev,Ev (es) | CFCMOVNL  Ev,Ev (66),(es) | SETNL  Eb (F2),(ev)
4e: CMOVLE  Gv,Ev (es) | CMOVLE  Gv,Ev (66),(es) | CFCMOVLE  Ev,Ev (es) | CFCMOVLE  Ev,Ev (66),(es) | SETLE  Eb (F2),(ev)
4f: CMOVNLE Gv,Ev (es) | CMOVNLE Gv,Ev (66),(es) | CFCMOVNLE Ev,Ev (es) | CFCMOVNLE Ev,Ev (66),(es) | SETNLE Eb (F2),(ev)
60: MOVBE Gv,Ev (es) | MOVBE Gv,Ev (66),(es)
61: MOVBE Ev,Gv (es) | MOVBE Ev,Gv (66),(es)
65: WRUSSD Md,Gd (66),(ev) | WRUSSQ Mq,Gq (66),(ev)
66: ADCX Gy,Ey (66),(ev) | ADOX Gy,Ey (F3),(ev) | WRSSD Md,Gd (ev) | WRSSQ Mq,Gq (66),(ev)
69: IMUL Gv,Ev,Iz (es) | IMUL Gv,Ev,Iz (66),(es)
6b: IMUL Gv,Ev,Ib (es) | IMUL Gv,Ev,Ib (66),(es)
80: Grp1 Eb,Ib (1A),(ev)
81: Grp1 Ev,Iz (1A),(es)
83: Grp1 Ev,Ib (1A),(es)
# CTESTSCC instructions are: CTESTB, CTESTBE, CTESTF, CTESTL, CTESTLE, CTESTNB, CTESTNBE, CTESTNL,
#			     CTESTNLE, CTESTNO, CTESTNS, CTESTNZ, CTESTO, CTESTS, CTESTT, CTESTZ
84: CTESTSCC (ev)
85: CTESTSCC (es) | CTESTSCC (66),(es)
88: POPCNT Gv,Ev (es) | POPCNT Gv,Ev (66),(es)
8f: POP2 Bq,Rq (000),(11B),(ev)
a5: SHLD Ev,Gv,CL (es) | SHLD Ev,Gv,CL (66),(es)
ad: SHRD Ev,Gv,CL (es) | SHRD Ev,Gv,CL (66),(es)
af: IMUL Gv,Ev (es) | IMUL Gv,Ev (66),(es)
c0: Grp2 Eb,Ib (1A),(ev)
c1: Grp2 Ev,Ib (1A),(es)
d0: Grp2 Eb,1 (1A),(ev)
d1: Grp2 Ev,1 (1A),(es)
d2: Grp2 Eb,CL (1A),(ev)
d3: Grp2 Ev,CL (1A),(es)
f0: CRC32 Gy,Eb (es) | INVEPT Gq,Mdq (F3),(ev)
f1: CRC32 Gy,Ey (es) | CRC32 Gy,Ey (66),(es) | INVVPID Gy,Mdq (F3),(ev)
f2: INVPCID Gy,Mdq (F3),(ev)
f4: TZCNT Gv,Ev (es) | TZCNT Gv,Ev (66),(es)
f5: LZCNT Gv,Ev (es) | LZCNT Gv,Ev (66),(es)
f6: Grp3_1 Eb (1A),(ev)
f7: Grp3_2 Ev (1A),(es)
f8: MOVDIR64B Gv,Mdqq (66),(ev) | ENQCMD Gv,Mdqq (F2),(ev) | ENQCMDS Gv,Mdqq (F3),(ev) | URDMSR Rq,Gq (F2),(11B),(ev) | UWRMSR Gq,Rq (F3),(11B),(ev)
f9: MOVDIRI My,Gy (ev)
fe: Grp4 (1A),(ev)
ff: Grp5 (1A),(es) | PUSH2 Bq,Rq (110),(11B),(ev)
EndTable

Table: EVEX map 5
Referrer:
AVXcode: 5
10: vmovsh Vx,Hx,Wx (F3),(ev) | vmovsh Vx,Wx (F3),(ev)
11: vmovsh Wx,Hx,Vx (F3),(ev) | vmovsh Wx,Vx (F3),(ev)
1d: vcvtps2phx Vx,Wx (66),(ev) | vcvtss2sh Vx,Hx,Wx (ev)
2a: vcvtsi2sh Vx,Hx,Wx (F3),(ev)
2c: vcvttsh2si Vx,Wx (F3),(ev)
2d: vcvtsh2si Vx,Wx (F3),(ev)
2e: vucomish Vx,Wx (ev)
2f: vcomish Vx,Wx (ev)
51: vsqrtph Vx,Wx (ev) | vsqrtsh Vx,Hx,Wx (F3),(ev)
58: vaddph Vx,Hx,Wx (ev) | vaddsh Vx,Hx,Wx (F3),(ev)
59: vmulph Vx,Hx,Wx (ev) | vmulsh Vx,Hx,Wx (F3),(ev)
5a: vcvtpd2ph Vx,Wx (66),(ev) | vcvtph2pd Vx,Wx (ev) | vcvtsd2sh Vx,Hx,Wx (F2),(ev) | vcvtsh2sd Vx,Hx,Wx (F3),(ev)
5b: vcvtdq2ph Vx,Wx (ev) | vcvtph2dq Vx,Wx (66),(ev) | vcvtqq2ph Vx,Wx (ev) | vcvttph2dq Vx,Wx (F3),(ev)
5c: vsubph Vx,Hx,Wx (ev) | vsubsh Vx,Hx,Wx (F3),(ev)
5d: vminph Vx,Hx,Wx (ev) | vminsh Vx,Hx,Wx (F3),(ev)
5e: vdivph Vx,Hx,Wx (ev) | vdivsh Vx,Hx,Wx (F3),(ev)
5f: vmaxph Vx,Hx,Wx (ev) | vmaxsh Vx,Hx,Wx (F3),(ev)
6e: vmovw Vx,Wx (66),(ev)
78: vcvttph2udq Vx,Wx (ev) | vcvttph2uqq Vx,Wx (66),(ev) | vcvttsh2usi Vx,Wx (F3),(ev)
79: vcvtph2udq Vx,Wx (ev) | vcvtph2uqq Vx,Wx (66),(ev) | vcvtsh2usi Vx,Wx (F3),(ev)
7a: vcvttph2qq Vx,Wx (66),(ev) | vcvtudq2ph Vx,Wx (F2),(ev) | vcvtuqq2ph Vx,Wx (F2),(ev)
7b: vcvtph2qq Vx,Wx (66),(ev) | vcvtusi2sh Vx,Hx,Wx (F3),(ev)
7c: vcvttph2uw Vx,Wx (ev) | vcvttph2w Vx,Wx (66),(ev)
7d: vcvtph2uw Vx,Wx (ev) | vcvtph2w Vx,Wx (66),(ev) | vcvtuw2ph Vx,Wx (F2),(ev) | vcvtw2ph Vx,Wx (F3),(ev)
7e: vmovw Wx,Vx (66),(ev)
EndTable

Table: EVEX map 6
Referrer:
AVXcode: 6
13: vcvtph2psx Vx,Wx (66),(ev) | vcvtsh2ss Vx,Hx,Wx (ev)
2c: vscalefph Vx,Hx,Wx (66),(ev)
2d: vscalefsh Vx,Hx,Wx (66),(ev)
42: vgetexpph Vx,Wx (66),(ev)
43: vgetexpsh Vx,Hx,Wx (66),(ev)
4c: vrcpph Vx,Wx (66),(ev)
4d: vrcpsh Vx,Hx,Wx (66),(ev)
4e: vrsqrtph Vx,Wx (66),(ev)
4f: vrsqrtsh Vx,Hx,Wx (66),(ev)
56: vfcmaddcph Vx,Hx,Wx (F2),(ev) | vfmaddcph Vx,Hx,Wx (F3),(ev)
57: vfcmaddcsh Vx,Hx,Wx (F2),(ev) | vfmaddcsh Vx,Hx,Wx (F3),(ev)
96: vfmaddsub132ph Vx,Hx,Wx (66),(ev)
97: vfmsubadd132ph Vx,Hx,Wx (66),(ev)
98: vfmadd132ph Vx,Hx,Wx (66),(ev)
99: vfmadd132sh Vx,Hx,Wx (66),(ev)
9a: vfmsub132ph Vx,Hx,Wx (66),(ev)
9b: vfmsub132sh Vx,Hx,Wx (66),(ev)
9c: vfnmadd132ph Vx,Hx,Wx (66),(ev)
9d: vfnmadd132sh Vx,Hx,Wx (66),(ev)
9e: vfnmsub132ph Vx,Hx,Wx (66),(ev)
9f: vfnmsub132sh Vx,Hx,Wx (66),(ev)
a6: vfmaddsub213ph Vx,Hx,Wx (66),(ev)
a7: vfmsubadd213ph Vx,Hx,Wx (66),(ev)
a8: vfmadd213ph Vx,Hx,Wx (66),(ev)
a9: vfmadd213sh Vx,Hx,Wx (66),(ev)
aa: vfmsub213ph Vx,Hx,Wx (66),(ev)
ab: vfmsub213sh Vx,Hx,Wx (66),(ev)
ac: vfnmadd213ph Vx,Hx,Wx (66),(ev)
ad: vfnmadd213sh Vx,Hx,Wx (66),(ev)
ae: vfnmsub213ph Vx,Hx,Wx (66),(ev)
af: vfnmsub213sh Vx,Hx,Wx (66),(ev)
b6: vfmaddsub231ph Vx,Hx,Wx (66),(ev)
b7: vfmsubadd231ph Vx,Hx,Wx (66),(ev)
b8: vfmadd231ph Vx,Hx,Wx (66),(ev)
b9: vfmadd231sh Vx,Hx,Wx (66),(ev)
ba: vfmsub231ph Vx,Hx,Wx (66),(ev)
bb: vfmsub231sh Vx,Hx,Wx (66),(ev)
bc: vfnmadd231ph Vx,Hx,Wx (66),(ev)
bd: vfnmadd231sh Vx,Hx,Wx (66),(ev)
be: vfnmsub231ph Vx,Hx,Wx (66),(ev)
bf: vfnmsub231sh Vx,Hx,Wx (66),(ev)
d6: vfcmulcph Vx,Hx,Wx (F2),(ev) | vfmulcph Vx,Hx,Wx (F3),(ev)
d7: vfcmulcsh Vx,Hx,Wx (F2),(ev) | vfmulcsh Vx,Hx,Wx (F3),(ev)
EndTable

Table: VEX map 7
Referrer:
AVXcode: 7
f8: URDMSR Rq,Id (F2),(v1),(11B) | UWRMSR Id,Rq (F3),(v1),(11B)
EndTable

GrpTable: Grp1
0: ADD
1: OR
2: ADC
3: SBB
4: AND
5: SUB
6: XOR
7: CMP
EndTable

GrpTable: Grp1A
0: POP
EndTable

GrpTable: Grp2
0: ROL
1: ROR
2: RCL
3: RCR
4: SHL/SAL
5: SHR
6:
7: SAR
EndTable

GrpTable: Grp3_1
0: TEST Eb,Ib
1: TEST Eb,Ib
2: NOT Eb
3: NEG Eb
4: MUL AL,Eb
5: IMUL AL,Eb
6: DIV AL,Eb
7: IDIV AL,Eb
EndTable

GrpTable: Grp3_2
0: TEST Ev,Iz
1: TEST Ev,Iz
2: NOT Ev
3: NEG Ev
4: MUL rAX,Ev
5: IMUL rAX,Ev
6: DIV rAX,Ev
7: IDIV rAX,Ev
EndTable

GrpTable: Grp4
0: INC Eb
1: DEC Eb
EndTable

GrpTable: Grp5
0: INC Ev
1: DEC Ev
# Note: "forced64" is Intel CPU behavior (see comment about CALL insn).
2: CALLN Ev (f64)
3: CALLF Ep
4: JMPN Ev (f64)
5: JMPF Mp
6: PUSH Ev (d64)
7:
EndTable

GrpTable: Grp6
0: SLDT Rv/Mw
1: STR Rv/Mw
2: LLDT Ew
3: LTR Ew
4: VERR Ew
5: VERW Ew
6: LKGS Ew (F2)
EndTable

GrpTable: Grp7
<<<<<<< HEAD
0: SGDT Ms | VMCALL (001),(11B) | VMLAUNCH (010),(11B) | VMRESUME (011),(11B) | VMXOFF (100),(11B) | PCONFIG (101),(11B) | ENCLV (000),(11B) | WRMSRNS (110),(11B)
=======
0: SGDT Ms | VMCALL (001),(11B) | VMLAUNCH (010),(11B) | VMRESUME (011),(11B) | VMXOFF (100),(11B) | PCONFIG (101),(11B) | ENCLV (000),(11B) | WRMSRNS (110),(11B) | RDMSRLIST (F2),(110),(11B) | WRMSRLIST (F3),(110),(11B) | PBNDKB (111),(11B)
>>>>>>> 0c383648
1: SIDT Ms | MONITOR (000),(11B) | MWAIT (001),(11B) | CLAC (010),(11B) | STAC (011),(11B) | ENCLS (111),(11B) | ERETU (F3),(010),(11B) | ERETS (F2),(010),(11B)
2: LGDT Ms | XGETBV (000),(11B) | XSETBV (001),(11B) | VMFUNC (100),(11B) | XEND (101)(11B) | XTEST (110)(11B) | ENCLU (111),(11B)
3: LIDT Ms
4: SMSW Mw/Rv
5: rdpkru (110),(11B) | wrpkru (111),(11B) | SAVEPREVSSP (F3),(010),(11B) | RSTORSSP Mq (F3) | SETSSBSY (F3),(000),(11B) | CLUI (F3),(110),(11B) | SERIALIZE (000),(11B) | STUI (F3),(111),(11B) | TESTUI (F3)(101)(11B) | UIRET (F3),(100),(11B) | XRESLDTRK (F2),(000),(11B) | XSUSLDTRK (F2),(001),(11B)
6: LMSW Ew
7: INVLPG Mb | SWAPGS (o64),(000),(11B) | RDTSCP (001),(11B)
EndTable

GrpTable: Grp8
4: BT
5: BTS
6: BTR
7: BTC
EndTable

GrpTable: Grp9
1: CMPXCHG8B/16B Mq/Mdq
3: xrstors
4: xsavec
5: xsaves
6: VMPTRLD Mq | VMCLEAR Mq (66) | VMXON Mq (F3) | RDRAND Rv (11B) | SENDUIPI Gq (F3)
7: VMPTRST Mq | VMPTRST Mq (F3) | RDSEED Rv (11B)
EndTable

GrpTable: Grp10
# all are UD1
0: UD1
1: UD1
2: UD1
3: UD1
4: UD1
5: UD1
6: UD1
7: UD1
EndTable

# Grp11A and Grp11B are expressed as Grp11 in Intel SDM
GrpTable: Grp11A
0: MOV Eb,Ib
7: XABORT Ib (000),(11B)
EndTable

GrpTable: Grp11B
0: MOV Eb,Iz
7: XBEGIN Jz (000),(11B)
EndTable

GrpTable: Grp12
2: psrlw Nq,Ib (11B) | vpsrlw Hx,Ux,Ib (66),(11B),(v1)
4: psraw Nq,Ib (11B) | vpsraw Hx,Ux,Ib (66),(11B),(v1)
6: psllw Nq,Ib (11B) | vpsllw Hx,Ux,Ib (66),(11B),(v1)
EndTable

GrpTable: Grp13
0: vprord/q Hx,Wx,Ib (66),(ev)
1: vprold/q Hx,Wx,Ib (66),(ev)
2: psrld Nq,Ib (11B) | vpsrld Hx,Ux,Ib (66),(11B),(v1)
4: psrad Nq,Ib (11B) | vpsrad Hx,Ux,Ib (66),(11B),(v1) | vpsrad/q Hx,Ux,Ib (66),(evo)
6: pslld Nq,Ib (11B) | vpslld Hx,Ux,Ib (66),(11B),(v1)
EndTable

GrpTable: Grp14
2: psrlq Nq,Ib (11B) | vpsrlq Hx,Ux,Ib (66),(11B),(v1)
3: vpsrldq Hx,Ux,Ib (66),(11B),(v1)
6: psllq Nq,Ib (11B) | vpsllq Hx,Ux,Ib (66),(11B),(v1)
7: vpslldq Hx,Ux,Ib (66),(11B),(v1)
EndTable

GrpTable: Grp15
0: fxsave | RDFSBASE Ry (F3),(11B)
1: fxstor | RDGSBASE Ry (F3),(11B)
2: vldmxcsr Md (v1) | WRFSBASE Ry (F3),(11B)
3: vstmxcsr Md (v1) | WRGSBASE Ry (F3),(11B)
4: XSAVE | ptwrite Ey (F3),(11B)
5: XRSTOR | lfence (11B) | INCSSPD/Q Ry (F3),(11B)
6: XSAVEOPT | clwb (66) | mfence (11B) | TPAUSE Rd (66),(11B) | UMONITOR Rv (F3),(11B) | UMWAIT Rd (F2),(11B) | CLRSSBSY Mq (F3)
7: clflush | clflushopt (66) | sfence (11B)
EndTable

GrpTable: Grp16
0: prefetch NTA
1: prefetch T0
2: prefetch T1
3: prefetch T2
6: prefetch IT1
7: prefetch IT0
EndTable

GrpTable: Grp17
1: BLSR By,Ey (v)
2: BLSMSK By,Ey (v)
3: BLSI By,Ey (v)
EndTable

GrpTable: Grp18
1: vgatherpf0dps/d Wx (66),(ev)
2: vgatherpf1dps/d Wx (66),(ev)
5: vscatterpf0dps/d Wx (66),(ev)
6: vscatterpf1dps/d Wx (66),(ev)
EndTable

GrpTable: Grp19
1: vgatherpf0qps/d Wx (66),(ev)
2: vgatherpf1qps/d Wx (66),(ev)
5: vscatterpf0qps/d Wx (66),(ev)
6: vscatterpf1qps/d Wx (66),(ev)
EndTable

GrpTable: Grp20
0: cldemote Mb
EndTable

GrpTable: Grp21
1: RDSSPD/Q Ry (F3),(11B)
7: ENDBR64 (F3),(010),(11B) | ENDBR32 (F3),(011),(11B)
EndTable

# AMD's Prefetch Group
GrpTable: GrpP
0: PREFETCH
1: PREFETCHW
EndTable

GrpTable: GrpPDLK
0: MONTMUL
1: XSHA1
2: XSHA2
EndTable

GrpTable: GrpRNG
0: xstore-rng
1: xcrypt-ecb
2: xcrypt-cbc
4: xcrypt-cfb
5: xcrypt-ofb
EndTable<|MERGE_RESOLUTION|>--- conflicted
+++ resolved
@@ -1182,11 +1182,7 @@
 EndTable
 
 GrpTable: Grp7
-<<<<<<< HEAD
-0: SGDT Ms | VMCALL (001),(11B) | VMLAUNCH (010),(11B) | VMRESUME (011),(11B) | VMXOFF (100),(11B) | PCONFIG (101),(11B) | ENCLV (000),(11B) | WRMSRNS (110),(11B)
-=======
 0: SGDT Ms | VMCALL (001),(11B) | VMLAUNCH (010),(11B) | VMRESUME (011),(11B) | VMXOFF (100),(11B) | PCONFIG (101),(11B) | ENCLV (000),(11B) | WRMSRNS (110),(11B) | RDMSRLIST (F2),(110),(11B) | WRMSRLIST (F3),(110),(11B) | PBNDKB (111),(11B)
->>>>>>> 0c383648
 1: SIDT Ms | MONITOR (000),(11B) | MWAIT (001),(11B) | CLAC (010),(11B) | STAC (011),(11B) | ENCLS (111),(11B) | ERETU (F3),(010),(11B) | ERETS (F2),(010),(11B)
 2: LGDT Ms | XGETBV (000),(11B) | XSETBV (001),(11B) | VMFUNC (100),(11B) | XEND (101)(11B) | XTEST (110)(11B) | ENCLU (111),(11B)
 3: LIDT Ms
